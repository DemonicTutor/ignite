<?xml version="1.0" encoding="UTF-8"?>

<!--

 Copyright (C) GridGain Systems. All Rights Reserved.

 Licensed under the Apache License, Version 2.0 (the "License");
 you may not use this file except in compliance with the License.
 You may obtain a copy of the License at

     http://www.apache.org/licenses/LICENSE-2.0

 Unless required by applicable law or agreed to in writing, software
 distributed under the License is distributed on an "AS IS" BASIS,
 WITHOUT WARRANTIES OR CONDITIONS OF ANY KIND, either express or implied.
 See the License for the specific language governing permissions and
 limitations under the License.

    _________        _____ __________________        _____
    __  ____/___________(_)______  /__  ____/______ ____(_)_______
    _  / __  __  ___/__  / _  __  / _  / __  _  __ `/__  / __  __ \
    / /_/ /  _  /    _  /  / /_/ /  / /_/ /  / /_/ / _  /  _  / / /
    \____/   /_/     /_/   \_,__/   \____/   \__,_/  /_/   /_/ /_/
-->

<assembly xmlns="http://maven.apache.org/plugins/maven-assembly-plugin/assembly/1.1.2"
          xmlns:xsi="http://www.w3.org/2001/XMLSchema-instance"
          xsi:schemaLocation="http://maven.apache.org/plugins/maven-assembly-plugin/assembly/1.1.2
          http://maven.apache.org/xsd/assembly-1.1.2.xsd">
    <id>dependencies</id>

    <formats>
        <format>dir</format>
    </formats>

    <includeBaseDirectory>false</includeBaseDirectory>

    <moduleSets>
        <moduleSet>
            <includes>
                <include>org.gridgain:gridgain-spring</include>
                <include>org.gridgain:gridgain-log4j</include>
            </includes>
            <sources>
                <includeModuleDirectory>true</includeModuleDirectory>
                <fileSets>
                    <fileSet>
                        <directory>${basedir}</directory>
                        <outputDirectory>/</outputDirectory>
                        <includes>
                            <include>readme.txt</include>
                            <include>licenses/**</include>
                        </includes>
                    </fileSet>
                    <fileSet>
                        <directory>target/libs</directory>
                        <outputDirectory>/</outputDirectory>
                    </fileSet>
                    <fileSet>
                        <directory>target</directory>
                        <outputDirectory>/</outputDirectory>
                        <includes>
                            <include>*.jar</include>
                        </includes>
                        <excludes>
                            <exclude>*-tests.jar</exclude>
                            <exclude>*-javadoc.jar</exclude>
                            <exclude>*-sources.jar</exclude>
                        </excludes>
                    </fileSet>
                </fileSets>
            </sources>
        </moduleSet>

        <moduleSet>
            <includes>
<<<<<<< HEAD
                <include>org.gridgain:gridgain-filesystem</include>
=======
                <include>org.gridgain:gridgain-ggfs</include>
>>>>>>> 29843b9b
                <include>org.gridgain:gridgain-hadoop</include>
            </includes>
            <sources>
                <includeModuleDirectory>true</includeModuleDirectory>
                <fileSets>
                    <fileSet>
                        <directory>${basedir}</directory>
                        <outputDirectory>/</outputDirectory>
                        <includes>
                            <include>readme.txt</include>
                            <include>licenses/**</include>
                        </includes>
                    </fileSet>
                    <fileSet>
                        <directory>target</directory>
                        <outputDirectory>/</outputDirectory>
                        <includes>
                            <include>*.jar</include>
                        </includes>
                        <excludes>
                            <exclude>*-tests.jar</exclude>
                            <exclude>*-javadoc.jar</exclude>
                            <exclude>*-sources.jar</exclude>
                        </excludes>
                    </fileSet>
                </fileSets>
            </sources>
        </moduleSet>
    </moduleSets>

    <fileSets>
        <fileSet>
            <directory>modules/core/licenses</directory>
            <outputDirectory>/licenses</outputDirectory>
        </fileSet>
    </fileSets>

    <files>
        <file>
            <source>target/gridgain-core-${gridgain.version}.jar</source>
            <outputDirectory>/</outputDirectory>
        </file>
    </files>
</assembly><|MERGE_RESOLUTION|>--- conflicted
+++ resolved
@@ -74,11 +74,7 @@
 
         <moduleSet>
             <includes>
-<<<<<<< HEAD
-                <include>org.gridgain:gridgain-filesystem</include>
-=======
                 <include>org.gridgain:gridgain-ggfs</include>
->>>>>>> 29843b9b
                 <include>org.gridgain:gridgain-hadoop</include>
             </includes>
             <sources>
