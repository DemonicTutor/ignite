/*
 * Licensed to the Apache Software Foundation (ASF) under one or more
 * contributor license agreements.  See the NOTICE file distributed with
 * this work for additional information regarding copyright ownership.
 * The ASF licenses this file to You under the Apache License, Version 2.0
 * (the "License"); you may not use this file except in compliance with
 * the License.  You may obtain a copy of the License at
 *
 *      http://www.apache.org/licenses/LICENSE-2.0
 *
 * Unless required by applicable law or agreed to in writing, software
 * distributed under the License is distributed on an "AS IS" BASIS,
 * WITHOUT WARRANTIES OR CONDITIONS OF ANY KIND, either express or implied.
 * See the License for the specific language governing permissions and
 * limitations under the License.
 */

package org.apache.ignite.examples.datagrid;

import org.apache.ignite.*;
import org.apache.ignite.lang.*;

import javax.cache.processor.*;
import java.util.concurrent.*;

/**
 * This example demonstrates some of the cache rich API capabilities.
 * <p>
 * Remote nodes should always be started with special configuration file which
 * enables P2P class loading: {@code 'ignite.{sh|bat} examples/config/example-cache.xml'}.
 * <p>
 * Alternatively you can run {@link CacheNodeStartup} in another JVM which will
 * start node with {@code examples/config/example-cache.xml} configuration.
 */
public class CacheApiExample {
    /** Cache name. */
    private static final String CACHE_NAME = "partitioned";

    /**
     * Executes example.
     *
     * @param args Command line arguments, none required.
     * @throws IgniteException If example execution failed.
     */
    public static void main(String[] args) throws IgniteException {
        try (Ignite ignite = Ignition.start("examples/config/example-cache.xml")) {
            System.out.println();
            System.out.println(">>> Cache API example started.");

            // Clean up caches on all nodes before run.
<<<<<<< HEAD
            g.cache(CACHE_NAME).clear(0);
=======
            ignite.jcache(CACHE_NAME).clear();
>>>>>>> 878a2890

            // Demonstrate atomic map operations.
            atomicMapOperations();
        }
    }

    /**
     * Demonstrates cache operations similar to {@link ConcurrentMap} API. Note that
     * cache API is a lot richer than the JDK {@link ConcurrentMap}.
     *
     * @throws IgniteException If failed.
     */
    private static void atomicMapOperations() throws IgniteException {
        System.out.println();
        System.out.println(">>> Cache atomic map operation examples.");

        final IgniteCache<Integer, String> cache = Ignition.ignite().jcache(CACHE_NAME);

        // Put and return previous value.
        String v = cache.getAndPut(1, "1");
        assert v == null;

        // Put and do not return previous value (all methods ending with 'x' return boolean).
        // Performs better when previous value is not needed.
        cache.put(2, "2");


        // Put asynchronously.
        final IgniteCache<Integer, String> asyncCache = cache.withAsync();

        asyncCache.put(3, "3");

        asyncCache.get(3);

        IgniteFuture<String> fut = asyncCache.future();

        //Asynchronously wait for result.
        fut.listenAsync(new IgniteInClosure<IgniteFuture<String>>() {
            @Override
            public void apply(IgniteFuture<String> fut) {
                try {
                    System.out.println("Put operation completed [previous-value=" + fut.get() + ']');
                }
                catch (IgniteException e) {
                    e.printStackTrace();
                }
            }
        });

        // Put-if-absent.
        boolean b1 = cache.putIfAbsent(4, "4");
        boolean b2 = cache.putIfAbsent(4, "44");
        assert b1 && !b2;

        // Invoke - assign new value based on previous value.
        cache.put(6, "6");
        cache.invoke(6, new EntryProcessor<Integer, String, Void>() {
            @Override public Void process(MutableEntry<Integer, String> entry, Object... args) {
                String v = entry.getValue();

                entry.setValue(v + "6"); // Set new value based on previous value.

                return null;
            }
        });

        // Replace.
        cache.put(7, "7");
        b1 = cache.replace(7, "7", "77");
        b2 = cache.replace(7, "7", "777");
        assert b1 & !b2;
    }
}<|MERGE_RESOLUTION|>--- conflicted
+++ resolved
@@ -48,11 +48,7 @@
             System.out.println(">>> Cache API example started.");
 
             // Clean up caches on all nodes before run.
-<<<<<<< HEAD
-            g.cache(CACHE_NAME).clear(0);
-=======
             ignite.jcache(CACHE_NAME).clear();
->>>>>>> 878a2890
 
             // Demonstrate atomic map operations.
             atomicMapOperations();
