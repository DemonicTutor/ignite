/*
 * Licensed to the Apache Software Foundation (ASF) under one or more
 * contributor license agreements.  See the NOTICE file distributed with
 * this work for additional information regarding copyright ownership.
 * The ASF licenses this file to You under the Apache License, Version 2.0
 * (the "License"); you may not use this file except in compliance with
 * the License.  You may obtain a copy of the License at
 *
 *      http://www.apache.org/licenses/LICENSE-2.0
 *
 * Unless required by applicable law or agreed to in writing, software
 * distributed under the License is distributed on an "AS IS" BASIS,
 * WITHOUT WARRANTIES OR CONDITIONS OF ANY KIND, either express or implied.
 * See the License for the specific language governing permissions and
 * limitations under the License.
 */

package org.apache.ignite.cache.affinity.rendezvous;

import java.io.ByteArrayOutputStream;
import java.io.Externalizable;
import java.io.IOException;
import java.io.ObjectInput;
import java.io.ObjectOutput;
import java.io.Serializable;
import java.security.MessageDigest;
import java.security.NoSuchAlgorithmException;
import java.util.ArrayList;
import java.util.Collection;
import java.util.Collections;
import java.util.Comparator;
import java.util.List;
import java.util.Map;
import java.util.UUID;
import org.apache.ignite.Ignite;
import org.apache.ignite.IgniteCheckedException;
import org.apache.ignite.IgniteException;
import org.apache.ignite.IgniteLogger;
import org.apache.ignite.cache.affinity.AffinityFunction;
import org.apache.ignite.cache.affinity.AffinityFunctionContext;
import org.apache.ignite.cache.affinity.AffinityNodeHashResolver;
import org.apache.ignite.cluster.ClusterNode;
import org.apache.ignite.configuration.CacheConfiguration;
import org.apache.ignite.configuration.IgniteConfiguration;
import org.apache.ignite.internal.processors.cache.GridCacheUtils;
import org.apache.ignite.internal.util.typedef.F;
import org.apache.ignite.internal.util.typedef.internal.A;
import org.apache.ignite.internal.util.typedef.internal.LT;
import org.apache.ignite.internal.util.typedef.internal.U;
import org.apache.ignite.lang.IgniteBiPredicate;
import org.apache.ignite.lang.IgniteBiTuple;
import org.apache.ignite.resources.IgniteInstanceResource;
import org.apache.ignite.resources.LoggerResource;
import org.jetbrains.annotations.Nullable;

/**
 * Affinity function for partitioned cache based on Highest Random Weight algorithm.
 * This function supports the following configuration:
 * <ul>
 * <li>
 *      {@code partitions} - Number of partitions to spread across nodes.
 * </li>
 * <li>
 *      {@code excludeNeighbors} - If set to {@code true}, will exclude same-host-neighbors
 *      from being backups of each other. This flag can be ignored in cases when topology has no enough nodes
 *      for assign backups.
 *      Note that {@code backupFilter} is ignored if {@code excludeNeighbors} is set to {@code true}.
 * </li>
 * <li>
 *      {@code backupFilter} - Optional filter for back up nodes. If provided, then only
 *      nodes that pass this filter will be selected as backup nodes. If not provided, then
 *      primary and backup nodes will be selected out of all nodes available for this cache.
 * </li>
 * </ul>
 * <p>
 * Cache affinity can be configured for individual caches via {@link CacheConfiguration#getAffinity()} method.
 */
public class RendezvousAffinityFunction implements AffinityFunction, Externalizable {
    /** */
    private static final long serialVersionUID = 0L;

    /** Default number of partitions. */
    public static final int DFLT_PARTITION_COUNT = 1024;

    /** Comparator. */
    private static final Comparator<IgniteBiTuple<Long, ClusterNode>> COMPARATOR = new HashComparator();

    /** Thread local message digest. */
    private ThreadLocal<MessageDigest> digest = new ThreadLocal<MessageDigest>() {
        @Override protected MessageDigest initialValue() {
            try {
                return MessageDigest.getInstance("MD5");
            }
            catch (NoSuchAlgorithmException e) {
                assert false : "Should have failed in constructor";

                throw new IgniteException("Failed to obtain message digest (digest was available in constructor)", e);
            }
        }
    };

    /** Number of partitions. */
    private int parts;

    /** Exclude neighbors flag. */
    private boolean exclNeighbors;

    /** Exclude neighbors warning. */
    private transient boolean exclNeighborsWarn;

    /** Optional backup filter. First node is primary, second node is a node being tested. */
    private IgniteBiPredicate<ClusterNode, ClusterNode> backupFilter;

    /** Optional affinity backups filter. The first node is a node being tested,
     *  the second is a list of nodes that are already assigned for a given partition (the first node in the list
     *  is primary). */
    private IgniteBiPredicate<ClusterNode, List<ClusterNode>> affinityBackupFilter;

    /** Hash ID resolver. */
    private AffinityNodeHashResolver hashIdRslvr = null;

    /** Ignite instance. */
    @IgniteInstanceResource
    private Ignite ignite;

    /** Logger instance. */
    @LoggerResource
    private transient IgniteLogger log;

    /**
     * Empty constructor with all defaults.
     */
    public RendezvousAffinityFunction() {
        this(false);
    }

    /**
     * Initializes affinity with flag to exclude same-host-neighbors from being backups of each other
     * and specified number of backups.
     * <p>
     * Note that {@code backupFilter} is ignored if {@code excludeNeighbors} is set to {@code true}.
     *
     * @param exclNeighbors {@code True} if nodes residing on the same host may not act as backups
     *      of each other.
     */
    public RendezvousAffinityFunction(boolean exclNeighbors) {
        this(exclNeighbors, DFLT_PARTITION_COUNT);
    }

    /**
     * Initializes affinity with flag to exclude same-host-neighbors from being backups of each other,
     * and specified number of backups and partitions.
     * <p>
     * Note that {@code backupFilter} is ignored if {@code excludeNeighbors} is set to {@code true}.
     *
     * @param exclNeighbors {@code True} if nodes residing on the same host may not act as backups
     *      of each other.
     * @param parts Total number of partitions.
     */
    public RendezvousAffinityFunction(boolean exclNeighbors, int parts) {
        this(exclNeighbors, parts, null);
    }

    /**
     * Initializes optional counts for replicas and backups.
     * <p>
     * Note that {@code backupFilter} is ignored if {@code excludeNeighbors} is set to {@code true}.
     *
     * @param parts Total number of partitions.
     * @param backupFilter Optional back up filter for nodes. If provided, backups will be selected
     *      from all nodes that pass this filter. First argument for this filter is primary node, and second
     *      argument is node being tested.
     * <p>
     * Note that {@code backupFilter} is ignored if {@code excludeNeighbors} is set to {@code true}.
     */
    public RendezvousAffinityFunction(int parts, @Nullable IgniteBiPredicate<ClusterNode, ClusterNode> backupFilter) {
        this(false, parts, backupFilter);
    }

    /**
     * Private constructor.
     *
     * @param exclNeighbors Exclude neighbors flag.
     * @param parts Partitions count.
     * @param backupFilter Backup filter.
     */
    private RendezvousAffinityFunction(boolean exclNeighbors, int parts,
        IgniteBiPredicate<ClusterNode, ClusterNode> backupFilter) {
        A.ensure(parts > 0, "parts > 0");
        A.ensure(parts <= CacheConfiguration.MAX_PARTS_COUNT, "parts <=" + CacheConfiguration.MAX_PARTS_COUNT);

        this.exclNeighbors = exclNeighbors;
        this.parts = parts;
        this.backupFilter = backupFilter;

        try {
            MessageDigest.getInstance("MD5");
        }
        catch (NoSuchAlgorithmException e) {
            throw new IgniteException("Failed to obtain MD5 message digest instance.", e);
        }
    }

    /**
     * Gets total number of key partitions. To ensure that all partitions are
     * equally distributed across all nodes, please make sure that this
     * number is significantly larger than a number of nodes. Also, partition
     * size should be relatively small. Try to avoid having partitions with more
     * than quarter million keys.
     * <p>
     * Note that for fully replicated caches this method should always
     * return {@code 1}.
     *
     * @return Total partition count.
     */
    public int getPartitions() {
        return parts;
    }

    /**
     * Sets total number of partitions.
     *
     * @param parts Total number of partitions.
     */
    public void setPartitions(int parts) {
<<<<<<< HEAD
        A.ensure(parts <= CacheConfiguration.MAX_PARTS_COUNT, "parts <=" + CacheConfiguration.MAX_PARTS_COUNT);
=======
        A.ensure(parts <= CacheConfiguration.MAX_PARTITIONS_COUNT, "parts <= " + CacheConfiguration.MAX_PARTITIONS_COUNT);
>>>>>>> b0450edc

        this.parts = parts;
    }

    /**
     * Gets hash ID resolver for nodes. This resolver is used to provide
     * alternate hash ID, other than node ID.
     * <p>
     * Node IDs constantly change when nodes get restarted, which causes them to
     * be placed on different locations in the hash ring, and hence causing
     * repartitioning. Providing an alternate hash ID, which survives node restarts,
     * puts node on the same location on the hash ring, hence minimizing required
     * repartitioning.
     *
     * @return Hash ID resolver.
     */
    @Deprecated
    public AffinityNodeHashResolver getHashIdResolver() {
        return hashIdRslvr;
    }

    /**
     * Sets hash ID resolver for nodes. This resolver is used to provide
     * alternate hash ID, other than node ID.
     * <p>
     * Node IDs constantly change when nodes get restarted, which causes them to
     * be placed on different locations in the hash ring, and hence causing
     * repartitioning. Providing an alternate hash ID, which survives node restarts,
     * puts node on the same location on the hash ring, hence minimizing required
     * repartitioning.
     *
     * @param hashIdRslvr Hash ID resolver.
     *
     * @deprecated Use {@link IgniteConfiguration#setConsistentId(Serializable)} instead.
     */
    @Deprecated
    public void setHashIdResolver(AffinityNodeHashResolver hashIdRslvr) {
        this.hashIdRslvr = hashIdRslvr;
    }

    /**
     * Gets optional backup filter. If not {@code null}, backups will be selected
     * from all nodes that pass this filter. First node passed to this filter is primary node,
     * and second node is a node being tested.
     * <p>
     * Note that {@code backupFilter} is ignored if {@code excludeNeighbors} is set to {@code true}.
     *
     * @return Optional backup filter.
     */
    @Nullable public IgniteBiPredicate<ClusterNode, ClusterNode> getBackupFilter() {
        return backupFilter;
    }

    /**
     * Sets optional backup filter. If provided, then backups will be selected from all
     * nodes that pass this filter. First node being passed to this filter is primary node,
     * and second node is a node being tested.
     * <p>
     * Note that {@code backupFilter} is ignored if {@code excludeNeighbors} is set to {@code true}.
     *
     * @param backupFilter Optional backup filter.
     * @deprecated Use {@code affinityBackupFilter} instead.
     */
    @Deprecated
    public void setBackupFilter(@Nullable IgniteBiPredicate<ClusterNode, ClusterNode> backupFilter) {
        this.backupFilter = backupFilter;
    }

    /**
     * Gets optional backup filter. If not {@code null}, backups will be selected
     * from all nodes that pass this filter. First node passed to this filter is a node being tested,
     * and the second parameter is a list of nodes that are already assigned for a given partition (primary node is the first in the list).
     * <p>
     * Note that {@code affinityBackupFilter} is ignored if {@code excludeNeighbors} is set to {@code true}.
     *
     * @return Optional backup filter.
     */
    @Nullable public IgniteBiPredicate<ClusterNode, List<ClusterNode>> getAffinityBackupFilter() {
        return affinityBackupFilter;
    }

    /**
     * Sets optional backup filter. If provided, then backups will be selected from all
     * nodes that pass this filter. First node being passed to this filter is a node being tested,
     * and the second parameter is a list of nodes that are already assigned for a given partition (primary node is the first in the list).
     * <p>
     * Note that {@code affinityBackupFilter} is ignored if {@code excludeNeighbors} is set to {@code true}.
     *
     * @param affinityBackupFilter Optional backup filter.
     */
    public void setAffinityBackupFilter(@Nullable IgniteBiPredicate<ClusterNode, List<ClusterNode>> affinityBackupFilter) {
        this.affinityBackupFilter = affinityBackupFilter;
    }

    /**
     * Checks flag to exclude same-host-neighbors from being backups of each other (default is {@code false}).
     * <p>
     * Note that {@code backupFilter} is ignored if {@code excludeNeighbors} is set to {@code true}.
     *
     * @return {@code True} if nodes residing on the same host may not act as backups of each other.
     */
    public boolean isExcludeNeighbors() {
        return exclNeighbors;
    }

    /**
     * Sets flag to exclude same-host-neighbors from being backups of each other (default is {@code false}).
     * <p>
     * Note that {@code backupFilter} is ignored if {@code excludeNeighbors} is set to {@code true}.
     *
     * @param exclNeighbors {@code True} if nodes residing on the same host may not act as backups of each other.
     */
    public void setExcludeNeighbors(boolean exclNeighbors) {
        this.exclNeighbors = exclNeighbors;
    }

    /**
     * Resolves node hash.
     *
     * @param node Cluster node;
     * @return Node hash.
     */
    public Object resolveNodeHash(ClusterNode node) {
        if (hashIdRslvr != null)
            return hashIdRslvr.resolve(node);
        else
            return node.consistentId();
    }

    /**
     * Returns collection of nodes (primary first) for specified partition.
     */
    public List<ClusterNode> assignPartition(int part, List<ClusterNode> nodes, int backups,
        @Nullable Map<UUID, Collection<ClusterNode>> neighborhoodCache) {
        if (nodes.size() <= 1)
            return nodes;

        List<IgniteBiTuple<Long, ClusterNode>> lst = new ArrayList<>();

        MessageDigest d = digest.get();

        for (ClusterNode node : nodes) {
            Object nodeHash = resolveNodeHash(node);

            try {
                ByteArrayOutputStream out = new ByteArrayOutputStream();

                byte[] nodeHashBytes = ignite.configuration().getMarshaller().marshal(nodeHash);

                out.write(U.intToBytes(part), 0, 4); // Avoid IOException.
                out.write(nodeHashBytes, 0, nodeHashBytes.length); // Avoid IOException.

                d.reset();

                byte[] bytes = d.digest(out.toByteArray());

                long hash =
                      (bytes[0] & 0xFFL)
                    | ((bytes[1] & 0xFFL) << 8)
                    | ((bytes[2] & 0xFFL) << 16)
                    | ((bytes[3] & 0xFFL) << 24)
                    | ((bytes[4] & 0xFFL) << 32)
                    | ((bytes[5] & 0xFFL) << 40)
                    | ((bytes[6] & 0xFFL) << 48)
                    | ((bytes[7] & 0xFFL) << 56);

                lst.add(F.t(hash, node));
            }
            catch (IgniteCheckedException e) {
                throw new IgniteException(e);
            }
        }

        Collections.sort(lst, COMPARATOR);

        int primaryAndBackups = backups == Integer.MAX_VALUE ? nodes.size() : Math.min(backups + 1, nodes.size());

        List<ClusterNode> res = new ArrayList<>(primaryAndBackups);

        ClusterNode primary = lst.get(0).get2();

        res.add(primary);

        // Select backups.
        if (backups > 0) {
            for (int i = 1; i < lst.size() && res.size() < primaryAndBackups; i++) {
                IgniteBiTuple<Long, ClusterNode> next = lst.get(i);

                ClusterNode node = next.get2();

                if (exclNeighbors) {
                    Collection<ClusterNode> allNeighbors = GridCacheUtils.neighborsForNodes(neighborhoodCache, res);

                    if (!allNeighbors.contains(node))
                        res.add(node);
                }
                else if (affinityBackupFilter != null && affinityBackupFilter.apply(node, res))
                    res.add(next.get2());
                else if (backupFilter != null && backupFilter.apply(primary, node))
                    res.add(next.get2());
                else if (affinityBackupFilter == null && backupFilter == null)
                    res.add(next.get2());
            }
        }

        if (res.size() < primaryAndBackups && nodes.size() >= primaryAndBackups && exclNeighbors) {
            // Need to iterate again in case if there are no nodes which pass exclude neighbors backups criteria.
            for (int i = 1; i < lst.size() && res.size() < primaryAndBackups; i++) {
                IgniteBiTuple<Long, ClusterNode> next = lst.get(i);

                ClusterNode node = next.get2();

                if (!res.contains(node))
                    res.add(next.get2());
            }

            if (!exclNeighborsWarn) {
                LT.warn(log, null, "Affinity function excludeNeighbors property is ignored " +
                    "because topology has no enough nodes to assign backups.");

                exclNeighborsWarn = true;
            }
        }

        assert res.size() <= primaryAndBackups;

        return res;
    }

    /** {@inheritDoc} */
    @Override public void reset() {
        // No-op.
    }

    /** {@inheritDoc} */
    @Override public int partitions() {
        return parts;
    }

    /** {@inheritDoc} */
    @Override public int partition(Object key) {
        return U.safeAbs(key.hashCode() % parts);
    }

    /** {@inheritDoc} */
    @Override public List<List<ClusterNode>> assignPartitions(AffinityFunctionContext affCtx) {
        List<List<ClusterNode>> assignments = new ArrayList<>(parts);

        Map<UUID, Collection<ClusterNode>> neighborhoodCache = exclNeighbors ?
            GridCacheUtils.neighbors(affCtx.currentTopologySnapshot()) : null;

        for (int i = 0; i < parts; i++) {
            List<ClusterNode> partAssignment = assignPartition(i, affCtx.currentTopologySnapshot(), affCtx.backups(),
                neighborhoodCache);

            assignments.add(partAssignment);
        }

        return assignments;
    }

    /** {@inheritDoc} */
    @Override public void removeNode(UUID nodeId) {
        // No-op.
    }

    /** {@inheritDoc} */
    @Override public void writeExternal(ObjectOutput out) throws IOException {
        out.writeInt(parts);
        out.writeBoolean(exclNeighbors);
        out.writeObject(hashIdRslvr);
        out.writeObject(backupFilter);
    }

    /** {@inheritDoc} */
    @SuppressWarnings("unchecked")
    @Override public void readExternal(ObjectInput in) throws IOException, ClassNotFoundException {
        parts = in.readInt();
        exclNeighbors = in.readBoolean();
        hashIdRslvr = (AffinityNodeHashResolver)in.readObject();
        backupFilter = (IgniteBiPredicate<ClusterNode, ClusterNode>)in.readObject();
    }

    /**
     *
     */
    private static class HashComparator implements Comparator<IgniteBiTuple<Long, ClusterNode>>, Serializable {
        /** */
        private static final long serialVersionUID = 0L;

        /** {@inheritDoc} */
        @Override public int compare(IgniteBiTuple<Long, ClusterNode> o1, IgniteBiTuple<Long, ClusterNode> o2) {
            return o1.get1() < o2.get1() ? -1 : o1.get1() > o2.get1() ? 1 :
                o1.get2().id().compareTo(o2.get2().id());
        }
    }
}<|MERGE_RESOLUTION|>--- conflicted
+++ resolved
@@ -223,11 +223,7 @@
      * @param parts Total number of partitions.
      */
     public void setPartitions(int parts) {
-<<<<<<< HEAD
-        A.ensure(parts <= CacheConfiguration.MAX_PARTS_COUNT, "parts <=" + CacheConfiguration.MAX_PARTS_COUNT);
-=======
         A.ensure(parts <= CacheConfiguration.MAX_PARTITIONS_COUNT, "parts <= " + CacheConfiguration.MAX_PARTITIONS_COUNT);
->>>>>>> b0450edc
 
         this.parts = parts;
     }
