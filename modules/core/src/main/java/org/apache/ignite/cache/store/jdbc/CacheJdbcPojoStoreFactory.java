--- conflicted
+++ resolved
@@ -161,11 +161,8 @@
         store.setParallelLoadCacheMinimumThreshold(parallelLoadCacheMinThreshold);
         store.setTypes(types);
         store.setHasher(hasher);
-<<<<<<< HEAD
         store.setTransformer(transformer);
-=======
         store.setSqlEscapeAll(sqlEscapeAll);
->>>>>>> 63888bd9
 
         if (dataSrc != null)
             store.setDataSource(dataSrc);
