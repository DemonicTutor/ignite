--- conflicted
+++ resolved
@@ -134,11 +134,7 @@
     private final Collection<GridDisconnectListener> disconnectLsnrs = new ConcurrentLinkedQueue<>();
 
     /** Pool processor. */
-<<<<<<< HEAD
     private final PoolProcessor pools;
-=======
-    private PoolProcessor pools;
->>>>>>> f7d89fdb
 
     /** Discovery listener. */
     private GridLocalEventListener discoLsnr;
