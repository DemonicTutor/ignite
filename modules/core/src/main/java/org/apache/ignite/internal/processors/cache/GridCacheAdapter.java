--- conflicted
+++ resolved
@@ -3909,10 +3909,7 @@
     }
 
     /**
-<<<<<<< HEAD
-=======
      * @param keepBinary Keep binary flag.
->>>>>>> 44cf1d21
      * @return Distributed ignite cache iterator.
      * @throws IgniteCheckedException If failed.
      */
