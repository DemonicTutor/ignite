/*
 * Licensed to the Apache Software Foundation (ASF) under one or more
 * contributor license agreements.  See the NOTICE file distributed with
 * this work for additional information regarding copyright ownership.
 * The ASF licenses this file to You under the Apache License, Version 2.0
 * (the "License"); you may not use this file except in compliance with
 * the License.  You may obtain a copy of the License at
 *
 *      http://www.apache.org/licenses/LICENSE-2.0
 *
 * Unless required by applicable law or agreed to in writing, software
 * distributed under the License is distributed on an "AS IS" BASIS,
 * WITHOUT WARRANTIES OR CONDITIONS OF ANY KIND, either express or implied.
 * See the License for the specific language governing permissions and
 * limitations under the License.
 */

package org.apache.ignite.internal.processors.cache;

import java.util.Collection;
import java.util.UUID;
import javax.cache.Cache;
import javax.cache.expiry.ExpiryPolicy;
import javax.cache.processor.EntryProcessorResult;
import org.apache.ignite.IgniteCheckedException;
import org.apache.ignite.cache.eviction.EvictableEntry;
import org.apache.ignite.internal.processors.affinity.AffinityTopologyVersion;
import org.apache.ignite.internal.processors.cache.distributed.GridDistributedLockCancelledException;
import org.apache.ignite.internal.processors.cache.distributed.dht.GridDhtLocalPartition;
import org.apache.ignite.internal.processors.cache.distributed.dht.atomic.GridDhtAtomicAbstractUpdateFuture;
import org.apache.ignite.internal.processors.cache.transactions.IgniteInternalTx;
import org.apache.ignite.internal.processors.cache.transactions.IgniteTxKey;
import org.apache.ignite.internal.processors.cache.version.GridCacheVersion;
import org.apache.ignite.internal.processors.cache.version.GridCacheVersionedEntryEx;
import org.apache.ignite.internal.processors.dr.GridDrType;
import org.apache.ignite.internal.util.lang.GridTuple3;
import org.apache.ignite.internal.util.typedef.T2;
import org.jetbrains.annotations.Nullable;

/**
 * Internal API for cache entry ({@code 'Ex'} stands for extended).
 */
public interface GridCacheEntryEx {
    /**
     * @return Memory size.
     * @throws IgniteCheckedException If failed.
     */
    public int memorySize() throws IgniteCheckedException;

    /**
     * @return {@code True} if entry is internal cache entry.
     */
    public boolean isInternal();

    /**
     * @return {@code True} if DHT.
     */
    public boolean isDht();

    /**
     * @return {@code True} if near.
     */
    public boolean isNear();

    /**
     * @return {@code True} if replicated.
     */
    public boolean isReplicated();

    /**
     * @return {@code True} if local.
     */
    public boolean isLocal();

    /**
     * @return {@code False} if entry belongs to cache map, {@code true} if this entry was created in colocated
     *      cache and node is not primary for this key.
     */
    public boolean detached();

    /**
     * Note: this method works only for cache configured in ATOMIC mode or for cache that is
     * data center replication target.
     *
     * @return {@code True} if entry has been already deleted.
     */
    public boolean deleted();

    /**
     * @return Context.
     */
    public <K, V> GridCacheContext<K, V> context();

    /**
     * @return Partition ID.
     */
    public int partition();

    /**
     * @return Start version.
     */
    public long startVersion();

    /**
     * @return Key.
     */
    public KeyCacheObject key();

    /**
     * @return Transaction key.
     */
    public IgniteTxKey txKey();

    /**
     * @return Value.
     */
    public CacheObject rawGet();

    /**
     * @param tmp If {@code true} can return temporary instance which is valid while entry lock is held,
     *        temporary object can used for filter evaluation or transform closure execution and
     *        should not be returned to user.
     * @return Value (unmarshalled if needed).
     * @throws IgniteCheckedException If failed.
     */
    public CacheObject rawGetOrUnmarshal(boolean tmp) throws IgniteCheckedException;

    /**
     * @return {@code True} if has value or value bytes.
     */
    public boolean hasValue();

    /**
     * @param val New value.
     * @param ttl Time to live.
     * @return Old value.
     */
    public CacheObject rawPut(CacheObject val, long ttl);

    /**
     * Wraps this map entry into cache entry.
     *
     * @return Wrapped entry.
     */
    public <K, V> Cache.Entry<K, V> wrap();

    /**
     * Wraps entry to an entry with lazy value get.
     * @param keepBinary Keep binary flag.
     *
     * @return Entry.
     */
    public <K, V> Cache.Entry<K, V> wrapLazyValue(boolean keepBinary);

    /**
     * Peeks value provided to public API entries and to entry filters.
     *
     * @return Value.
     */
    @Nullable public CacheObject peekVisibleValue();

    /**
     * @return Entry which is safe to pass into eviction policy.
     */
    public <K, V> EvictableEntry<K, V> wrapEviction();

    /**
     * @return Entry which holds key and version (no value, since entry
     *      is intended to be used in sync evictions checks).
     */
    public <K, V> CacheEntryImplEx<K, V> wrapVersioned();

    /**
     * @return Not-null version if entry is obsolete.
     */
    public GridCacheVersion obsoleteVersion();

    /**
     * @return {@code True} if entry is obsolete.
     */
    public boolean obsolete();

    /**
     * @return {@code True} if entry is obsolete or deleted.
     * @see #deleted()
     */
    public boolean obsoleteOrDeleted();

    /**
     * @param exclude Obsolete version to ignore.
     * @return {@code True} if obsolete version is not {@code null} and is not the
     *      passed in version.
     */
    public boolean obsolete(GridCacheVersion exclude);

    /**
     * @return Entry info.
     */
    @Nullable public GridCacheEntryInfo info();

    /**
     * Invalidates this entry.
     *
     * @param curVer Current version to match ({@code null} means always match).
     * @param newVer New version to set.
     * @return {@code true} if entry is obsolete.
     * @throws IgniteCheckedException If swap could not be released.
     */
    public boolean invalidate(@Nullable GridCacheVersion curVer, GridCacheVersion newVer) throws IgniteCheckedException;

    /**
     * Invalidates this entry if it passes given filter.
     *
     * @param filter Optional filter that entry should pass before invalidation.
     * @return {@code true} if entry was actually invalidated.
     * @throws IgniteCheckedException If swap could not be released.
     * @throws GridCacheEntryRemovedException If entry was removed.
     */
    public boolean invalidate(@Nullable CacheEntryPredicate[] filter)
        throws GridCacheEntryRemovedException, IgniteCheckedException;

    /**
     * @param swap Swap flag.
     * @param obsoleteVer Version for eviction.
     * @param filter Optional filter.
     * @return {@code True} if entry could be evicted.
     * @throws IgniteCheckedException In case of error.
     */
    public boolean evictInternal(boolean swap, GridCacheVersion obsoleteVer,
        @Nullable CacheEntryPredicate[] filter) throws IgniteCheckedException;

    /**
     * Evicts entry when batch evict is performed. When called, does not write entry data to swap, but instead
     * returns batch swap entry if entry was marked obsolete.
     *
     * @param obsoleteVer Version to mark obsolete with.
     * @return Swap entry if this entry was marked obsolete, {@code null} if entry was not evicted.
     * @throws IgniteCheckedException If failed.
     */
    public GridCacheBatchSwapEntry evictInBatchInternal(GridCacheVersion obsoleteVer) throws IgniteCheckedException;

    /**
     * This method should be called each time entry is marked obsolete
     * other than by calling {@link #markObsolete(GridCacheVersion)}.
     */
    public void onMarkedObsolete();

    /**
     * Checks if entry is new assuming lock is held externally.
     *
     * @return {@code True} if entry is new.
     * @throws GridCacheEntryRemovedException If entry was removed.
     */
    public boolean isNew() throws GridCacheEntryRemovedException;

    /**
     * Checks if entry is new while holding lock.
     *
     * @return {@code True} if entry is new.
     * @throws GridCacheEntryRemovedException If entry was removed.
     */
    public boolean isNewLocked() throws GridCacheEntryRemovedException;

    /**
     * @param topVer Topology version where validation should be performed.
     *  When negative the latest available topology should be used.
     *
     * @return Checks if value is valid.
     */
    public boolean valid(AffinityTopologyVersion topVer);

    /**
     * @return {@code True} if partition is in valid.
     */
    public boolean partitionValid();

    /**
     * @param ver Cache version to set. The version will be used on updating entry instead of generated one.
     * @param tx Ongoing transaction (possibly null).
     * @param readSwap Flag indicating whether to check swap memory.
     * @param readThrough Flag indicating whether to read through.
     * @param updateMetrics If {@code true} then metrics should be updated.
     * @param evt Flag to signal event notification.
     * @param tmp If {@code true} can return temporary instance which is valid while entry lock is held,
     *        temporary object can used for filter evaluation or transform closure execution and
     *        should not be returned to user.
     * @param subjId Subject ID initiated this read.
     * @param transformClo Transform closure to record event.
     * @param taskName Task name.
     * @param expiryPlc Expiry policy.
     * @param keepBinary Keep binary flag.
     * @return Cached value.
     * @throws IgniteCheckedException If loading value failed.
     * @throws GridCacheEntryRemovedException If entry was removed.
     */
    @Nullable public CacheObject innerGet(@Nullable GridCacheVersion ver,
        @Nullable IgniteInternalTx tx,
        boolean readSwap,
        boolean readThrough,
        boolean updateMetrics,
        boolean evt,
        boolean tmp,
        UUID subjId,
        Object transformClo,
        String taskName,
        @Nullable IgniteCacheExpiryPolicy expiryPlc,
        boolean keepBinary)
        throws IgniteCheckedException, GridCacheEntryRemovedException;

    /**
     * @param ver Cache version to set. The version will be used on updating entry instead of generated one.
     * @param tx Cache transaction.
     * @param readSwap Flag indicating whether to check swap memory.
     * @param unmarshal Unmarshal flag.
     * @param updateMetrics If {@code true} then metrics should be updated.
     * @param evt Flag to signal event notification.
     * @param subjId Subject ID initiated this read.
     * @param transformClo Transform closure to record event.
     * @param taskName Task name.
     * @param expiryPlc Expiry policy.
     * @param keepBinary Keep binary flag.
     * @param readerArgs Reader will be added if not null.
     * @return Cached value and entry version.
     * @throws IgniteCheckedException If loading value failed.
     * @throws GridCacheEntryRemovedException If entry was removed.
     */
    public EntryGetResult innerGetVersioned(
        @Nullable GridCacheVersion ver,
        IgniteInternalTx tx,
        boolean readSwap,
        boolean unmarshal,
        boolean updateMetrics,
        boolean evt,
        UUID subjId,
        Object transformClo,
        String taskName,
        @Nullable IgniteCacheExpiryPolicy expiryPlc,
        boolean keepBinary,
        @Nullable ReaderArguments readerArgs)
        throws IgniteCheckedException, GridCacheEntryRemovedException;

    /**
     * @param readSwap Flag indicating whether to check swap memory.
     * @param updateMetrics If {@code true} then metrics should be updated.
     * @param evt Flag to signal event notification.
     * @param subjId Subject ID initiated this read.
     * @param taskName Task name.
     * @param expiryPlc Expiry policy.
     * @param keepBinary Keep binary flag.
     * @param readerArgs Reader will be added if not null.
     * @throws IgniteCheckedException If loading value failed.
     * @throws GridCacheEntryRemovedException If entry was removed.
     * @return Cached value, entry version and flag indicating if entry was reserved.
     */
    public EntryGetResult innerGetAndReserveForLoad(boolean readSwap,
        boolean updateMetrics,
        boolean evt,
        UUID subjId,
        String taskName,
        @Nullable IgniteCacheExpiryPolicy expiryPlc,
        boolean keepBinary,
        @Nullable ReaderArguments readerArgs) throws IgniteCheckedException, GridCacheEntryRemovedException;

    /**
     * @param ver Expected entry version.
     * @throws IgniteCheckedException If failed.
     */
    public void clearReserveForLoad(GridCacheVersion ver) throws IgniteCheckedException;

    /**
     * Reloads entry from underlying storage.
     *
     * @return Reloaded value.
     * @throws IgniteCheckedException If reload failed.
     * @throws GridCacheEntryRemovedException If entry has been removed.
     */
    @Nullable public CacheObject innerReload() throws IgniteCheckedException,
        GridCacheEntryRemovedException;

    /**
     * @param tx Cache transaction.
     * @param evtNodeId ID of node responsible for this change.
     * @param affNodeId Partitioned node iD.
     * @param val Value to set.
     * @param writeThrough If {@code true} then persist to storage.
     * @param retval {@code True} if value should be returned (and unmarshalled if needed).
     * @param ttl Time to live.
     * @param evt Flag to signal event notification.
     * @param metrics Flag to signal metrics update.
     * @param keepBinary Keep binary flag.
     * @param oldValPresent {@code True} if oldValue present.
     * @param oldVal Old value.
     * @param topVer Topology version.
     * @param filter Filter.
     * @param drType DR type.
     * @param drExpireTime DR expire time (if any).
     * @param explicitVer Explicit version (if any).
     * @param subjId Subject ID initiated this update.
     * @param taskName Task name.
     * @param dhtVer Dht version for near cache entry.
     * @param updateCntr Update counter.
     * @return Tuple containing success flag and old value. If success is {@code false},
     *      then value is {@code null}.
     * @throws IgniteCheckedException If storing value failed.
     * @throws GridCacheEntryRemovedException If entry has been removed.
     */
    public GridCacheUpdateTxResult innerSet(
        @Nullable IgniteInternalTx tx,
        UUID evtNodeId,
        UUID affNodeId,
        @Nullable CacheObject val,
        boolean writeThrough,
        boolean retval,
        long ttl,
        boolean evt,
        boolean metrics,
        boolean keepBinary,
        boolean oldValPresent,
        @Nullable CacheObject oldVal,
        AffinityTopologyVersion topVer,
        CacheEntryPredicate[] filter,
        GridDrType drType,
        long drExpireTime,
        @Nullable GridCacheVersion explicitVer,
        @Nullable UUID subjId,
        String taskName,
        @Nullable GridCacheVersion dhtVer,
        @Nullable Long updateCntr
    ) throws IgniteCheckedException, GridCacheEntryRemovedException;

    /**
     * @param tx Cache transaction.
     * @param evtNodeId ID of node responsible for this change.
     * @param affNodeId Partitioned node iD.
     * @param retval {@code True} if value should be returned (and unmarshalled if needed).
     * @param evt Flag to signal event notification.
     * @param metrics Flag to signal metrics notification.
     * @param keepBinary Keep binary flag.
     * @param oldValPresent {@code True} if oldValue present.
     * @param oldVal Old value.
     * @param topVer Topology version.
     * @param filter Filter.
     * @param drType DR type.
     * @param explicitVer Explicit version (if any).
     * @param subjId Subject ID initiated this update.
     * @param taskName Task name.
     * @param dhtVer Dht version for near cache entry.
     * @return Tuple containing success flag and old value. If success is {@code false},
     *      then value is {@code null}.
     * @throws IgniteCheckedException If remove failed.
     * @throws GridCacheEntryRemovedException If entry has been removed.
     */
    public GridCacheUpdateTxResult innerRemove(
        @Nullable IgniteInternalTx tx,
        UUID evtNodeId,
        UUID affNodeId,
        boolean retval,
        boolean evt,
        boolean metrics,
        boolean keepBinary,
        boolean oldValPresent,
        @Nullable CacheObject oldVal,
        AffinityTopologyVersion topVer,
        CacheEntryPredicate[] filter,
        GridDrType drType,
        @Nullable GridCacheVersion explicitVer,
        @Nullable UUID subjId,
        String taskName,
        @Nullable GridCacheVersion dhtVer,
        @Nullable Long updateCntr
    ) throws IgniteCheckedException, GridCacheEntryRemovedException;

    /**
     * @param ver Cache version to set. Entry will be updated only if current version is less then passed version.
     * @param evtNodeId Event node ID.
     * @param affNodeId Affinity node ID.
     * @param op Update operation.
     * @param val Value. Type depends on operation.
     * @param invokeArgs Optional arguments for entry processor.
     * @param writeThrough Write through flag.
     * @param readThrough Read through flag.
     * @param retval Return value flag.
     * @param expiryPlc Expiry policy.
     * @param evt Event flag.
     * @param metrics Metrics update flag.
     * @param primary If update is performed on primary node (the one which assigns version).
     * @param checkVer Whether update should check current version and ignore update if current version is
     *      greater than passed in.
     * @param topVer Topology version.
     * @param filter Optional filter to check.
     * @param drType DR type.
     * @param conflictTtl Conflict TTL (if any).
     * @param conflictExpireTime Conflict expire time (if any).
     * @param conflictVer DR version (if any).
     * @param conflictResolve If {@code true} then performs conflicts resolution.
     * @param intercept If {@code true} then calls cache interceptor.
     * @param subjId Subject ID initiated this update.
     * @param taskName Task name.
     * @param updateCntr Update counter.
     * @param fut Dht atomic future.
     * @return Tuple where first value is flag showing whether operation succeeded,
     *      second value is old entry value if return value is requested, third is updated entry value,
     *      fourth is the version to enqueue for deferred delete the fifth is DR conflict context
     *      or {@code null} if conflict resolution was not performed, the last boolean - whether update should be
     *      propagated to backups or not.
     * @throws IgniteCheckedException If update failed.
     * @throws GridCacheEntryRemovedException If entry is obsolete.
     */
    public GridCacheUpdateAtomicResult innerUpdate(
        GridCacheVersion ver,
        UUID evtNodeId,
        UUID affNodeId,
        GridCacheOperation op,
        @Nullable Object val,
        @Nullable Object[] invokeArgs,
        boolean writeThrough,
        boolean readThrough,
        boolean retval,
        boolean keepBinary,
        @Nullable IgniteCacheExpiryPolicy expiryPlc,
        boolean evt,
        boolean metrics,
        boolean primary,
        boolean checkVer,
        AffinityTopologyVersion topVer,
        @Nullable CacheEntryPredicate[] filter,
        GridDrType drType,
        long conflictTtl,
        long conflictExpireTime,
        @Nullable GridCacheVersion conflictVer,
        boolean conflictResolve,
        boolean intercept,
        @Nullable UUID subjId,
        String taskName,
        @Nullable CacheObject prevVal,
        @Nullable Long updateCntr,
        @Nullable GridDhtAtomicAbstractUpdateFuture fut
    ) throws IgniteCheckedException, GridCacheEntryRemovedException;

    /**
     * Update method for local cache in atomic mode.
     *
     * @param ver Cache version.
     * @param op Operation.
     * @param writeObj Value. Type depends on operation.
     * @param invokeArgs Optional arguments for EntryProcessor.
     * @param writeThrough Write through flag.
     * @param readThrough Read through flag.
     * @param retval Return value flag.
     * @param expiryPlc Expiry policy..
     * @param evt Event flag.
     * @param metrics Metrics update flag.
     * @param filter Optional filter to check.
     * @param intercept If {@code true} then calls cache interceptor.
     * @param subjId Subject ID initiated this update.
     * @param taskName Task name.
     * @return Tuple containing success flag, old value and result for invoke operation.
     * @throws IgniteCheckedException If update failed.
     * @throws GridCacheEntryRemovedException If entry is obsolete.
     */
    public GridTuple3<Boolean, Object, EntryProcessorResult<Object>> innerUpdateLocal(
        GridCacheVersion ver,
        GridCacheOperation op,
        @Nullable Object writeObj,
        @Nullable Object[] invokeArgs,
        boolean writeThrough,
        boolean readThrough,
        boolean retval,
        boolean keepBinary,
        @Nullable ExpiryPolicy expiryPlc,
        boolean evt,
        boolean metrics,
        @Nullable CacheEntryPredicate[] filter,
        boolean intercept,
        @Nullable UUID subjId,
        String taskName
    ) throws IgniteCheckedException, GridCacheEntryRemovedException;

    /**
     * Marks entry as obsolete and, if possible or required, removes it
     * from swap storage.
     *
     * @param ver Obsolete version.
     * @param readers Flag to clear readers as well.
     * @throws IgniteCheckedException If failed to remove from swap.
     * @return {@code True} if entry was not being used, passed the filter and could be removed.
     */
    public boolean clear(GridCacheVersion ver, boolean readers) throws IgniteCheckedException;

    /**
     * This locks is called by transaction manager during prepare step
     * for optimistic transactions.
     *
     * @param tx Cache transaction.
     * @param timeout Timeout for lock acquisition.
     * @param serOrder Version for serializable transactions ordering.
     * @param serReadVer Optional read entry version for optimistic serializable transaction.
     * @param read Read lock flag.
     * @return {@code True} if lock was acquired, {@code false} otherwise.
     * @throws GridCacheEntryRemovedException If this entry is obsolete.
     * @throws GridDistributedLockCancelledException If lock has been cancelled.
     */
    public boolean tmLock(IgniteInternalTx tx,
        long timeout,
        @Nullable GridCacheVersion serOrder,
        @Nullable GridCacheVersion serReadVer,
        boolean read
    ) throws GridCacheEntryRemovedException, GridDistributedLockCancelledException;

    /**
     * Unlocks acquired lock.
     *
     * @param tx Cache transaction.
     * @throws GridCacheEntryRemovedException If this entry has been removed from cache.
     */
    public abstract void txUnlock(IgniteInternalTx tx) throws GridCacheEntryRemovedException;

    /**
     * @param ver Removes lock.
     * @return {@code True} If lock has been removed.
     * @throws GridCacheEntryRemovedException If this entry has been removed from cache.
     */
    public boolean removeLock(GridCacheVersion ver) throws GridCacheEntryRemovedException;

    /**
     * Sets obsolete flag if possible.
     *
     * @param ver Version to set as obsolete.
     * @return {@code True} if entry is obsolete, {@code false} if
     *      entry is still used by other threads or nodes.
     */
    public boolean markObsolete(GridCacheVersion ver);

    /**
     * Sets obsolete flag if entry value is {@code null} or entry is expired and no
     * locks are held.
     *
     * @param ver Version to set as obsolete.
     * @return {@code True} if entry was marked obsolete.
     * @throws IgniteCheckedException If failed.
     */
    public boolean markObsoleteIfEmpty(@Nullable GridCacheVersion ver) throws IgniteCheckedException;

    /**
     * Sets obsolete flag if entry version equals to {@code ver}.
     *
     * @param ver Version to compare with.
     * @return {@code True} if marked obsolete.
     */
    public boolean markObsoleteVersion(GridCacheVersion ver);

    /**
     * @return Version.
     * @throws GridCacheEntryRemovedException If entry has been removed.
     */
    public GridCacheVersion version() throws GridCacheEntryRemovedException;

    /**
     * Checks if there was read/write conflict in serializable transaction.
     *
     * @param serReadVer Version read in serializable transaction.
     * @return {@code True} if version check passed.
     * @throws GridCacheEntryRemovedException If entry has been removed.
     */
    public boolean checkSerializableReadVersion(GridCacheVersion serReadVer) throws GridCacheEntryRemovedException;

    /**
     * Peeks into entry without loading value or updating statistics.
     *
     * @param heap Read from heap flag.
     * @param offheap Read from offheap flag.
     * @param swap Read from swap flag.
     * @param topVer Topology version.
     * @param plc Expiry policy if TTL should be updated.
     * @return Value.
     * @throws GridCacheEntryRemovedException If entry has been removed.
     * @throws IgniteCheckedException If failed.
     */
    @Nullable public CacheObject peek(boolean heap,
        boolean offheap,
        boolean swap,
        AffinityTopologyVersion topVer,
        @Nullable IgniteCacheExpiryPolicy plc)
        throws GridCacheEntryRemovedException, IgniteCheckedException;

    /**
     * Peeks into entry without loading value or updating statistics.
     *
     * @param heap Read from heap flag.
     * @param offheap Read from offheap flag.
     * @param swap Read from swap flag.
     * @param plc Expiry policy if TTL should be updated.
     * @return Value.
     * @throws GridCacheEntryRemovedException If entry has been removed.
     * @throws IgniteCheckedException If failed.
     */
    @Nullable public CacheObject peek(boolean heap,
        boolean offheap,
        boolean swap,
        @Nullable IgniteCacheExpiryPolicy plc)
        throws GridCacheEntryRemovedException, IgniteCheckedException;

    /**
     * Sets new value if current version is <tt>0</tt>
     *
     * @param val New value.
     * @param ver Version to use.
     * @param ttl Time to live.
     * @param expireTime Expiration time.
     * @param preload Flag indicating whether entry is being preloaded.
     * @param topVer Topology version.
     * @param drType DR type.
     * @param fromStore {@code True} if value was loaded from store.
     * @return {@code True} if initial value was set.
     * @throws IgniteCheckedException In case of error.
     * @throws GridCacheEntryRemovedException If entry was removed.
     */
    public boolean initialValue(CacheObject val,
        GridCacheVersion ver,
        long ttl,
        long expireTime,
        boolean preload,
        AffinityTopologyVersion topVer,
        GridDrType drType,
        boolean fromStore) throws IgniteCheckedException, GridCacheEntryRemovedException;

    /**
     * Sets new value if current version is <tt>0</tt> using swap entry data.
     * Note that this method does not update cache index.
     *
     * @param key Key.
     * @param unswapped Swap entry to set entry state from.
     * @return {@code True} if  initial value was set.
     * @throws IgniteCheckedException In case of error.
     * @throws GridCacheEntryRemovedException If entry was removed.
     */
    public boolean initialValue(KeyCacheObject key, GridCacheSwapEntry unswapped)
        throws IgniteCheckedException, GridCacheEntryRemovedException;

    /**
     * Create versioned entry for this cache entry.
     *
     * @param keepBinary Keep binary flag.
     * @return Versioned entry.
     * @throws IgniteCheckedException In case of error.
     * @throws GridCacheEntryRemovedException If entry was removed.
     */
    public <K, V> GridCacheVersionedEntryEx<K, V> versionedEntry(final boolean keepBinary)
        throws IgniteCheckedException, GridCacheEntryRemovedException;

    /**
     * Sets new value if passed in version matches the current version
     * (used for read-through only).
     *
     * @param val New value.
     * @param curVer Version to match or {@code null} if match is not required.
     * @param newVer Version to set.
<<<<<<< HEAD
     * @param loadExpiryPlc Expiry policy if entry is loaded from store.
     * @return Non null version if value was set.
=======
     * @param readerArgs Reader will be added if not null.
     * @return Current version and value.
>>>>>>> f3505783
     * @throws IgniteCheckedException If index could not be updated.
     * @throws GridCacheEntryRemovedException If entry was removed.
     */
    public T2<CacheObject, GridCacheVersion> versionedValue(CacheObject val,
        @Nullable GridCacheVersion curVer,
        @Nullable GridCacheVersion newVer,
<<<<<<< HEAD
        @Nullable IgniteCacheExpiryPolicy loadExpiryPlc)
=======
        @Nullable ReaderArguments readerArgs)
>>>>>>> f3505783
        throws IgniteCheckedException, GridCacheEntryRemovedException;

    /**
     * Checks if the candidate is either owner or pending.
     *
     * @param ver Candidate version to check.
     * @return {@code True} if the candidate is either owner or pending.
     * @throws GridCacheEntryRemovedException If entry was removed.
     */
    public boolean hasLockCandidate(GridCacheVersion ver) throws GridCacheEntryRemovedException;

    /**
     * Checks if the candidate is either owner or pending.
     *
     * @param threadId ThreadId.
     * @return {@code True} if the candidate is either owner or pending.
     * @throws GridCacheEntryRemovedException If entry was removed.
     */
    public boolean hasLockCandidate(long threadId) throws GridCacheEntryRemovedException;

    /**
     * @param exclude Exclude versions.
     * @return {@code True} if lock is owned by any thread or node.
     * @throws GridCacheEntryRemovedException If entry was removed.
     */
    public boolean lockedByAny(GridCacheVersion... exclude) throws GridCacheEntryRemovedException;

    /**
     * @return {@code True} if lock is owned by current thread.
     * @throws GridCacheEntryRemovedException If entry was removed.
     */
    public boolean lockedByThread() throws GridCacheEntryRemovedException;

    /**
     * @param lockVer Lock ID.
     * @param threadId Thread ID.
     * @return {@code True} if locked either locally or by thread.
     * @throws GridCacheEntryRemovedException If removed.
     */
    public boolean lockedLocallyByIdOrThread(GridCacheVersion lockVer, long threadId)
        throws GridCacheEntryRemovedException;

    /**
     *
     * @param lockVer Lock ID to check.
     * @return {@code True} if lock is owned by candidate.
     * @throws GridCacheEntryRemovedException If entry was removed.
     */
    public boolean lockedLocally(GridCacheVersion lockVer) throws GridCacheEntryRemovedException;

    /**
     * @param threadId Thread ID to check.
     * @param exclude Version to exclude from check.
     * @return {@code True} if lock is owned by given thread.
     * @throws GridCacheEntryRemovedException If entry was removed.
     */
    public boolean lockedByThread(long threadId, GridCacheVersion exclude) throws GridCacheEntryRemovedException;

    /**
     * @param threadId Thread ID to check.
     * @return {@code True} if lock is owned by given thread.
     * @throws GridCacheEntryRemovedException If entry was removed.
     */
    public boolean lockedByThread(long threadId) throws GridCacheEntryRemovedException;

    /**
     * @param ver Version to check for ownership.
     * @return {@code True} if owner has the specified version.
     * @throws GridCacheEntryRemovedException If entry was removed.
     */
    public boolean lockedBy(GridCacheVersion ver) throws GridCacheEntryRemovedException;

    /**
     * Will not fail for removed entries.
     *
     * @param threadId Thread ID to check.
     * @return {@code True} if lock is owned by given thread.
     */
    public boolean lockedByThreadUnsafe(long threadId);

    /**
     * @param ver Version to check for ownership.
     * @return {@code True} if owner has the specified version.
     */
    public boolean lockedByUnsafe(GridCacheVersion ver);

    /**
     *
     * @param lockVer Lock ID to check.
     * @return {@code True} if lock is owned by candidate.
     */
    public boolean lockedLocallyUnsafe(GridCacheVersion lockVer);

    /**
     * @param ver Lock version to check.
     * @return {@code True} if has candidate with given lock ID.
     */
    public boolean hasLockCandidateUnsafe(GridCacheVersion ver);

    /**
     * @param threadId Thread ID.
     * @return Local candidate.
     * @throws GridCacheEntryRemovedException If entry was removed.
     */
    @Nullable public GridCacheMvccCandidate localCandidate(long threadId) throws GridCacheEntryRemovedException;

    /**
     * Gets all local candidates.
     *
     * @param exclude Versions to exclude from check.
     * @return All local candidates.
     * @throws GridCacheEntryRemovedException If entry was removed.
     */
    public Collection<GridCacheMvccCandidate> localCandidates(@Nullable GridCacheVersion... exclude)
        throws GridCacheEntryRemovedException;

    /**
     * Gets all remote versions.
     *
     * @param exclude Exclude version.
     * @return All remote versions minus the excluded ones, if any.
     */
    public Collection<GridCacheMvccCandidate> remoteMvccSnapshot(GridCacheVersion... exclude);

    /**
     * Gets lock candidate for given lock ID.
     *
     * @param ver Lock version.
     * @return Lock candidate for given ID.
     * @throws GridCacheEntryRemovedException If entry was removed.
     */
    @Nullable public GridCacheMvccCandidate candidate(GridCacheVersion ver) throws GridCacheEntryRemovedException;

    /**
     * @param nodeId Node ID.
     * @param threadId Thread ID.
     * @return Candidate.
     * @throws GridCacheEntryRemovedException If entry was removed.
     */
    @Nullable public GridCacheMvccCandidate candidate(UUID nodeId, long threadId)
        throws GridCacheEntryRemovedException;

    /**
     * @return Local owner.
     * @throws GridCacheEntryRemovedException If entry was removed.
     */
    @Nullable public GridCacheMvccCandidate localOwner() throws GridCacheEntryRemovedException;

    /**
     * @return Value bytes.
     * @throws GridCacheEntryRemovedException If entry was removed.
     */
    public CacheObject valueBytes() throws GridCacheEntryRemovedException;

    /**
     * Gets cached serialized value bytes.
     *
     * @param ver Version for which to get value bytes.
     * @return Serialized value bytes.
     * @throws IgniteCheckedException If serialization failed.
     * @throws GridCacheEntryRemovedException If entry was removed.
     */
    @Nullable public CacheObject valueBytes(@Nullable GridCacheVersion ver)
        throws IgniteCheckedException, GridCacheEntryRemovedException;

    /**
     * @return Expire time, without accounting for transactions or removals.
     */
    public long rawExpireTime();

    /**
     * @return Expiration time.
     * @throws GridCacheEntryRemovedException If entry was removed.
     */
    public long expireTime() throws GridCacheEntryRemovedException;

    /**
     * @return Expiration time. Does not check for entry obsolete flag.
     */
    public long expireTimeUnlocked();

    /**
     * Callback from ttl processor to cache entry indicating that entry is expired.
     *
     * @param obsoleteVer Version to set obsolete if entry is expired.
     * @throws GridCacheEntryRemovedException If entry was removed.
     * @return {@code True} if this entry was expired as a result of this call.
     */
    public boolean onTtlExpired(GridCacheVersion obsoleteVer) throws GridCacheEntryRemovedException;

    /**
     * @return Time to live, without accounting for transactions or removals.
     */
    public long rawTtl();

    /**
     * @return Time to live.
     * @throws GridCacheEntryRemovedException If entry was removed.
     */
    public long ttl() throws GridCacheEntryRemovedException;

    /**
     * @param ver Version.
     * @param ttl Time to live.
     */
    public void updateTtl(@Nullable GridCacheVersion ver, long ttl) throws GridCacheEntryRemovedException;

    /**
     * Called when entry should be evicted from offheap.
     * <p>
     * If swap is enabled tries to do offheap -> swap eviction, otherwise evicted value should
     * be passed to query manager.
     *
     * @param entry Serialized swap entry.
     * @param evictVer Version when entry was selected for eviction.
     * @param obsoleteVer Obsolete version.
     * @throws IgniteCheckedException If failed.
     * @throws GridCacheEntryRemovedException If entry was removed.
     * @return {@code True} if entry was obsoleted and written to swap.
     */
    public boolean onOffheapEvict(byte[] entry, GridCacheVersion evictVer, GridCacheVersion obsoleteVer)
        throws IgniteCheckedException, GridCacheEntryRemovedException;

    /**
     * @return Value.
     * @throws IgniteCheckedException If failed to read from swap storage.
     * @throws GridCacheEntryRemovedException If entry was removed.
     */
    @Nullable public CacheObject unswap()
        throws IgniteCheckedException, GridCacheEntryRemovedException;

    /**
     * Unswap ignoring flags.
     *
     * @param needVal If {@code false} then do not need to deserialize value during unswap.
     * @return Value.
     * @throws IgniteCheckedException If failed.
     * @throws GridCacheEntryRemovedException If entry was removed.
     */
    @Nullable public CacheObject unswap(boolean needVal)
        throws IgniteCheckedException, GridCacheEntryRemovedException;

    /**
     * Tests whether or not given metadata is set.
     *
     * @param key Key of the metadata to test.
     * @return Whether or not given metadata is set.
     */
    public boolean hasMeta(int key);

    /**
     * Gets metadata by key.
     *
     * @param key Metadata key.
     * @param <V> Type of the value.
     * @return Metadata value or {@code null}.
     */
    @Nullable public <V> V meta(int key);

    /**
     * Adds a new metadata.
     *
     * @param key Metadata key.
     * @param val Metadata value.
     * @param <V> Type of the value.
     * @return Metadata previously associated with given name, or
     *      {@code null} if there was none.
     */
    @Nullable public <V> V addMeta(int key, V val);

    /**
     * Adds given metadata value only if it was absent.
     *
     * @param key Metadata key.
     * @param val Value to add if it's not attached already.
     * @param <V> Type of the value.
     * @return {@code null} if new value was put, or current value if put didn't happen.
     */
    @Nullable public <V> V putMetaIfAbsent(int key, V val);

    /**
     * Replaces given metadata with new {@code newVal} value only if its current value
     * is equal to {@code curVal}. Otherwise, it is no-op.
     *
     * @param key Key of the metadata.
     * @param curVal Current value to check.
     * @param newVal New value.
     * @return {@code true} if replacement occurred, {@code false} otherwise.
     */
    public <V> boolean replaceMeta(int key, V curVal, V newVal);

    /**
     * Removes metadata by key.
     *
     * @param key Key of the metadata to remove.
     * @param <V> Type of the value.
     * @return Value of removed metadata or {@code null}.
     */
    @Nullable public <V> V removeMeta(int key);

    /**
     * Removes metadata only if its current value is equal to {@code val} passed in.
     *
     * @param key key of metadata attribute.
     * @param val Value to compare.
     * @param <V> Value type.
     * @return {@code True} if value was removed, {@code false} otherwise.
     */
    public <V> boolean removeMeta(int key, V val);

    /**
     * Calls {@link GridDhtLocalPartition#onUnlock()} for this entry's partition.
     */
    public void onUnlock();
}<|MERGE_RESOLUTION|>--- conflicted
+++ resolved
@@ -755,24 +755,17 @@
      * @param val New value.
      * @param curVer Version to match or {@code null} if match is not required.
      * @param newVer Version to set.
-<<<<<<< HEAD
      * @param loadExpiryPlc Expiry policy if entry is loaded from store.
-     * @return Non null version if value was set.
-=======
      * @param readerArgs Reader will be added if not null.
      * @return Current version and value.
->>>>>>> f3505783
      * @throws IgniteCheckedException If index could not be updated.
      * @throws GridCacheEntryRemovedException If entry was removed.
      */
     public T2<CacheObject, GridCacheVersion> versionedValue(CacheObject val,
         @Nullable GridCacheVersion curVer,
         @Nullable GridCacheVersion newVer,
-<<<<<<< HEAD
-        @Nullable IgniteCacheExpiryPolicy loadExpiryPlc)
-=======
+        @Nullable IgniteCacheExpiryPolicy loadExpiryPlc,
         @Nullable ReaderArguments readerArgs)
->>>>>>> f3505783
         throws IgniteCheckedException, GridCacheEntryRemovedException;
 
     /**
