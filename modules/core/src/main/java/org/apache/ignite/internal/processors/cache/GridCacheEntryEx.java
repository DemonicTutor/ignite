--- conflicted
+++ resolved
@@ -351,11 +351,7 @@
      * @throws IgniteCheckedException If storing value failed.
      * @throws GridCacheEntryRemovedException If entry has been removed.
      */
-<<<<<<< HEAD
-    public <K, V> GridCacheUpdateTxResult<CacheObject> innerSet(
-=======
     public GridCacheUpdateTxResult innerSet(
->>>>>>> fbc8ed32
         @Nullable IgniteInternalTx tx,
         UUID evtNodeId,
         UUID affNodeId,
@@ -394,11 +390,7 @@
      * @throws IgniteCheckedException If remove failed.
      * @throws GridCacheEntryRemovedException If entry has been removed.
      */
-<<<<<<< HEAD
-    public <K, V> GridCacheUpdateTxResult<CacheObject> innerRemove(
-=======
     public GridCacheUpdateTxResult innerRemove(
->>>>>>> fbc8ed32
         @Nullable IgniteInternalTx tx,
         UUID evtNodeId,
         UUID affNodeId,
@@ -493,11 +485,7 @@
      * @throws IgniteCheckedException If update failed.
      * @throws GridCacheEntryRemovedException If entry is obsolete.
      */
-<<<<<<< HEAD
-    public <K, V> GridTuple3<Boolean, CacheObject, EntryProcessorResult<Object>> innerUpdateLocal(
-=======
     public GridTuple3<Boolean, CacheObject, EntryProcessorResult<Object>> innerUpdateLocal(
->>>>>>> fbc8ed32
         GridCacheVersion ver,
         GridCacheOperation op,
         @Nullable Object writeObj,
@@ -639,23 +627,6 @@
      */
     @Nullable public <K, V> CacheObject peek(Collection<GridCachePeekMode> modes,
         IgnitePredicate<Cache.Entry<K, V>>... filter) throws GridCacheEntryRemovedException;
-<<<<<<< HEAD
-
-    /**
-     * Peeks into entry without loading value or updating statistics.
-     *
-     * @param mode Peek mode.
-     * @param filter Optional filter.
-     * @return Value.
-     * @throws GridCacheEntryRemovedException If entry has been removed.
-     * @throws GridCacheFilterFailedException If {@code failFast} is {@code true} and
-     *      filter didn't pass.
-     */
-    @Nullable public <K, V> CacheObject peekFailFast(GridCachePeekMode mode,
-        IgnitePredicate<Cache.Entry<K, V>>... filter)
-        throws GridCacheEntryRemovedException, GridCacheFilterFailedException;
-=======
->>>>>>> fbc8ed32
 
     /**
      * @param failFast Fail-fast flag.
