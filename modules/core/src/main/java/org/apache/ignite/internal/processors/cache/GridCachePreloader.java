--- conflicted
+++ resolved
@@ -116,11 +116,7 @@
      * @param topVer Topology version, {@code -1} if not required.
      * @return Future to complete when all keys are preloaded.
      */
-<<<<<<< HEAD
-    public IgniteInternalFuture<Object> request(Collection<? extends K> keys, AffinityTopologyVersion topVer);
-=======
-    public IgniteInternalFuture<Object> request(Collection<KeyCacheObject> keys, long topVer);
->>>>>>> 6c4282a1
+    public IgniteInternalFuture<Object> request(Collection<KeyCacheObject> keys, AffinityTopologyVersion topVer);
 
     /**
      * Force preload process.
