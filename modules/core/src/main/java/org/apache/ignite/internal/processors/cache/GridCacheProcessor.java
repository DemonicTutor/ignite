/*
 * Licensed to the Apache Software Foundation (ASF) under one or more
 * contributor license agreements.  See the NOTICE file distributed with
 * this work for additional information regarding copyright ownership.
 * The ASF licenses this file to You under the Apache License, Version 2.0
 * (the "License"); you may not use this file except in compliance with
 * the License.  You may obtain a copy of the License at
 *
 *      http://www.apache.org/licenses/LICENSE-2.0
 *
 * Unless required by applicable law or agreed to in writing, software
 * distributed under the License is distributed on an "AS IS" BASIS,
 * WITHOUT WARRANTIES OR CONDITIONS OF ANY KIND, either express or implied.
 * See the License for the specific language governing permissions and
 * limitations under the License.
 */

package org.apache.ignite.internal.processors.cache;

import java.io.Serializable;
import java.util.ArrayList;
import java.util.Collection;
import java.util.Collections;
import java.util.Comparator;
import java.util.Deque;
import java.util.HashMap;
import java.util.HashSet;
import java.util.IdentityHashMap;
import java.util.LinkedHashMap;
import java.util.LinkedList;
import java.util.List;
import java.util.ListIterator;
import java.util.Map;
import java.util.Set;
import java.util.UUID;
import java.util.concurrent.ConcurrentHashMap;
import java.util.concurrent.ConcurrentMap;
import java.util.concurrent.CountDownLatch;
import javax.cache.configuration.Factory;
import javax.cache.integration.CacheLoader;
import javax.cache.integration.CacheWriter;
import javax.management.JMException;
import javax.management.MBeanServer;
import org.apache.ignite.IgniteCheckedException;
import org.apache.ignite.IgniteException;
import org.apache.ignite.cache.CacheAtomicWriteOrderMode;
import org.apache.ignite.cache.CacheExistsException;
import org.apache.ignite.cache.CacheMode;
import org.apache.ignite.cache.CacheRebalanceMode;
import org.apache.ignite.cache.affinity.AffinityFunction;
import org.apache.ignite.cache.affinity.AffinityFunctionContext;
import org.apache.ignite.cache.affinity.AffinityNodeAddressHashResolver;
import org.apache.ignite.cache.affinity.rendezvous.RendezvousAffinityFunction;
import org.apache.ignite.cache.store.CacheStore;
import org.apache.ignite.cache.store.CacheStoreSessionListener;
import org.apache.ignite.cluster.ClusterNode;
import org.apache.ignite.configuration.CacheConfiguration;
import org.apache.ignite.configuration.DeploymentMode;
import org.apache.ignite.configuration.FileSystemConfiguration;
import org.apache.ignite.configuration.IgniteConfiguration;
import org.apache.ignite.configuration.NearCacheConfiguration;
import org.apache.ignite.configuration.TransactionConfiguration;
import org.apache.ignite.events.EventType;
import org.apache.ignite.internal.GridKernalContext;
import org.apache.ignite.internal.GridPerformanceSuggestions;
import org.apache.ignite.internal.IgniteClientDisconnectedCheckedException;
import org.apache.ignite.internal.IgniteComponentType;
import org.apache.ignite.internal.IgniteInternalFuture;
import org.apache.ignite.internal.IgniteNodeAttributes;
import org.apache.ignite.internal.IgniteTransactionsEx;
import org.apache.ignite.internal.binary.BinaryContext;
import org.apache.ignite.internal.binary.BinaryMarshaller;
import org.apache.ignite.internal.binary.GridBinaryMarshaller;
import org.apache.ignite.internal.managers.discovery.DiscoveryCustomMessage;
import org.apache.ignite.internal.pagemem.store.IgnitePageStoreManager;
import org.apache.ignite.internal.pagemem.wal.IgniteWriteAheadLogManager;
import org.apache.ignite.internal.processors.GridProcessorAdapter;
import org.apache.ignite.internal.processors.affinity.AffinityTopologyVersion;
import org.apache.ignite.internal.processors.cache.binary.CacheObjectBinaryProcessorImpl;
import org.apache.ignite.internal.processors.cache.database.IgniteCacheDatabaseSharedManager;
import org.apache.ignite.internal.processors.cache.datastructures.CacheDataStructuresManager;
import org.apache.ignite.internal.processors.cache.distributed.dht.GridDhtCache;
import org.apache.ignite.internal.processors.cache.distributed.dht.GridDhtCacheAdapter;
import org.apache.ignite.internal.processors.cache.distributed.dht.atomic.GridDhtAtomicCache;
import org.apache.ignite.internal.processors.cache.distributed.dht.colocated.GridDhtColocatedCache;
import org.apache.ignite.internal.processors.cache.distributed.near.GridNearAtomicCache;
import org.apache.ignite.internal.processors.cache.distributed.near.GridNearTransactionalCache;
import org.apache.ignite.internal.processors.cache.dr.GridCacheDrManager;
import org.apache.ignite.internal.processors.cache.jta.CacheJtaManagerAdapter;
import org.apache.ignite.internal.processors.cache.local.GridLocalCache;
import org.apache.ignite.internal.processors.cache.local.atomic.GridLocalAtomicCache;
import org.apache.ignite.internal.processors.cache.query.GridCacheDistributedQueryManager;
import org.apache.ignite.internal.processors.cache.query.GridCacheLocalQueryManager;
import org.apache.ignite.internal.processors.cache.query.GridCacheQueryManager;
import org.apache.ignite.internal.processors.cache.query.continuous.CacheContinuousQueryManager;
import org.apache.ignite.internal.processors.cache.store.CacheStoreManager;
import org.apache.ignite.internal.processors.cache.transactions.IgniteTransactionsImpl;
import org.apache.ignite.internal.processors.cache.transactions.IgniteTxManager;
import org.apache.ignite.internal.processors.cache.version.GridCacheVersionManager;
import org.apache.ignite.internal.processors.cacheobject.IgniteCacheObjectProcessor;
import org.apache.ignite.internal.processors.plugin.CachePluginManager;
import org.apache.ignite.internal.processors.query.GridQueryProcessor;
import org.apache.ignite.internal.util.F0;
import org.apache.ignite.internal.util.future.GridCompoundFuture;
import org.apache.ignite.internal.util.future.GridFinishedFuture;
import org.apache.ignite.internal.util.future.GridFutureAdapter;
import org.apache.ignite.internal.util.lang.IgniteOutClosureX;
import org.apache.ignite.internal.util.tostring.GridToStringInclude;
import org.apache.ignite.internal.util.typedef.F;
import org.apache.ignite.internal.util.typedef.X;
import org.apache.ignite.internal.util.typedef.internal.CU;
import org.apache.ignite.internal.util.typedef.internal.S;
import org.apache.ignite.internal.util.typedef.internal.U;
import org.apache.ignite.lang.IgniteClosure;
import org.apache.ignite.lang.IgniteFuture;
import org.apache.ignite.lang.IgnitePredicate;
import org.apache.ignite.lang.IgniteUuid;
import org.apache.ignite.lifecycle.LifecycleAware;
import org.apache.ignite.marshaller.Marshaller;
import org.apache.ignite.marshaller.jdk.JdkMarshaller;
import org.apache.ignite.spi.IgniteNodeValidationResult;
import org.apache.ignite.spi.discovery.tcp.messages.TcpDiscoveryNodeActivatedMessage;
import org.jetbrains.annotations.Nullable;

import static org.apache.ignite.IgniteSystemProperties.IGNITE_SKIP_CONFIGURATION_CONSISTENCY_CHECK;
import static org.apache.ignite.IgniteSystemProperties.getBoolean;
import static org.apache.ignite.cache.CacheAtomicityMode.ATOMIC;
import static org.apache.ignite.cache.CacheMode.LOCAL;
import static org.apache.ignite.cache.CacheMode.PARTITIONED;
import static org.apache.ignite.cache.CacheMode.REPLICATED;
import static org.apache.ignite.cache.CacheRebalanceMode.ASYNC;
import static org.apache.ignite.cache.CacheRebalanceMode.SYNC;
import static org.apache.ignite.cache.CacheWriteSynchronizationMode.FULL_ASYNC;
import static org.apache.ignite.cache.CacheWriteSynchronizationMode.FULL_SYNC;
import static org.apache.ignite.cache.CacheWriteSynchronizationMode.PRIMARY_SYNC;
import static org.apache.ignite.configuration.CacheConfiguration.DFLT_CACHE_MODE;
import static org.apache.ignite.configuration.DeploymentMode.CONTINUOUS;
import static org.apache.ignite.configuration.DeploymentMode.ISOLATED;
import static org.apache.ignite.configuration.DeploymentMode.PRIVATE;
import static org.apache.ignite.configuration.DeploymentMode.SHARED;
import static org.apache.ignite.events.EventType.EVT_NODE_JOINED;
import static org.apache.ignite.internal.IgniteComponentType.INDEXING;
import static org.apache.ignite.internal.IgniteComponentType.JTA;
import static org.apache.ignite.internal.IgniteNodeAttributes.ATTR_CONSISTENCY_CHECK_SKIPPED;
import static org.apache.ignite.internal.IgniteNodeAttributes.ATTR_TX_CONFIG;
import static org.apache.ignite.internal.processors.cache.GridCacheUtils.isNearEnabled;

/**
 * Cache processor.
 */
@SuppressWarnings("unchecked")
public class GridCacheProcessor extends GridProcessorAdapter {
    /** Null cache name. */
    private static final String NULL_NAME = U.id8(UUID.randomUUID());

    /** Shared cache context. */
    private GridCacheSharedContext<?, ?> sharedCtx;

    /** */
    private final Map<String, GridCacheAdapter<?, ?>> caches;

    /** Caches stopped from onKernalStop callback. */
    private final Map<String, GridCacheAdapter> stoppedCaches = new ConcurrentHashMap<>();

    /** Map of proxies. */
    private final Map<String, IgniteCacheProxy<?, ?>> jCacheProxies;

    /** Caches stop sequence. */
    private final Deque<String> stopSeq;

    /** Transaction interface implementation. */
    private IgniteTransactionsImpl transactions;

    /** Pending cache starts. */
    private ConcurrentMap<String, IgniteInternalFuture> pendingFuts = new ConcurrentHashMap<>();

    /** Template configuration add futures. */
    private ConcurrentMap<String, IgniteInternalFuture> pendingTemplateFuts = new ConcurrentHashMap<>();

    /** Dynamic caches. */
    private ConcurrentMap<String, DynamicCacheDescriptor> registeredCaches = new ConcurrentHashMap<>();

    /** Cache templates. */
    private ConcurrentMap<String, DynamicCacheDescriptor> registeredTemplates = new ConcurrentHashMap<>();

    /** */
    private IdentityHashMap<CacheStore, ThreadLocal> sesHolders = new IdentityHashMap<>();

    /** Must use JDK marshaller since it is used by discovery to fire custom events. */
    private Marshaller marshaller = new JdkMarshaller();

    /** Count down latch for caches. */
    private final CountDownLatch cacheStartedLatch = new CountDownLatch(1);

    /** */
    private Map<String, DynamicCacheDescriptor> cachesOnDisconnect;

    /** */
    private Map<UUID, DynamicCacheChangeBatch> clientReconnectReqs;

    /**
     * @param ctx Kernal context.
     */
    public GridCacheProcessor(GridKernalContext ctx) {
        super(ctx);

        caches = new ConcurrentHashMap<>();
        jCacheProxies = new ConcurrentHashMap<>();
        stopSeq = new LinkedList<>();
    }

    /**
     * @param internalCache Internal cache flag.
     * @param cfg Initializes cache configuration with proper defaults.
     * @param cacheObjCtx Cache object context.
     * @throws IgniteCheckedException If configuration is not valid.
     */
    private void initialize(boolean internalCache, CacheConfiguration cfg, CacheObjectContext cacheObjCtx)
        throws IgniteCheckedException {
        if (cfg.getCacheMode() == null)
            cfg.setCacheMode(DFLT_CACHE_MODE);

        if (cfg.getNodeFilter() == null)
            cfg.setNodeFilter(CacheConfiguration.ALL_NODES);

        if (cfg.getAffinity() == null) {
            if (cfg.getCacheMode() == PARTITIONED) {
                RendezvousAffinityFunction aff = new RendezvousAffinityFunction();

                aff.setHashIdResolver(new AffinityNodeAddressHashResolver());

                cfg.setAffinity(aff);
            }
            else if (cfg.getCacheMode() == REPLICATED) {
                RendezvousAffinityFunction aff = new RendezvousAffinityFunction(false, 512);

                aff.setHashIdResolver(new AffinityNodeAddressHashResolver());

                cfg.setAffinity(aff);

                cfg.setBackups(Integer.MAX_VALUE);
            }
            else
                cfg.setAffinity(new LocalAffinityFunction());
        }
        else {
            if (cfg.getCacheMode() != LOCAL) {
                if (cfg.getAffinity() instanceof RendezvousAffinityFunction) {
                    RendezvousAffinityFunction aff = (RendezvousAffinityFunction)cfg.getAffinity();

                    if (aff.getHashIdResolver() == null)
                        aff.setHashIdResolver(new AffinityNodeAddressHashResolver());
                }
            }
            else if (cfg.getCacheMode() == LOCAL && !(cfg.getAffinity() instanceof LocalAffinityFunction)) {
                cfg.setAffinity(new LocalAffinityFunction());

                U.warn(log, "AffinityFunction configuration parameter will be ignored for local cache" +
                    " [cacheName=" + U.maskName(cfg.getName()) + ']');
            }
        }

        if (cfg.getCacheMode() == REPLICATED)
            cfg.setBackups(Integer.MAX_VALUE);

        if (cfg.getAffinityMapper() == null)
            cfg.setAffinityMapper(cacheObjCtx.defaultAffMapper());

        ctx.igfsHelper().preProcessCacheConfiguration(cfg);

        if (cfg.getRebalanceMode() == null)
            cfg.setRebalanceMode(ASYNC);

        if (cfg.getAtomicityMode() == null)
            cfg.setAtomicityMode(CacheConfiguration.DFLT_CACHE_ATOMICITY_MODE);

        if (cfg.getWriteSynchronizationMode() == null)
            cfg.setWriteSynchronizationMode(PRIMARY_SYNC);

        assert cfg.getWriteSynchronizationMode() != null;

        if (cfg.getAtomicityMode() == ATOMIC) {
            if (cfg.getAtomicWriteOrderMode() == null) {
                cfg.setAtomicWriteOrderMode(cfg.getWriteSynchronizationMode() == FULL_SYNC ?
                    CacheAtomicWriteOrderMode.CLOCK :
                    CacheAtomicWriteOrderMode.PRIMARY);
            }
            else if (cfg.getWriteSynchronizationMode() != FULL_SYNC &&
                cfg.getAtomicWriteOrderMode() == CacheAtomicWriteOrderMode.CLOCK) {
                cfg.setAtomicWriteOrderMode(CacheAtomicWriteOrderMode.PRIMARY);

                U.warn(log, "Automatically set write order mode to PRIMARY for better performance " +
                    "[writeSynchronizationMode=" + cfg.getWriteSynchronizationMode() + ", " +
                    "cacheName=" + U.maskName(cfg.getName()) + ']');
            }
        }

        if (cfg.getCacheStoreFactory() == null) {
            Factory<CacheLoader> ldrFactory = cfg.getCacheLoaderFactory();
            Factory<CacheWriter> writerFactory = cfg.isWriteThrough() ? cfg.getCacheWriterFactory() : null;

            if (ldrFactory != null || writerFactory != null)
                cfg.setCacheStoreFactory(new GridCacheLoaderWriterStoreFactory(ldrFactory, writerFactory));
        }
        else {
            if (cfg.getCacheLoaderFactory() != null)
                throw new IgniteCheckedException("Cannot set both cache loaded factory and cache store factory " +
                    "for cache: " + U.maskName(cfg.getName()));

            if (cfg.getCacheWriterFactory() != null)
                throw new IgniteCheckedException("Cannot set both cache writer factory and cache store factory " +
                    "for cache: " + U.maskName(cfg.getName()));
        }
    }

    /**
     * @param cfg Configuration to check for possible performance issues.
     * @param hasStore {@code True} if store is configured.
     */
    private void suggestOptimizations(CacheConfiguration cfg, boolean hasStore) {
        GridPerformanceSuggestions perf = ctx.performance();

        String msg = "Disable eviction policy (remove from configuration)";

        if (cfg.getEvictionPolicy() != null) {
            perf.add(msg, false);

            perf.add("Disable synchronized evictions (set 'evictSynchronized' to false)", !cfg.isEvictSynchronized());
        }
        else
            perf.add(msg, true);

        if (cfg.getCacheMode() == PARTITIONED) {
            perf.add("Disable near cache (set 'nearConfiguration' to null)", cfg.getNearConfiguration() == null);

            if (cfg.getAffinity() != null)
                perf.add("Decrease number of backups (set 'backups' to 0)", cfg.getBackups() == 0);
        }

        // Suppress warning if at least one ATOMIC cache found.
        perf.add("Enable ATOMIC mode if not using transactions (set 'atomicityMode' to ATOMIC)",
            cfg.getAtomicityMode() == ATOMIC);

        // Suppress warning if at least one non-FULL_SYNC mode found.
        perf.add("Disable fully synchronous writes (set 'writeSynchronizationMode' to PRIMARY_SYNC or FULL_ASYNC)",
            cfg.getWriteSynchronizationMode() != FULL_SYNC);

        if (hasStore && cfg.isWriteThrough())
            perf.add("Enable write-behind to persistent store (set 'writeBehindEnabled' to true)",
                cfg.isWriteBehindEnabled());
    }

    /**
     * @param c Ignite configuration.
     * @param cc Configuration to validate.
     * @param cacheType Cache type.
     * @param cfgStore Cache store.
     * @throws IgniteCheckedException If failed.
     */
    private void validate(IgniteConfiguration c,
        CacheConfiguration cc,
        CacheType cacheType,
        @Nullable CacheStore cfgStore) throws IgniteCheckedException {
        if (cc.getCacheMode() == REPLICATED) {
            if (cc.getNearConfiguration() != null &&
                ctx.discovery().cacheAffinityNode(ctx.discovery().localNode(), cc.getName())) {
                U.warn(log, "Near cache cannot be used with REPLICATED cache, " +
                    "will be ignored [cacheName=" + U.maskName(cc.getName()) + ']');

                cc.setNearConfiguration(null);
            }
        }

        if (cc.getCacheMode() == LOCAL && !cc.getAffinity().getClass().equals(LocalAffinityFunction.class))
            U.warn(log, "AffinityFunction configuration parameter will be ignored for local cache [cacheName=" +
                U.maskName(cc.getName()) + ']');

        if (cc.getRebalanceMode() != CacheRebalanceMode.NONE)
            assertParameter(cc.getRebalanceBatchSize() > 0, "rebalanceBatchSize > 0");

        if (cc.getCacheMode() == PARTITIONED || cc.getCacheMode() == REPLICATED) {
            if (cc.getAtomicityMode() == ATOMIC && cc.getWriteSynchronizationMode() == FULL_ASYNC)
                U.warn(log, "Cache write synchronization mode is set to FULL_ASYNC. All single-key 'put' and " +
                    "'remove' operations will return 'null', all 'putx' and 'removex' operations will return" +
                    " 'true' [cacheName=" + U.maskName(cc.getName()) + ']');
        }

        DeploymentMode depMode = c.getDeploymentMode();

        if (c.isPeerClassLoadingEnabled() && (depMode == PRIVATE || depMode == ISOLATED) &&
            !CU.isSystemCache(cc.getName()) && !(c.getMarshaller() instanceof BinaryMarshaller))
            throw new IgniteCheckedException("Cache can be started in PRIVATE or ISOLATED deployment mode only when" +
                " BinaryMarshaller is used [depMode=" + ctx.config().getDeploymentMode() + ", marshaller=" +
                c.getMarshaller().getClass().getName() + ']');

        if (cc.isWriteBehindEnabled()) {
            if (cfgStore == null)
                throw new IgniteCheckedException("Cannot enable write-behind (writer or store is not provided) " +
                    "for cache: " + U.maskName(cc.getName()));

            assertParameter(cc.getWriteBehindBatchSize() > 0, "writeBehindBatchSize > 0");
            assertParameter(cc.getWriteBehindFlushSize() >= 0, "writeBehindFlushSize >= 0");
            assertParameter(cc.getWriteBehindFlushFrequency() >= 0, "writeBehindFlushFrequency >= 0");
            assertParameter(cc.getWriteBehindFlushThreadCount() > 0, "writeBehindFlushThreadCount > 0");

            if (cc.getWriteBehindFlushSize() == 0 && cc.getWriteBehindFlushFrequency() == 0)
                throw new IgniteCheckedException("Cannot set both 'writeBehindFlushFrequency' and " +
                    "'writeBehindFlushSize' parameters to 0 for cache: " + U.maskName(cc.getName()));
        }

        if (cc.isReadThrough() && cfgStore == null)
            throw new IgniteCheckedException("Cannot enable read-through (loader or store is not provided) " +
                "for cache: " + U.maskName(cc.getName()));

        if (cc.isWriteThrough() && cfgStore == null)
            throw new IgniteCheckedException("Cannot enable write-through (writer or store is not provided) " +
                "for cache: " + U.maskName(cc.getName()));

        long delay = cc.getRebalanceDelay();

        if (delay != 0) {
            if (cc.getCacheMode() != PARTITIONED)
                U.warn(log, "Rebalance delay is supported only for partitioned caches (will ignore): " + (cc.getName()),
                    "Will ignore rebalance delay for cache: " + U.maskName(cc.getName()));
            else if (cc.getRebalanceMode() == SYNC) {
                if (delay < 0) {
                    U.warn(log, "Ignoring SYNC rebalance mode with manual rebalance start (node will not wait for " +
                            "rebalancing to be finished): " + U.maskName(cc.getName()),
                        "Node will not wait for rebalance in SYNC mode: " + U.maskName(cc.getName()));
                }
                else {
                    U.warn(log,
                        "Using SYNC rebalance mode with rebalance delay (node will wait until rebalancing is " +
                            "initiated for " + delay + "ms) for cache: " + U.maskName(cc.getName()),
                        "Node will wait until rebalancing is initiated for " + delay + "ms for cache: " + U.maskName(cc.getName()));
                }
            }
        }

        ctx.igfsHelper().validateCacheConfiguration(cc);

        if (cc.getAtomicityMode() == ATOMIC)
            assertParameter(cc.getTransactionManagerLookupClassName() == null,
                "transaction manager can not be used with ATOMIC cache");
    }

    /**
     * @param ctx Context.
     * @return DHT managers.
     */
    private List<GridCacheManager> dhtManagers(GridCacheContext ctx) {
        return F.asList(ctx.store(), ctx.events(), ctx.evicts(), ctx.queries(), ctx.continuousQueries(),
            ctx.dr());
    }

    /**
     * @param ctx Context.
     * @return Managers present in both, DHT and Near caches.
     */
    @SuppressWarnings("IfMayBeConditional")
    private Collection<GridCacheManager> dhtExcludes(GridCacheContext ctx) {
        if (ctx.config().getCacheMode() == LOCAL || !isNearEnabled(ctx))
            return Collections.emptyList();
        else
            return F.asList(ctx.queries(), ctx.continuousQueries(), ctx.store());
    }

    /**
     * @param cfg Configuration.
     * @param objs Extra components.
     * @throws IgniteCheckedException If failed to inject.
     */
    private void prepare(CacheConfiguration cfg, Collection<Object> objs) throws IgniteCheckedException {
        prepare(cfg, cfg.getEvictionPolicy(), false);
        prepare(cfg, cfg.getAffinity(), false);
        prepare(cfg, cfg.getAffinityMapper(), false);
        prepare(cfg, cfg.getEvictionFilter(), false);
        prepare(cfg, cfg.getInterceptor(), false);

        NearCacheConfiguration nearCfg = cfg.getNearConfiguration();

        if (nearCfg != null)
            prepare(cfg, nearCfg.getNearEvictionPolicy(), true);

        for (Object obj : objs)
            prepare(cfg, obj, false);
    }

    /**
     * @param cfg Cache configuration.
     * @param rsrc Resource.
     * @param near Near flag.
     * @throws IgniteCheckedException If failed.
     */
    private void prepare(CacheConfiguration cfg, @Nullable Object rsrc, boolean near) throws IgniteCheckedException {
        if (rsrc != null) {
            ctx.resource().injectGeneric(rsrc);

            ctx.resource().injectCacheName(rsrc, cfg.getName());

            registerMbean(rsrc, cfg.getName(), near);
        }
    }

    /**
     * @param cctx Cache context.
     */
    private void cleanup(GridCacheContext cctx) {
        CacheConfiguration cfg = cctx.config();

        cleanup(cfg, cfg.getEvictionPolicy(), false);
        cleanup(cfg, cfg.getAffinity(), false);
        cleanup(cfg, cfg.getAffinityMapper(), false);
        cleanup(cfg, cctx.store().configuredStore(), false);

        if (!CU.isUtilityCache(cfg.getName()) && !CU.isSystemCache(cfg.getName())) {
            unregisterMbean(cctx.cache().localMxBean(), cfg.getName(), false);
            unregisterMbean(cctx.cache().clusterMxBean(), cfg.getName(), false);
        }

        NearCacheConfiguration nearCfg = cfg.getNearConfiguration();

        if (nearCfg != null)
            cleanup(cfg, nearCfg.getNearEvictionPolicy(), true);

        cctx.cleanup();
    }

    /**
     * @param cfg Cache configuration.
     * @param rsrc Resource.
     * @param near Near flag.
     */
    private void cleanup(CacheConfiguration cfg, @Nullable Object rsrc, boolean near) {
        if (rsrc != null) {
            unregisterMbean(rsrc, cfg.getName(), near);

            try {
                ctx.resource().cleanupGeneric(rsrc);
            }
            catch (IgniteCheckedException e) {
                U.error(log, "Failed to cleanup resource: " + rsrc, e);
            }
        }
    }

    /** {@inheritDoc} */
    @SuppressWarnings({"unchecked"})
    @Override public void start() throws IgniteCheckedException {
        DeploymentMode depMode = ctx.config().getDeploymentMode();

        if (!F.isEmpty(ctx.config().getCacheConfiguration())) {
            if (depMode != CONTINUOUS && depMode != SHARED)
                U.warn(log, "Deployment mode for cache is not CONTINUOUS or SHARED " +
                        "(it is recommended that you change deployment mode and restart): " + depMode,
                    "Deployment mode for cache is not CONTINUOUS or SHARED.");
        }

        sharedCtx = createSharedContext(ctx, CU.startStoreSessionListeners(ctx,
            ctx.config().getCacheStoreSessionListenerFactories()));

        // Start shared managers.
        for (GridCacheSharedManager mgr : sharedCtx.managers())
            mgr.start(sharedCtx);

        CacheConfiguration[] cfgs = ctx.config().getCacheConfiguration();

        Set<String> internalCaches = internalCachesNames();

        for (int i = 0; i < cfgs.length; i++) {
            if (ctx.config().isDaemon() && !CU.isMarshallerCache(cfgs[i].getName()))
                continue;

            cloneCheckSerializable(cfgs[i]);

            CacheConfiguration<?, ?> cfg = new CacheConfiguration(cfgs[i]);

            CacheObjectContext cacheObjCtx = ctx.cacheObjects().contextForCache(cfg);

            // Initialize defaults.
            initialize(internalCaches.contains(maskNull(cfg.getName())), cfg, cacheObjCtx);

            cfgs[i] = cfg; // Replace original configuration value.

            String masked = maskNull(cfg.getName());

            if (registeredCaches.containsKey(masked)) {
                String cacheName = cfg.getName();

                if (cacheName != null)
                    throw new IgniteCheckedException("Duplicate cache name found (check configuration and " +
                        "assign unique name to each cache): " + U.maskName(cacheName));
                else
                    throw new IgniteCheckedException("Default cache has already been configured (check configuration and " +
                        "assign unique name to each cache).");
            }

            CacheType cacheType;

            if (CU.isUtilityCache(cfg.getName()))
                cacheType = CacheType.UTILITY;
            else if (CU.isMarshallerCache(cfg.getName()))
                cacheType = CacheType.MARSHALLER;
            else if (internalCaches.contains(maskNull(cfg.getName())))
                cacheType = CacheType.INTERNAL;
            else
                cacheType = CacheType.USER;

            boolean template = cfg.getName() != null && cfg.getName().endsWith("*");

            DynamicCacheDescriptor desc = new DynamicCacheDescriptor(ctx, cfg, cacheType, template,
                IgniteUuid.randomUuid());

            desc.locallyConfigured(true);
            desc.staticallyConfigured(true);
            desc.receivedFrom(ctx.localNodeId());

            if (!template) {
                registeredCaches.put(masked, desc);

                ctx.discovery().setCacheFilter(
                    cfg.getName(),
                    cfg.getNodeFilter(),
                    cfg.getNearConfiguration() != null && cfg.getCacheMode() == PARTITIONED,
                    cfg.getCacheMode());

                ctx.discovery().addClientNode(cfg.getName(),
                    ctx.localNodeId(),
                    cfg.getNearConfiguration() != null);

                if (!cacheType.userCache())
                    stopSeq.addLast(cfg.getName());
                else
                    stopSeq.addFirst(cfg.getName());
            }
            else {
                if (log.isDebugEnabled())
                    log.debug("Use cache configuration as template: " + cfg);

                registeredTemplates.put(masked, desc);
            }

            if (cfg.getName() == null) { // Use cache configuration with null name as template.
                DynamicCacheDescriptor desc0 =
                    new DynamicCacheDescriptor(ctx, cfg, cacheType, true, IgniteUuid.randomUuid());

                desc0.locallyConfigured(true);
                desc0.staticallyConfigured(true);

                registeredTemplates.put(masked, desc0);
            }
        }

        transactions = new IgniteTransactionsImpl(sharedCtx);

        if (log.isDebugEnabled())
            log.debug("Started cache processor.");
    }

    /**
     * @return Internal caches names.
     */
    private Set<String> internalCachesNames() {
        // Internal caches which should not be returned to user.
        Set<String> internalCaches = new HashSet<>();

        FileSystemConfiguration[] igfsCfgs = ctx.grid().configuration().getFileSystemConfiguration();

        if (igfsCfgs != null) {
            for (FileSystemConfiguration igfsCfg : igfsCfgs) {
                internalCaches.add(maskNull(igfsCfg.getMetaCacheName()));
                internalCaches.add(maskNull(igfsCfg.getDataCacheName()));
            }
        }

        if (IgniteComponentType.HADOOP.inClassPath())
            internalCaches.add(CU.SYS_CACHE_HADOOP_MR);

        internalCaches.add(CU.ATOMICS_CACHE_NAME);

        return internalCaches;
    }

    /** {@inheritDoc} */
    @SuppressWarnings("unchecked")
    @Override public void onKernalStart() throws IgniteCheckedException {
        try {
            ClusterNode locNode = ctx.discovery().localNode();

            if (!ctx.config().isDaemon() && !getBoolean(IGNITE_SKIP_CONFIGURATION_CONSISTENCY_CHECK)) {
                for (ClusterNode n : ctx.discovery().remoteNodes()) {
                    if (n.attribute(ATTR_CONSISTENCY_CHECK_SKIPPED))
                        continue;

                    checkTransactionConfiguration(n);

                    DeploymentMode locDepMode = ctx.config().getDeploymentMode();
                    DeploymentMode rmtDepMode = n.attribute(IgniteNodeAttributes.ATTR_DEPLOYMENT_MODE);

                    CU.checkAttributeMismatch(log, null, n.id(), "deploymentMode", "Deployment mode",
                        locDepMode, rmtDepMode, true);

                    for (DynamicCacheDescriptor desc : registeredCaches.values()) {
                        CacheConfiguration rmtCfg = desc.remoteConfiguration(n.id());

                        if (rmtCfg != null) {
                            CacheConfiguration locCfg = desc.cacheConfiguration();

                            checkCache(locCfg, rmtCfg, n, desc);

                            // Check plugin cache configurations.
                            CachePluginManager pluginMgr = desc.pluginManager();

                            pluginMgr.validateRemotes(rmtCfg, n);
                        }
                    }
                }
            }

            sharedCtx.database().onKernalStart(false);

            // Start dynamic caches received from collect discovery data.
            for (DynamicCacheDescriptor desc : registeredCaches.values()) {
                if (ctx.config().isDaemon() && !CU.isMarshallerCache(desc.cacheConfiguration().getName()))
                    continue;

                desc.clearRemoteConfigurations();

                CacheConfiguration ccfg = desc.cacheConfiguration();

                IgnitePredicate filter = ccfg.getNodeFilter();

                boolean loc = desc.locallyConfigured();

                if (loc || (desc.receivedOnDiscovery() && CU.affinityNode(locNode, filter))) {
                    boolean started = desc.onStart();

                    assert started : "Failed to change started flag for locally configured cache: " + desc;

                    CacheObjectContext cacheObjCtx = ctx.cacheObjects().contextForCache(ccfg);

                    CachePluginManager pluginMgr = desc.pluginManager();

                    GridCacheContext ctx = createCache(
                        ccfg, pluginMgr, desc.cacheType(), cacheObjCtx, desc.updatesAllowed());

                    ctx.dynamicDeploymentId(desc.deploymentId());

                    sharedCtx.addCacheContext(ctx);

                    GridCacheAdapter cache = ctx.cache();

                    String name = ccfg.getName();

                    caches.put(maskNull(name), cache);

                    if (desc.state() != null)
                        cache.state(desc.state());

                    startCache(cache);

                    jCacheProxies.put(maskNull(name), new IgniteCacheProxy(ctx, cache, null, false));
                }
            }
        }
        finally {
            cacheStartedLatch.countDown();
        }

        // Must call onKernalStart on shared managers after creation of fetched caches.
        for (GridCacheSharedManager<?, ?> mgr : sharedCtx.managers()) {
            if (sharedCtx.database() != mgr)
                mgr.onKernalStart(false);
        }

        for (GridCacheAdapter<?, ?> cache : caches.values())
            onKernalStart(cache);

        ctx.marshallerContext().onMarshallerCacheStarted(ctx);

        if (!ctx.config().isDaemon())
            ctx.cacheObjects().onUtilityCacheStarted();

        // Wait for caches in SYNC preload mode.
        for (CacheConfiguration cfg : ctx.config().getCacheConfiguration()) {
            GridCacheAdapter cache = caches.get(maskNull(cfg.getName()));

            if (cache != null) {
                if (cfg.getRebalanceMode() == SYNC) {
                    CacheMode cacheMode = cfg.getCacheMode();

                    if (cacheMode == REPLICATED || (cacheMode == PARTITIONED && cfg.getRebalanceDelay() >= 0))
                        cache.preloader().syncFuture().get();
                }
            }
        }

        assert caches.containsKey(CU.MARSH_CACHE_NAME) : "Marshaller cache should be started";
        assert ctx.config().isDaemon() || caches.containsKey(CU.UTILITY_CACHE_NAME) : "Utility cache should be started";
    }

    /** {@inheritDoc} */
    @SuppressWarnings("unchecked")
    @Override public void stop(boolean cancel) throws IgniteCheckedException {
        for (String cacheName : stopSeq) {
            GridCacheAdapter<?, ?> cache = stoppedCaches.remove(maskNull(cacheName));

            if (cache != null)
                stopCache(cache, cancel, false);
        }

        for (GridCacheAdapter<?, ?> cache : stoppedCaches.values()) {
            if (cache == stoppedCaches.remove(maskNull(cache.name())))
                stopCache(cache, cancel, false);
        }

        List<? extends GridCacheSharedManager<?, ?>> mgrs = sharedCtx.managers();

        for (ListIterator<? extends GridCacheSharedManager<?, ?>> it = mgrs.listIterator(mgrs.size()); it.hasPrevious(); ) {
            GridCacheSharedManager<?, ?> mgr = it.previous();

            mgr.stop(cancel);
        }

        CU.stopStoreSessionListeners(ctx, sharedCtx.storeSessionListeners());

        sharedCtx.cleanup();

        if (log.isDebugEnabled())
            log.debug("Stopped cache processor.");
    }

    /**
     * Blocks all available gateways
     */
    public void blockGateways() {
        for (IgniteCacheProxy<?, ?> proxy : jCacheProxies.values())
            proxy.gate().onStopped();
    }

    /** {@inheritDoc} */
    @SuppressWarnings("unchecked")
    @Override public void onKernalStop(boolean cancel) {
        cacheStartedLatch.countDown();

        GridCachePartitionExchangeManager<Object, Object> exch = context().exchange();

        // Stop exchange manager first so that we call onKernalStop on all caches.
        // No new caches should be added after this point.
        exch.onKernalStop(cancel);

        for (GridCacheAdapter<?, ?> cache : caches.values()) {
            GridCacheAffinityManager aff = cache.context().affinity();

            if (aff != null)
                aff.cancelFutures();
        }

        for (String cacheName : stopSeq) {
            GridCacheAdapter<?, ?> cache = caches.remove(maskNull(cacheName));

            if (cache != null) {
                stoppedCaches.put(maskNull(cacheName), cache);

                onKernalStop(cache, cancel);
            }
        }

        for (Map.Entry<String, GridCacheAdapter<?, ?>> entry : caches.entrySet()) {
            GridCacheAdapter<?, ?> cache = entry.getValue();

            if (cache == caches.remove(entry.getKey())) {
                stoppedCaches.put(entry.getKey(), cache);

                onKernalStop(entry.getValue(), cancel);
            }
        }

        cancelFutures();

        List<? extends GridCacheSharedManager<?, ?>> sharedMgrs = sharedCtx.managers();

        for (ListIterator<? extends GridCacheSharedManager<?, ?>> it = sharedMgrs.listIterator(sharedMgrs.size());
            it.hasPrevious(); ) {
            GridCacheSharedManager<?, ?> mgr = it.previous();

            if (mgr != exch)
                mgr.onKernalStop(cancel);
        }
    }

    /** {@inheritDoc} */
    @Override public void onDisconnected(IgniteFuture<?> reconnectFut) throws IgniteCheckedException {
        cachesOnDisconnect = new HashMap<>(registeredCaches);

        IgniteClientDisconnectedCheckedException err = new IgniteClientDisconnectedCheckedException(
            ctx.cluster().clientReconnectFuture(),
            "Failed to execute dynamic cache change request, client node disconnected.");

        for (IgniteInternalFuture fut : pendingFuts.values())
            ((GridFutureAdapter)fut).onDone(err);

        for (IgniteInternalFuture fut : pendingTemplateFuts.values())
            ((GridFutureAdapter)fut).onDone(err);

        for (GridCacheAdapter cache : caches.values()) {
            GridCacheContext cctx = cache.context();

            cctx.gate().onDisconnected(reconnectFut);

            List<GridCacheManager> mgrs = cache.context().managers();

            for (ListIterator<GridCacheManager> it = mgrs.listIterator(mgrs.size()); it.hasPrevious(); ) {
                GridCacheManager mgr = it.previous();

                mgr.onDisconnected(reconnectFut);
            }
        }

        sharedCtx.onDisconnected(reconnectFut);

        registeredCaches.clear();

        registeredTemplates.clear();
    }

    /** {@inheritDoc} */
    @Override public IgniteInternalFuture<?> onReconnected(boolean clusterRestarted) throws IgniteCheckedException {
        List<GridCacheAdapter> reconnected = new ArrayList<>(caches.size());

        GridCompoundFuture<?, ?> stopFut = null;

        for (final GridCacheAdapter cache : caches.values()) {
            String name = cache.name();

            boolean stopped;

            boolean sysCache = CU.isMarshallerCache(name) || CU.isUtilityCache(name) || CU.isAtomicsCache(name);

            if (!sysCache) {
                DynamicCacheDescriptor oldDesc = cachesOnDisconnect.get(maskNull(name));

                assert oldDesc != null : "No descriptor for cache: " + name;

                DynamicCacheDescriptor newDesc = registeredCaches.get(maskNull(name));

                stopped = newDesc == null || !oldDesc.deploymentId().equals(newDesc.deploymentId());
            }
            else
                stopped = false;

            if (stopped) {
                cache.context().gate().reconnected(true);

                sharedCtx.removeCacheContext(cache.ctx);

                caches.remove(maskNull(cache.name()));
                jCacheProxies.remove(maskNull(cache.name()));

                IgniteInternalFuture<?> fut = ctx.closure().runLocalSafe(new Runnable() {
                    @Override public void run() {
                        onKernalStop(cache, true);
                        stopCache(cache, true, false);
                    }
                });

                if (stopFut == null)
                    stopFut = new GridCompoundFuture<>();

                stopFut.add((IgniteInternalFuture)fut);
            }
            else {
                cache.onReconnected();

                reconnected.add(cache);
            }
        }

        if (clientReconnectReqs != null) {
            for (Map.Entry<UUID, DynamicCacheChangeBatch> e : clientReconnectReqs.entrySet())
                processClientReconnectData(e.getKey(), e.getValue());

            clientReconnectReqs = null;
        }

        sharedCtx.onReconnected();

        for (GridCacheAdapter cache : reconnected)
            cache.context().gate().reconnected(false);

        cachesOnDisconnect = null;

        if (stopFut != null)
            stopFut.markInitialized();

        return stopFut;
    }

    /**
     * @param cache Cache to start.
     * @throws IgniteCheckedException If failed to start cache.
     */
    @SuppressWarnings({"TypeMayBeWeakened", "unchecked"})
    private void startCache(GridCacheAdapter<?, ?> cache) throws IgniteCheckedException {
        GridCacheContext<?, ?> cacheCtx = cache.context();

        ctx.continuous().onCacheStart(cacheCtx);

        if (sharedCtx.pageStore() != null)
            sharedCtx.pageStore().onBeforeCacheStart(cacheCtx.config());

        CacheConfiguration cfg = cacheCtx.config();

        // Intentionally compare Boolean references using '!=' below to check if the flag has been explicitly set.
        if (cfg.isStoreKeepBinary() && cfg.isStoreKeepBinary() != CacheConfiguration.DFLT_STORE_KEEP_BINARY
            && !(ctx.config().getMarshaller() instanceof BinaryMarshaller))
            U.warn(log, "CacheConfiguration.isStoreKeepBinary() configuration property will be ignored because " +
                "BinaryMarshaller is not used");

        // Start managers.
        for (GridCacheManager mgr : F.view(cacheCtx.managers(), F.notContains(dhtExcludes(cacheCtx))))
            mgr.start(cacheCtx);

        cacheCtx.initConflictResolver();

        if (cfg.getCacheMode() != LOCAL && GridCacheUtils.isNearEnabled(cfg)) {
            GridCacheContext<?, ?> dhtCtx = cacheCtx.near().dht().context();

            // Start DHT managers.
            for (GridCacheManager mgr : dhtManagers(dhtCtx))
                mgr.start(dhtCtx);

            dhtCtx.initConflictResolver();

            // Start DHT cache.
            dhtCtx.cache().start();

            if (log.isDebugEnabled())
                log.debug("Started DHT cache: " + dhtCtx.cache().name());
        }

        cacheCtx.cache().start();

        ctx.query().onCacheStart(cacheCtx);

        cacheCtx.onStarted();

        if (log.isInfoEnabled())
            log.info("Started cache [name=" + U.maskName(cfg.getName()) + ", mode=" + cfg.getCacheMode() + ']');
    }

    /**
     * @param cache Cache to stop.
     * @param cancel Cancel flag.
     */
    @SuppressWarnings({"TypeMayBeWeakened", "unchecked"})
    private void stopCache(GridCacheAdapter<?, ?> cache, boolean cancel, boolean destroy) {
        GridCacheContext ctx = cache.context();

        sharedCtx.removeCacheContext(ctx);

        cache.stop();

        if (isNearEnabled(ctx)) {
            GridDhtCacheAdapter dht = ctx.near().dht();

            // Check whether dht cache has been started.
            if (dht != null) {
                dht.stop();

                GridCacheContext<?, ?> dhtCtx = dht.context();

                List<GridCacheManager> dhtMgrs = dhtManagers(dhtCtx);

                for (ListIterator<GridCacheManager> it = dhtMgrs.listIterator(dhtMgrs.size()); it.hasPrevious(); ) {
                    GridCacheManager mgr = it.previous();

                    mgr.stop(cancel);
                }
            }
        }

        List<GridCacheManager> mgrs = ctx.managers();

        Collection<GridCacheManager> excludes = dhtExcludes(ctx);

        // Reverse order.
        for (ListIterator<GridCacheManager> it = mgrs.listIterator(mgrs.size()); it.hasPrevious(); ) {
            GridCacheManager mgr = it.previous();

            if (!excludes.contains(mgr))
                mgr.stop(cancel);
        }

        ctx.kernalContext().query().onCacheStop(ctx);
        ctx.kernalContext().continuous().onCacheStop(ctx);

        U.stopLifecycleAware(log, lifecycleAwares(cache.configuration(), ctx.store().configuredStore()));

        if (log.isInfoEnabled())
            log.info("Stopped cache: " + cache.name());

        if (destroy && sharedCtx.pageStore() != null) {
            try {
                sharedCtx.pageStore().onAfterCacheDestroy(ctx);
            }
            catch (IgniteCheckedException e) {
                U.error(log, "Failed to gracefully clean page store resources for destroyed cache " +
                    "[cache=" + ctx.name() + "]", e);
            }
        }

        cleanup(ctx);
    }

    /**
     * @throws IgniteCheckedException If failed to wait.
     */
    public void awaitStarted() throws IgniteCheckedException {
        U.await(cacheStartedLatch);
    }

    /**
     * @param cache Cache.
     * @throws IgniteCheckedException If failed.
     */
    @SuppressWarnings("unchecked")
    private void onKernalStart(GridCacheAdapter<?, ?> cache) throws IgniteCheckedException {
        GridCacheContext<?, ?> ctx = cache.context();

        // Start DHT cache as well.
        if (isNearEnabled(ctx)) {
            GridDhtCacheAdapter dht = ctx.near().dht();

            GridCacheContext<?, ?> dhtCtx = dht.context();

            for (GridCacheManager mgr : dhtManagers(dhtCtx))
                mgr.onKernalStart();

            dht.onKernalStart();

            if (log.isDebugEnabled())
                log.debug("Executed onKernalStart() callback for DHT cache: " + dht.name());
        }

        for (GridCacheManager mgr : F.view(ctx.managers(), F0.notContains(dhtExcludes(ctx))))
            mgr.onKernalStart();

        cache.onKernalStart();

        if (ctx.events().isRecordable(EventType.EVT_CACHE_STARTED))
            ctx.events().addEvent(EventType.EVT_CACHE_STARTED);

        if (log.isDebugEnabled())
            log.debug("Executed onKernalStart() callback for cache [name=" + cache.name() + ", mode=" +
                cache.configuration().getCacheMode() + ']');
    }

    /**
     * @param cache Cache to stop.
     * @param cancel Cancel flag.
     */
    @SuppressWarnings("unchecked")
    private void onKernalStop(GridCacheAdapter<?, ?> cache, boolean cancel) {
        GridCacheContext ctx = cache.context();

        if (isNearEnabled(ctx)) {
            GridDhtCacheAdapter dht = ctx.near().dht();

            if (dht != null) {
                GridCacheContext<?, ?> dhtCtx = dht.context();

                for (GridCacheManager mgr : dhtManagers(dhtCtx))
                    mgr.onKernalStop(cancel);

                dht.onKernalStop();
            }
        }

        List<GridCacheManager> mgrs = ctx.managers();

        Collection<GridCacheManager> excludes = dhtExcludes(ctx);

        // Reverse order.
        for (ListIterator<GridCacheManager> it = mgrs.listIterator(mgrs.size()); it.hasPrevious(); ) {
            GridCacheManager mgr = it.previous();

            if (!excludes.contains(mgr))
                mgr.onKernalStop(cancel);
        }

        cache.onKernalStop();

        if (ctx.events().isRecordable(EventType.EVT_CACHE_STOPPED))
            ctx.events().addEvent(EventType.EVT_CACHE_STOPPED);
    }

    /**
     * @param cfg Cache configuration to use to create cache.
     * @param pluginMgr Cache plugin manager.
     * @param cacheType Cache type.
     * @param cacheObjCtx Cache object context.
     * @param updatesAllowed Updates allowed flag.
     * @return Cache context.
     * @throws IgniteCheckedException If failed to create cache.
     */
    private GridCacheContext createCache(CacheConfiguration<?, ?> cfg,
        @Nullable CachePluginManager pluginMgr,
        CacheType cacheType,
        CacheObjectContext cacheObjCtx,
        boolean updatesAllowed)
        throws IgniteCheckedException {
        assert cfg != null;

        if (cfg.getCacheStoreFactory() instanceof GridCacheLoaderWriterStoreFactory) {
            GridCacheLoaderWriterStoreFactory factory = (GridCacheLoaderWriterStoreFactory)cfg.getCacheStoreFactory();

            prepare(cfg, factory.loaderFactory(), false);
            prepare(cfg, factory.writerFactory(), false);
        }
        else
            prepare(cfg, cfg.getCacheStoreFactory(), false);

        CacheStore cfgStore = cfg.getCacheStoreFactory() != null ? cfg.getCacheStoreFactory().create() : null;

        validate(ctx.config(), cfg, cacheType, cfgStore);

        if (pluginMgr == null)
            pluginMgr = new CachePluginManager(ctx, cfg);

        pluginMgr.validate();

        sharedCtx.jta().registerCache(cfg);

        // Skip suggestions for internal caches.
        if (cacheType.userCache())
            suggestOptimizations(cfg, cfgStore != null);

        Collection<Object> toPrepare = new ArrayList<>();

        if (cfgStore instanceof GridCacheLoaderWriterStore) {
            toPrepare.add(((GridCacheLoaderWriterStore)cfgStore).loader());
            toPrepare.add(((GridCacheLoaderWriterStore)cfgStore).writer());
        }
        else
            toPrepare.add(cfgStore);

        prepare(cfg, toPrepare);

        U.startLifecycleAware(lifecycleAwares(cfg, cfgStore));

        boolean nearEnabled = GridCacheUtils.isNearEnabled(cfg);

        GridCacheAffinityManager affMgr = new GridCacheAffinityManager();
        GridCacheEventManager evtMgr = new GridCacheEventManager();
        CacheEvictionManager evictMgr = nearEnabled ? new GridCacheEvictionManager() : new CacheOfheapEvictionManager();
        GridCacheQueryManager qryMgr = queryManager(cfg);
        CacheContinuousQueryManager contQryMgr = new CacheContinuousQueryManager();
        CacheDataStructuresManager dataStructuresMgr = new CacheDataStructuresManager();
        GridCacheTtlManager ttlMgr = new GridCacheTtlManager();

        CacheConflictResolutionManager rslvrMgr = pluginMgr.createComponent(CacheConflictResolutionManager.class);
        GridCacheDrManager drMgr = pluginMgr.createComponent(GridCacheDrManager.class);
        CacheStoreManager storeMgr = pluginMgr.createComponent(CacheStoreManager.class);
<<<<<<< HEAD

        IgniteCacheOffheapManager offheapMgr = pluginMgr.createComponent(IgniteCacheOffheapManager.class);
=======
        IgniteCacheOffheapManager offheapMgr = new IgniteCacheOffheapManager();
>>>>>>> 60c6e720

        storeMgr.initialize(cfgStore, sesHolders);

        boolean affNode = CU.affinityNode(ctx.discovery().localNode(), cfg.getNodeFilter());

        GridCacheContext<?, ?> cacheCtx = new GridCacheContext(
            ctx,
            sharedCtx,
            cfg,
            cacheType,
            affNode,
            updatesAllowed,

            /*
             * Managers in starting order!
             * ===========================
             */
            evtMgr,
            storeMgr,
            evictMgr,
            qryMgr,
            contQryMgr,
            dataStructuresMgr,
            ttlMgr,
            drMgr,
            offheapMgr,
            rslvrMgr,
            pluginMgr,
            affMgr
        );

        cacheCtx.cacheObjectContext(cacheObjCtx);

        GridCacheAdapter cache = null;

        switch (cfg.getCacheMode()) {
            case LOCAL: {
                switch (cfg.getAtomicityMode()) {
                    case TRANSACTIONAL: {
                        cache = new GridLocalCache(cacheCtx);

                        break;
                    }
                    case ATOMIC: {
                        cache = new GridLocalAtomicCache(cacheCtx);

                        break;
                    }

                    default: {
                        assert false : "Invalid cache atomicity mode: " + cfg.getAtomicityMode();
                    }
                }

                break;
            }
            case PARTITIONED:
            case REPLICATED: {
                if (nearEnabled) {
                    switch (cfg.getAtomicityMode()) {
                        case TRANSACTIONAL: {
                            cache = new GridNearTransactionalCache(cacheCtx);

                            break;
                        }
                        case ATOMIC: {
                            cache = new GridNearAtomicCache(cacheCtx);

                            break;
                        }

                        default: {
                            assert false : "Invalid cache atomicity mode: " + cfg.getAtomicityMode();
                        }
                    }
                }
                else {
                    switch (cfg.getAtomicityMode()) {
                        case TRANSACTIONAL: {
                            cache = cacheCtx.affinityNode() ?
                                new GridDhtColocatedCache(cacheCtx) :
                                new GridDhtColocatedCache(cacheCtx, new GridNoStorageCacheMap(cacheCtx));

                            break;
                        }
                        case ATOMIC: {
                            cache = cacheCtx.affinityNode() ?
                                new GridDhtAtomicCache(cacheCtx) :
                                new GridDhtAtomicCache(cacheCtx, new GridNoStorageCacheMap(cacheCtx));

                            break;
                        }

                        default: {
                            assert false : "Invalid cache atomicity mode: " + cfg.getAtomicityMode();
                        }
                    }
                }

                break;
            }

            default: {
                assert false : "Invalid cache mode: " + cfg.getCacheMode();
            }
        }

        cacheCtx.cache(cache);

        GridCacheContext<?, ?> ret = cacheCtx;

        /*
         * Create DHT cache.
         * ================
         */
        if (cfg.getCacheMode() != LOCAL && nearEnabled) {
            /*
             * Specifically don't create the following managers
             * here and reuse the one from Near cache:
             * 1. GridCacheVersionManager
             * 2. GridCacheIoManager
             * 3. GridCacheDeploymentManager
             * 4. GridCacheQueryManager (note, that we start it for DHT cache though).
             * 5. CacheContinuousQueryManager (note, that we start it for DHT cache though).
             * 6. GridCacheDgcManager
             * 7. GridCacheTtlManager.
             * ===============================================
             */
            evictMgr = new CacheOfheapEvictionManager();
            evtMgr = new GridCacheEventManager();
            pluginMgr = new CachePluginManager(ctx, cfg);
            drMgr = pluginMgr.createComponent(GridCacheDrManager.class);

            cacheCtx = new GridCacheContext(
                ctx,
                sharedCtx,
                cfg,
                cacheType,
                affNode,
                true,

                /*
                 * Managers in starting order!
                 * ===========================
                 */
                evtMgr,
                storeMgr,
                evictMgr,
                qryMgr,
                contQryMgr,
                dataStructuresMgr,
                ttlMgr,
                drMgr,
                offheapMgr,
                rslvrMgr,
                pluginMgr,
                affMgr
            );

            cacheCtx.cacheObjectContext(cacheObjCtx);

            GridDhtCacheAdapter dht = null;

            switch (cfg.getAtomicityMode()) {
                case TRANSACTIONAL: {
                    assert cache instanceof GridNearTransactionalCache;

                    GridNearTransactionalCache near = (GridNearTransactionalCache)cache;

                    GridDhtCache dhtCache = cacheCtx.affinityNode() ?
                        new GridDhtCache(cacheCtx) :
                        new GridDhtCache(cacheCtx, new GridNoStorageCacheMap(cacheCtx));

                    dhtCache.near(near);

                    near.dht(dhtCache);

                    dht = dhtCache;

                    break;
                }
                case ATOMIC: {
                    assert cache instanceof GridNearAtomicCache;

                    GridNearAtomicCache near = (GridNearAtomicCache)cache;

                    GridDhtAtomicCache dhtCache = cacheCtx.affinityNode() ?
                        new GridDhtAtomicCache(cacheCtx) :
                        new GridDhtAtomicCache(cacheCtx, new GridNoStorageCacheMap(cacheCtx));

                    dhtCache.near(near);

                    near.dht(dhtCache);

                    dht = dhtCache;

                    break;
                }

                default: {
                    assert false : "Invalid cache atomicity mode: " + cfg.getAtomicityMode();
                }
            }

            cacheCtx.cache(dht);
        }

        if (!CU.isUtilityCache(cache.name()) && !CU.isSystemCache(cache.name())) {
            registerMbean(cache.localMxBean(), cache.name(), false);
            registerMbean(cache.clusterMxBean(), cache.name(), false);
        }

        return ret;
    }

    /**
     * Gets a collection of currently started caches.
     *
     * @return Collection of started cache names.
     */
    public Collection<String> cacheNames() {
        return F.viewReadOnly(registeredCaches.values(),
            new IgniteClosure<DynamicCacheDescriptor, String>() {
                @Override public String apply(DynamicCacheDescriptor desc) {
                    return desc.cacheConfiguration().getName();
                }
            },
            new IgnitePredicate<DynamicCacheDescriptor>() {
                @Override public boolean apply(DynamicCacheDescriptor desc) {
                    return desc.started();
                }
            });
    }

    /**
     * Gets public cache that can be used for query execution.
     * If cache isn't created on current node it will be started.
     *
     * @param start Start cache.
     * @param inclLoc Include local caches.
     * @return Cache or {@code null} if there is no suitable cache.
     */
    public IgniteCacheProxy<?, ?> getOrStartPublicCache(boolean start, boolean inclLoc) throws IgniteCheckedException {
        // Try to find started cache first.
        for (Map.Entry<String, GridCacheAdapter<?, ?>> e : caches.entrySet()) {
            CacheConfiguration ccfg = e.getValue().configuration();

            String cacheName = ccfg.getName();

            if ((inclLoc || ccfg.getCacheMode() != LOCAL) && GridQueryProcessor.isEnabled(ccfg))
                return publicJCache(cacheName);
        }

        if (start) {
            for (Map.Entry<String, DynamicCacheDescriptor> e : registeredCaches.entrySet()) {
                DynamicCacheDescriptor desc = e.getValue();

                CacheConfiguration ccfg = desc.cacheConfiguration();

                if (ccfg.getCacheMode() != LOCAL && GridQueryProcessor.isEnabled(ccfg)) {
                    dynamicStartCache(null, ccfg.getName(), null, false, true, true).get();

                    return publicJCache(ccfg.getName());
                }
            }
        }

        return null;
    }

    /**
     * Gets a collection of currently started public cache names.
     *
     * @return Collection of currently started public cache names
     */
    public Collection<String> publicCacheNames() {
        return F.viewReadOnly(registeredCaches.values(),
            new IgniteClosure<DynamicCacheDescriptor, String>() {
                @Override public String apply(DynamicCacheDescriptor desc) {
                    return desc.cacheConfiguration().getName();
                }
            },
            new IgnitePredicate<DynamicCacheDescriptor>() {
                @Override public boolean apply(DynamicCacheDescriptor desc) {
                    return desc.cacheType().userCache();
                }
            }
        );
    }

    /**
     * Gets cache mode.
     *
     * @param cacheName Cache name to check.
     * @return Cache mode.
     */
    public CacheMode cacheMode(String cacheName) {
        DynamicCacheDescriptor desc = registeredCaches.get(maskNull(cacheName));

        return desc != null ? desc.cacheConfiguration().getCacheMode() : null;
    }

    /**
     * @param req Cache start request.
     * @param topVer Topology version.
     * @throws IgniteCheckedException If failed.
     */
    public void prepareCacheStart(DynamicCacheChangeRequest req, AffinityTopologyVersion topVer)
        throws IgniteCheckedException {
        assert req.start() : req;
        assert req.cacheType() != null : req;

        prepareCacheStart(
            req.startCacheConfiguration(),
            req.nearCacheConfiguration(),
            req.cacheType(),
            req.clientStartOnly(),
            req.initiatingNodeId(),
            req.deploymentId(),
            topVer
        );

        DynamicCacheDescriptor desc = registeredCaches.get(maskNull(req.cacheName()));

        if (desc != null)
            desc.onStart();
    }

    /**
     * Starts statically configured caches received from remote nodes during exchange.
     *
     * @param topVer Topology version.
     * @return Started caches descriptors.
     * @throws IgniteCheckedException If failed.
     */
    public Collection<DynamicCacheDescriptor> startReceivedCaches(AffinityTopologyVersion topVer)
        throws IgniteCheckedException {
        List<DynamicCacheDescriptor> started = null;

        for (DynamicCacheDescriptor desc : registeredCaches.values()) {
            if (!desc.started() && desc.staticallyConfigured() && !desc.locallyConfigured()) {
                if (desc.receivedFrom() != null) {
                    AffinityTopologyVersion startVer = desc.receivedFromStartVersion();

                    if (startVer == null || startVer.compareTo(topVer) > 0)
                        continue;
                }

                if (desc.onStart()) {
                    if (started == null)
                        started = new ArrayList<>();

                    started.add(desc);

                    prepareCacheStart(
                        desc.cacheConfiguration(),
                        null,
                        desc.cacheType(),
                        false,
                        null,
                        desc.deploymentId(),
                        topVer
                    );
                }
            }
        }

        return started;
    }

    /**
     * @param cfg Start configuration.
     * @param nearCfg Near configuration.
     * @param cacheType Cache type.
     * @param clientStartOnly Client only start request.
     * @param initiatingNodeId Initiating node ID.
     * @param deploymentId Deployment ID.
     * @param topVer Topology version.
     * @throws IgniteCheckedException If failed.
     */
    private void prepareCacheStart(
        CacheConfiguration cfg,
        NearCacheConfiguration nearCfg,
        CacheType cacheType,
        boolean clientStartOnly,
        UUID initiatingNodeId,
        IgniteUuid deploymentId,
        AffinityTopologyVersion topVer
    ) throws IgniteCheckedException {
        CacheConfiguration ccfg = new CacheConfiguration(cfg);

        IgnitePredicate nodeFilter = ccfg.getNodeFilter();

        ClusterNode locNode = ctx.discovery().localNode();

        boolean affNodeStart = !clientStartOnly && CU.affinityNode(locNode, nodeFilter);
        boolean clientNodeStart = locNode.id().equals(initiatingNodeId);

        if (sharedCtx.cacheContext(CU.cacheId(cfg.getName())) != null)
            return;

        if (affNodeStart || clientNodeStart) {
            if (clientNodeStart && !affNodeStart) {
                if (nearCfg != null)
                    ccfg.setNearConfiguration(nearCfg);
                else
                    ccfg.setNearConfiguration(null);
            }

            CacheObjectContext cacheObjCtx = ctx.cacheObjects().contextForCache(ccfg);

            GridCacheContext cacheCtx = createCache(ccfg, null, cacheType, cacheObjCtx, true);

            cacheCtx.startTopologyVersion(topVer);

            cacheCtx.dynamicDeploymentId(deploymentId);

            sharedCtx.addCacheContext(cacheCtx);

            caches.put(maskNull(cacheCtx.name()), cacheCtx.cache());

            startCache(cacheCtx.cache());
            onKernalStart(cacheCtx.cache());
        }
    }

    /**
     * @param req Stop request.
     */
    public void blockGateway(DynamicCacheChangeRequest req) {
        assert req.stop() || req.close();

        if (req.stop() || (req.close() && req.initiatingNodeId().equals(ctx.localNodeId()))) {
            // Break the proxy before exchange future is done.
            IgniteCacheProxy<?, ?> proxy = jCacheProxies.get(maskNull(req.cacheName()));

            if (proxy != null) {
                if (req.stop())
                    proxy.gate().stopped();
                else
                    proxy.closeProxy();
            }
        }
    }

    /**
     * @param req Request.
     */
    private void stopGateway(DynamicCacheChangeRequest req) {
        assert req.stop() : req;

        // Break the proxy before exchange future is done.
        IgniteCacheProxy<?, ?> proxy = jCacheProxies.remove(maskNull(req.cacheName()));

        if (proxy != null)
            proxy.gate().onStopped();
    }

    /**
     * @param req Stop request.
     */
    public void prepareCacheStop(DynamicCacheChangeRequest req) {
        assert req.stop() || req.close() : req;

        GridCacheAdapter<?, ?> cache = caches.remove(maskNull(req.cacheName()));

        if (cache != null) {
            GridCacheContext<?, ?> ctx = cache.context();

            sharedCtx.removeCacheContext(ctx);

            assert req.deploymentId().equals(ctx.dynamicDeploymentId()) : "Different deployment IDs [req=" + req +
                ", ctxDepId=" + ctx.dynamicDeploymentId() + ']';

            onKernalStop(cache, true);
            stopCache(cache, true, true);
        }
    }

    /**
     * Callback invoked when first exchange future for dynamic cache is completed.
     *
     * @param topVer Completed topology version.
     * @param reqs Change requests.
     * @param err Error.
     */
    @SuppressWarnings("unchecked")
    public void onExchangeDone(
        AffinityTopologyVersion topVer,
        Collection<DynamicCacheChangeRequest> reqs,
        Throwable err
    ) {
        for (GridCacheAdapter<?, ?> cache : caches.values()) {
            GridCacheContext<?, ?> cacheCtx = cache.context();

            if (F.eq(cacheCtx.startTopologyVersion(), topVer)) {
                if (cacheCtx.preloader() != null)
                    cacheCtx.preloader().onInitialExchangeComplete(err);

                String masked = maskNull(cacheCtx.name());

                jCacheProxies.put(masked, new IgniteCacheProxy(cache.context(), cache, null, false));
            }
        }

        if (!F.isEmpty(reqs) && err == null) {
            for (DynamicCacheChangeRequest req : reqs) {
                String masked = maskNull(req.cacheName());

                if (req.modify()) {
                    GridCacheAdapter<Object, Object> cache = internalCache(req.cacheName());

                    if (cache != null)
                        cache.state(req.state());
                }

                if (req.stop()) {
                    stopGateway(req);

                    prepareCacheStop(req);
                }
                else if (req.close() && req.initiatingNodeId().equals(ctx.localNodeId())) {
                    IgniteCacheProxy<?, ?> proxy = jCacheProxies.remove(masked);

                    if (proxy != null) {
                        if (proxy.context().affinityNode()) {
                            GridCacheAdapter<?, ?> cache = caches.get(masked);

                            if (cache != null)
                                jCacheProxies.put(masked, new IgniteCacheProxy(cache.context(), cache, null, false));
                        }
                        else {
                            proxy.context().gate().onStopped();

                            prepareCacheStop(req);
                        }
                    }
                }

                completeStartFuture(req);
            }
        }
    }

    /**
     * @param req Request to complete future for.
     */
    public void completeStartFuture(DynamicCacheChangeRequest req) {
        DynamicCacheStartFuture fut = (DynamicCacheStartFuture)pendingFuts.get(maskNull(req.cacheName()));

        assert req.deploymentId() != null;
        assert fut == null || fut.deploymentId != null;

        if (fut != null && fut.deploymentId().equals(req.deploymentId()) &&
            F.eq(req.initiatingNodeId(), ctx.localNodeId()))
            fut.onDone();
    }

    /**
     * Creates shared context.
     *
     * @param kernalCtx Kernal context.
     * @param storeSesLsnrs Store session listeners.
     * @return Shared context.
     * @throws IgniteCheckedException If failed.
     */
    @SuppressWarnings("unchecked")
    private GridCacheSharedContext createSharedContext(GridKernalContext kernalCtx,
        Collection<CacheStoreSessionListener> storeSesLsnrs) throws IgniteCheckedException {
        IgniteTxManager tm = new IgniteTxManager();
        GridCacheMvccManager mvccMgr = new GridCacheMvccManager();
        GridCacheVersionManager verMgr = new GridCacheVersionManager();
        GridCacheDeploymentManager depMgr = new GridCacheDeploymentManager();
        GridCachePartitionExchangeManager exchMgr = new GridCachePartitionExchangeManager();

        IgniteCacheDatabaseSharedManager dbMgr = ctx.plugins().createComponent(IgniteCacheDatabaseSharedManager.class);

        if (dbMgr == null)
            dbMgr = new IgniteCacheDatabaseSharedManager();

        IgnitePageStoreManager pageStoreMgr = ctx.plugins().createComponent(IgnitePageStoreManager.class);
        IgniteWriteAheadLogManager walMgr = ctx.plugins().createComponent(IgniteWriteAheadLogManager.class);

        GridCacheIoManager ioMgr = new GridCacheIoManager();
        CacheAffinitySharedManager topMgr = new CacheAffinitySharedManager();

        CacheJtaManagerAdapter jta = JTA.createOptional();

        return new GridCacheSharedContext(
            kernalCtx,
            tm,
            verMgr,
            mvccMgr,
            pageStoreMgr,
            walMgr,
            dbMgr,
            depMgr,
            exchMgr,
            topMgr,
            ioMgr,
            jta,
            storeSesLsnrs
        );
    }

    /** {@inheritDoc} */
    @Nullable @Override public DiscoveryDataExchangeType discoveryDataType() {
        return DiscoveryDataExchangeType.CACHE_PROC;
    }

    /** {@inheritDoc} */
    @Nullable @Override public Serializable collectDiscoveryData(UUID nodeId) {
        boolean reconnect = ctx.localNodeId().equals(nodeId) && cachesOnDisconnect != null;

        // Collect dynamically started caches to a single object.
        Collection<DynamicCacheChangeRequest> reqs;

        Map<String, Map<UUID, Boolean>> clientNodesMap;

        if (reconnect) {
            reqs = new ArrayList<>(caches.size());

            clientNodesMap = U.newHashMap(caches.size());

            for (GridCacheAdapter<?, ?> cache : caches.values()) {
                DynamicCacheDescriptor desc = cachesOnDisconnect.get(maskNull(cache.name()));

                if (desc == null)
                    continue;

                DynamicCacheChangeRequest req = new DynamicCacheChangeRequest(cache.name(), null);

                req.startCacheConfiguration(desc.cacheConfiguration());

                req.cacheType(desc.cacheType());

                req.deploymentId(desc.deploymentId());

                req.receivedFrom(desc.receivedFrom());

                req.state(desc.state());

                reqs.add(req);

                Boolean nearEnabled = cache.isNear();

                Map<UUID, Boolean> map = U.newHashMap(1);

                map.put(nodeId, nearEnabled);

                clientNodesMap.put(cache.name(), map);
            }
        }
        else {
            reqs = new ArrayList<>(registeredCaches.size() + registeredTemplates.size());

            for (DynamicCacheDescriptor desc : registeredCaches.values()) {
                DynamicCacheChangeRequest req = new DynamicCacheChangeRequest(desc.cacheConfiguration().getName(), null);

                req.startCacheConfiguration(desc.cacheConfiguration());

                req.cacheType(desc.cacheType());

                req.deploymentId(desc.deploymentId());

                req.receivedFrom(desc.receivedFrom());

                req.state(desc.state());

                reqs.add(req);
            }

            for (DynamicCacheDescriptor desc : registeredTemplates.values()) {
                DynamicCacheChangeRequest req = new DynamicCacheChangeRequest(desc.cacheConfiguration().getName(), null);

                req.startCacheConfiguration(desc.cacheConfiguration());

                req.template(true);

                req.deploymentId(desc.deploymentId());

                req.state(desc.state());

                reqs.add(req);
            }

            clientNodesMap = ctx.discovery().clientNodesMap();
        }

        DynamicCacheChangeBatch batch = new DynamicCacheChangeBatch(reqs);

        batch.clientNodes(clientNodesMap);

        batch.clientReconnect(reconnect);

        return batch;
    }

    /** {@inheritDoc} */
    @Override public void onDiscoveryDataReceived(UUID joiningNodeId, UUID rmtNodeId, Serializable data) {
        if (data instanceof DynamicCacheChangeBatch) {
            DynamicCacheChangeBatch batch = (DynamicCacheChangeBatch)data;

            if (batch.clientReconnect()) {
                if (ctx.clientDisconnected()) {
                    if (clientReconnectReqs == null)
                        clientReconnectReqs = new LinkedHashMap<>();

                    clientReconnectReqs.put(joiningNodeId, batch);

                    return;
                }

                processClientReconnectData(joiningNodeId, batch);
            }
            else {
                for (DynamicCacheChangeRequest req : batch.requests()) {
                    initReceivedCacheConfiguration(req);

                    if (req.template()) {
                        CacheConfiguration ccfg = req.startCacheConfiguration();

                        assert ccfg != null : req;

                        DynamicCacheDescriptor existing = registeredTemplates.get(maskNull(req.cacheName()));

                        if (existing == null) {
                            DynamicCacheDescriptor desc = new DynamicCacheDescriptor(
                                ctx,
                                ccfg,
                                req.cacheType(),
                                true,
                                req.deploymentId());

                            desc.state(req.state());

                            registeredTemplates.put(maskNull(req.cacheName()), desc);
                        }

                        continue;
                    }

                    DynamicCacheDescriptor existing = registeredCaches.get(maskNull(req.cacheName()));

                    if (req.start() && !req.clientStartOnly()) {
                        CacheConfiguration ccfg = req.startCacheConfiguration();

                        if (existing != null) {
                            if (joiningNodeId.equals(ctx.localNodeId())) {
                                existing.receivedFrom(req.receivedFrom());

                                existing.deploymentId(req.deploymentId());
                            }

                            if (existing.locallyConfigured()) {
                                existing.addRemoteConfiguration(rmtNodeId, req.startCacheConfiguration());

                                if (req.state() != null)
                                    existing.state(req.state());

                                ctx.discovery().setCacheFilter(
                                    req.cacheName(),
                                    ccfg.getNodeFilter(),
                                    ccfg.getNearConfiguration() != null,
                                    ccfg.getCacheMode());
                            }
                        }
                        else {
                            assert req.cacheType() != null : req;

                            DynamicCacheDescriptor desc = new DynamicCacheDescriptor(
                                ctx,
                                ccfg,
                                req.cacheType(),
                                false,
                                req.deploymentId());

                            desc.state(req.state());

                            // Received statically configured cache.
                            if (req.initiatingNodeId() == null)
                                desc.staticallyConfigured(true);

                            if (joiningNodeId.equals(ctx.localNodeId()))
                                desc.receivedOnDiscovery(true);

                            desc.receivedFrom(req.receivedFrom());

                            DynamicCacheDescriptor old = registeredCaches.put(maskNull(req.cacheName()), desc);

                            assert old == null : old;

                            ctx.discovery().setCacheFilter(
                                req.cacheName(),
                                ccfg.getNodeFilter(),
                                ccfg.getNearConfiguration() != null,
                                ccfg.getCacheMode());
                        }
                    }
                }

                if (!F.isEmpty(batch.clientNodes())) {
                    for (Map.Entry<String, Map<UUID, Boolean>> entry : batch.clientNodes().entrySet()) {
                        String cacheName = entry.getKey();

                        for (Map.Entry<UUID, Boolean> tup : entry.getValue().entrySet())
                            ctx.discovery().addClientNode(cacheName, tup.getKey(), tup.getValue());
                    }
                }
            }
        }
    }

    /**
     * @param clientNodeId Client node ID.
     * @param batch Cache change batch.
     */
    private void processClientReconnectData(UUID clientNodeId, DynamicCacheChangeBatch batch) {
        assert batch.clientReconnect() : batch;

        for (DynamicCacheChangeRequest req : batch.requests()) {
            assert !req.template() : req;

            initReceivedCacheConfiguration(req);

            String name = req.cacheName();

            boolean sysCache = CU.isMarshallerCache(name) || CU.isUtilityCache(name) || CU.isAtomicsCache(name);

            if (!sysCache) {
                DynamicCacheDescriptor desc = registeredCaches.get(maskNull(req.cacheName()));

                if (desc != null && desc.deploymentId().equals(req.deploymentId())) {
                    Map<UUID, Boolean> nodes = batch.clientNodes().get(name);

                    assert nodes != null : req;
                    assert nodes.containsKey(clientNodeId) : nodes;

                    ctx.discovery().addClientNode(req.cacheName(), clientNodeId, nodes.get(clientNodeId));
                }
            }
            else
                ctx.discovery().addClientNode(req.cacheName(), clientNodeId, false);
        }
    }

    /**
     * Dynamically starts cache using template configuration.
     *
     * @param cacheName Cache name.
     * @return Future that will be completed when cache is deployed.
     */
    public IgniteInternalFuture<?> createFromTemplate(String cacheName) {
        try {
            CacheConfiguration cfg = createConfigFromTemplate(cacheName);

            return dynamicStartCache(cfg, cacheName, null, true, true, true);
        }
        catch (IgniteCheckedException e) {
            throw U.convertException(e);
        }
    }

    /**
     * Dynamically starts cache using template configuration.
     *
     * @param cacheName Cache name.
     * @param checkThreadTx If {@code true} checks that current thread does not have active transactions.
     * @return Future that will be completed when cache is deployed.
     */
    public IgniteInternalFuture<?> getOrCreateFromTemplate(String cacheName, boolean checkThreadTx) {
        try {
            if (publicJCache(cacheName, false, checkThreadTx) != null) // Cache with given name already started.
                return new GridFinishedFuture<>();

            CacheConfiguration cfg = createConfigFromTemplate(cacheName);

            return dynamicStartCache(cfg, cacheName, null, false, true, checkThreadTx);
        }
        catch (IgniteCheckedException e) {
            return new GridFinishedFuture<>(e);
        }
    }

    /**
     * @param cacheName Cache name.
     * @return Cache configuration.
     * @throws IgniteCheckedException If failed.
     */
    private CacheConfiguration createConfigFromTemplate(String cacheName) throws IgniteCheckedException {
        CacheConfiguration cfgTemplate = null;

        CacheConfiguration dfltCacheCfg = null;

        List<CacheConfiguration> wildcardNameCfgs = null;

        for (DynamicCacheDescriptor desc : registeredTemplates.values()) {
            assert desc.template();

            CacheConfiguration cfg = desc.cacheConfiguration();

            assert cfg != null;

            if (F.eq(cacheName, cfg.getName())) {
                cfgTemplate = cfg;

                break;
            }

            if (cfg.getName() != null) {
                if (cfg.getName().endsWith("*")) {
                    if (cfg.getName().length() > 1) {
                        if (wildcardNameCfgs == null)
                            wildcardNameCfgs = new ArrayList<>();

                        wildcardNameCfgs.add(cfg);
                    }
                    else
                        dfltCacheCfg = cfg; // Template with name '*'.
                }
            }
            else if (dfltCacheCfg == null)
                dfltCacheCfg = cfg;
        }

        if (cfgTemplate == null && cacheName != null && wildcardNameCfgs != null) {
            Collections.sort(wildcardNameCfgs, new Comparator<CacheConfiguration>() {
                @Override public int compare(CacheConfiguration cfg1, CacheConfiguration cfg2) {
                    Integer len1 = cfg1.getName() != null ? cfg1.getName().length() : 0;
                    Integer len2 = cfg2.getName() != null ? cfg2.getName().length() : 0;

                    return len2.compareTo(len1);
                }
            });

            for (CacheConfiguration cfg : wildcardNameCfgs) {
                if (cacheName.startsWith(cfg.getName().substring(0, cfg.getName().length() - 1))) {
                    cfgTemplate = cfg;

                    break;
                }
            }
        }

        if (cfgTemplate == null)
            cfgTemplate = dfltCacheCfg;

        if (cfgTemplate == null)
            cfgTemplate = new CacheConfiguration();
        else
            cfgTemplate = cloneCheckSerializable(cfgTemplate);

        CacheConfiguration cfg = new CacheConfiguration(cfgTemplate);

        cfg.setName(cacheName);

        return cfg;
    }

    /**
     * Dynamically starts cache.
     *
     * @param ccfg Cache configuration.
     * @param cacheName Cache name.
     * @param nearCfg Near cache configuration.
     * @param failIfExists Fail if exists flag.
     * @param failIfNotStarted If {@code true} fails if cache is not started.
     * @param checkThreadTx If {@code true} checks that current thread does not have active transactions.
     * @return Future that will be completed when cache is deployed.
     */
    @SuppressWarnings("IfMayBeConditional")
    public IgniteInternalFuture<?> dynamicStartCache(
        @Nullable CacheConfiguration ccfg,
        String cacheName,
        @Nullable NearCacheConfiguration nearCfg,
        boolean failIfExists,
        boolean failIfNotStarted,
        boolean checkThreadTx
    ) {
        return dynamicStartCache(ccfg,
            cacheName,
            nearCfg,
            CacheType.USER,
            failIfExists,
            failIfNotStarted,
            checkThreadTx);
    }

    /**
     * Dynamically starts cache.
     *
     * @param ccfg Cache configuration.
     * @param cacheName Cache name.
     * @param nearCfg Near cache configuration.
     * @param cacheType Cache type.
     * @param failIfExists Fail if exists flag.
     * @param failIfNotStarted If {@code true} fails if cache is not started.
     * @param checkThreadTx If {@code true} checks that current thread does not have active transactions.
     * @return Future that will be completed when cache is deployed.
     */
    @SuppressWarnings("IfMayBeConditional")
    public IgniteInternalFuture<?> dynamicStartCache(
        @Nullable CacheConfiguration ccfg,
        String cacheName,
        @Nullable NearCacheConfiguration nearCfg,
        CacheType cacheType,
        boolean failIfExists,
        boolean failIfNotStarted,
        boolean checkThreadTx
    ) {
        if (checkThreadTx)
            checkEmptyTransactions();

        DynamicCacheDescriptor desc = registeredCaches.get(maskNull(cacheName));

        DynamicCacheChangeRequest req = new DynamicCacheChangeRequest(cacheName, ctx.localNodeId());

        req.failIfExists(failIfExists);

        if (ccfg != null) {
            try {
                cloneCheckSerializable(ccfg);
            }
            catch (IgniteCheckedException e) {
                return new GridFinishedFuture<>(e);
            }

            if (desc != null) {
                if (failIfExists) {
                    return new GridFinishedFuture<>(new CacheExistsException("Failed to start cache " +
                        "(a cache with the same name is already started): " + cacheName));
                }
                else {
                    CacheConfiguration descCfg = desc.cacheConfiguration();

                    // Check if we were asked to start a near cache.
                    if (nearCfg != null) {
                        if (CU.affinityNode(ctx.discovery().localNode(), descCfg.getNodeFilter())) {
                            // If we are on a data node and near cache was enabled, return success, else - fail.
                            if (descCfg.getNearConfiguration() != null)
                                return new GridFinishedFuture<>();
                            else
                                return new GridFinishedFuture<>(new IgniteCheckedException("Failed to start near " +
                                    "cache (local node is an affinity node for cache): " + cacheName));
                        }
                        else
                            // If local node has near cache, return success.
                            req.clientStartOnly(true);
                    }
                    else
                        req.clientStartOnly(true);

                    req.deploymentId(desc.deploymentId());

                    req.startCacheConfiguration(descCfg);
                }
            }
            else {
                req.deploymentId(IgniteUuid.randomUuid());

                try {
                    CacheConfiguration cfg = new CacheConfiguration(ccfg);

                    CacheObjectContext cacheObjCtx = ctx.cacheObjects().contextForCache(cfg);

                    initialize(false, cfg, cacheObjCtx);

                    req.startCacheConfiguration(cfg);
                }
                catch (IgniteCheckedException e) {
                    return new GridFinishedFuture(e);
                }
            }
        }
        else {
            req.clientStartOnly(true);

            if (desc != null)
                ccfg = desc.cacheConfiguration();

            if (ccfg == null) {
                if (failIfNotStarted)
                    return new GridFinishedFuture<>(new CacheExistsException("Failed to start client cache " +
                        "(a cache with the given name is not started): " + cacheName));
                else
                    return new GridFinishedFuture<>();
            }

            req.deploymentId(desc.deploymentId());
            req.startCacheConfiguration(ccfg);
        }

        if (nearCfg != null)
            req.nearCacheConfiguration(nearCfg);

        req.cacheType(cacheType);

        return F.first(initiateCacheChanges(F.asList(req), failIfExists));
    }

    /**
     * @param cacheName Cache name to destroy.
     * @param checkThreadTx If {@code true} checks that current thread does not have active transactions.
     * @return Future that will be completed when cache is destroyed.
     */
    public IgniteInternalFuture<?> dynamicDestroyCache(String cacheName, boolean checkThreadTx) {
        if (checkThreadTx)
            checkEmptyTransactions();

        DynamicCacheChangeRequest t = new DynamicCacheChangeRequest(cacheName, ctx.localNodeId());

        t.stop(true);

        return F.first(initiateCacheChanges(F.asList(t), false));
    }

    /**
     * @param cacheName Cache name to close.
     * @return Future that will be completed when cache is closed.
     */
    public IgniteInternalFuture<?> dynamicCloseCache(String cacheName) {
        IgniteCacheProxy<?, ?> proxy = jCacheProxies.get(maskNull(cacheName));

        if (proxy == null || proxy.proxyClosed())
            return new GridFinishedFuture<>(); // No-op.

        checkEmptyTransactions();

        DynamicCacheChangeRequest t = new DynamicCacheChangeRequest(cacheName, ctx.localNodeId());

        t.close(true);

        return F.first(initiateCacheChanges(F.asList(t), false));
    }

    /**
     * @param cacheName Cache name.
     * @param state New state.
     * @return Future that will be completed when state is changed.
     */
    public IgniteInternalFuture<?> changeCacheState(String cacheName, CacheState state) {
        IgniteCacheProxy<?, ?> proxy = jCacheProxies.get(maskNull(cacheName));

        if (proxy == null || proxy.proxyClosed())
            return new GridFinishedFuture<>(); // No-op.

        checkEmptyTransactions();

        DynamicCacheChangeRequest t = new DynamicCacheChangeRequest(cacheName, ctx.localNodeId());

        t.state(state);

        return F.first(initiateCacheChanges(F.asList(t), false));
    }

    /**
     * @param reqs Requests.
     * @return Collection of futures.
     */
    @SuppressWarnings("TypeMayBeWeakened")
    private Collection<DynamicCacheStartFuture> initiateCacheChanges(Collection<DynamicCacheChangeRequest> reqs,
        boolean failIfExists) {
        Collection<DynamicCacheStartFuture> res = new ArrayList<>(reqs.size());

        Collection<DynamicCacheChangeRequest> sndReqs = new ArrayList<>(reqs.size());

        for (DynamicCacheChangeRequest req : reqs) {
            DynamicCacheStartFuture fut = new DynamicCacheStartFuture(req.cacheName(), req.deploymentId(), req);

            try {
                if (req.modify() || req.stop() || req.close()) {
                    DynamicCacheDescriptor desc = registeredCaches.get(maskNull(req.cacheName()));

                    if (desc == null)
                        // No-op.
                        fut.onDone();
                    else {
                        assert desc.cacheConfiguration() != null : desc;

                        if (req.close() && desc.cacheConfiguration().getCacheMode() == LOCAL) {
                            req.close(false);

                            req.stop(true);
                        }

                        IgniteUuid dynamicDeploymentId = desc.deploymentId();

                        assert dynamicDeploymentId != null : desc;

                        // Save deployment ID to avoid concurrent stops.
                        req.deploymentId(dynamicDeploymentId);
                        fut.deploymentId = dynamicDeploymentId;
                    }
                }

                if (fut.isDone())
                    continue;

                DynamicCacheStartFuture old = (DynamicCacheStartFuture)pendingFuts.putIfAbsent(
                    maskNull(req.cacheName()), fut);

                if (old != null) {
                    if (req.start()) {
                        if (!req.clientStartOnly()) {
                            if (failIfExists)
                                fut.onDone(new CacheExistsException("Failed to start cache " +
                                    "(a cache with the same name is already being started or stopped): " +
                                    req.cacheName()));
                            else {
                                fut = old;

                                continue;
                            }
                        }
                        else {
                            fut = old;

                            continue;
                        }
                    }
                    else {
                        fut = old;

                        continue;
                    }
                }

                if (fut.isDone())
                    continue;

                sndReqs.add(req);
            }
            catch (Exception e) {
                fut.onDone(e);
            }
            finally {
                res.add(fut);
            }
        }

        Exception err = null;

        if (!sndReqs.isEmpty()) {
            try {
                ctx.discovery().sendCustomEvent(new DynamicCacheChangeBatch(sndReqs));

                if (ctx.isStopping()) {
                    err = new IgniteCheckedException("Failed to execute dynamic cache change request, " +
                        "node is stopping.");
                }
                else if (ctx.clientDisconnected()) {
                    err = new IgniteClientDisconnectedCheckedException(ctx.cluster().clientReconnectFuture(),
                        "Failed to execute dynamic cache change request, client node disconnected.");
                }
            }
            catch (IgniteCheckedException e) {
                err = e;
            }
        }

        if (err != null) {
            for (DynamicCacheStartFuture fut : res)
                fut.onDone(err);
        }

        return res;
    }

    /**
     * @param type Event type.
     * @param node Event node.
     * @param topVer Topology version.
     */
    public void onDiscoveryEvent(int type, ClusterNode node, AffinityTopologyVersion topVer) {
        if (type == EVT_NODE_JOINED) {
            for (DynamicCacheDescriptor cacheDesc : registeredCaches.values()) {
                if (node.id().equals(cacheDesc.receivedFrom()))
                    cacheDesc.receivedFromStartVersion(topVer);
            }
        }

        sharedCtx.affinity().onDiscoveryEvent(type, node, topVer);
    }

    /**
     * Callback invoked from discovery thread when discovery custom message is received.
     *
     * @param msg Customer message.
     * @param topVer Current topology version.
     * @return {@code True} if minor topology version should be increased.
     */
    public boolean onCustomEvent(DiscoveryCustomMessage msg,
        AffinityTopologyVersion topVer) {
        if (msg instanceof CacheAffinityChangeMessage)
            return sharedCtx.affinity().onCustomEvent(((CacheAffinityChangeMessage)msg));

        if (msg instanceof TcpDiscoveryNodeActivatedMessage) {
            ClusterNode node = ctx.discovery().node(((TcpDiscoveryNodeActivatedMessage)msg).nodeId());
            return !ctx.discovery().activated(node, topVer);
        }

        return msg instanceof DynamicCacheChangeBatch && onCacheChangeRequested((DynamicCacheChangeBatch)msg, topVer);
    }

    /**
     * @param batch Change request batch.
     * @param topVer Current topology version.
     * @return {@code True} if minor topology version should be increased.
     */
    private boolean onCacheChangeRequested(DynamicCacheChangeBatch batch,
        AffinityTopologyVersion topVer) {
        AffinityTopologyVersion newTopVer = null;

        boolean incMinorTopVer = false;

        for (DynamicCacheChangeRequest req : batch.requests()) {
            initReceivedCacheConfiguration(req);

            if (req.template()) {
                CacheConfiguration ccfg = req.startCacheConfiguration();

                assert ccfg != null : req;

                DynamicCacheDescriptor desc = registeredTemplates.get(maskNull(req.cacheName()));

                if (desc == null) {
                    DynamicCacheDescriptor templateDesc =
                        new DynamicCacheDescriptor(ctx, ccfg, req.cacheType(), true, req.deploymentId());

                    DynamicCacheDescriptor old = registeredTemplates.put(maskNull(ccfg.getName()), templateDesc);

                    assert old == null :
                        "Dynamic cache map was concurrently modified [new=" + templateDesc + ", old=" + old + ']';
                }

                TemplateConfigurationFuture fut =
                    (TemplateConfigurationFuture)pendingTemplateFuts.get(maskNull(ccfg.getName()));

                if (fut != null && fut.deploymentId().equals(req.deploymentId()))
                    fut.onDone();

                continue;
            }

            DynamicCacheDescriptor desc = registeredCaches.get(maskNull(req.cacheName()));

            boolean needExchange = false;

            DynamicCacheStartFuture fut = null;

            if (ctx.localNodeId().equals(req.initiatingNodeId())) {
                fut = (DynamicCacheStartFuture)pendingFuts.get(maskNull(req.cacheName()));

                if (fut != null && !req.deploymentId().equals(fut.deploymentId()))
                    fut = null;
            }

            if (req.start()) {
                if (desc == null) {
                    if (req.clientStartOnly()) {
                        if (fut != null)
                            fut.onDone(new IgniteCheckedException("Failed to start client cache " +
                                "(a cache with the given name is not started): " + U.maskName(req.cacheName())));
                    }
                    else {
                        CacheConfiguration ccfg = req.startCacheConfiguration();

                        assert req.cacheType() != null : req;
                        assert F.eq(ccfg.getName(), req.cacheName()) : req;

                        DynamicCacheDescriptor startDesc =
                            new DynamicCacheDescriptor(ctx, ccfg, req.cacheType(), false, req.deploymentId());

                        if (newTopVer == null) {
                            newTopVer = new AffinityTopologyVersion(topVer.topologyVersion(),
                                topVer.minorTopologyVersion() + 1);
                        }

                        startDesc.startTopologyVersion(newTopVer);

                        if (req.state() != null)
                            startDesc.state(req.state());

                        DynamicCacheDescriptor old = registeredCaches.put(maskNull(ccfg.getName()), startDesc);

                        assert old == null :
                            "Dynamic cache map was concurrently modified [new=" + startDesc + ", old=" + old + ']';

                        ctx.discovery().setCacheFilter(
                            ccfg.getName(),
                            ccfg.getNodeFilter(),
                            ccfg.getNearConfiguration() != null,
                            ccfg.getCacheMode());

                        ctx.discovery().addClientNode(req.cacheName(),
                            req.initiatingNodeId(),
                            req.nearCacheConfiguration() != null);

                        needExchange = true;
                    }
                }
                else {
                    assert req.initiatingNodeId() != null : req;

                    // Cache already exists, exchange is needed only if client cache should be created.
                    ClusterNode node = ctx.discovery().node(req.initiatingNodeId());

                    boolean clientReq = node != null &&
                        !ctx.discovery().cacheAffinityNode(node, req.cacheName());

                    if (req.clientStartOnly()) {
                        needExchange = clientReq && ctx.discovery().addClientNode(req.cacheName(),
                            req.initiatingNodeId(),
                            req.nearCacheConfiguration() != null);
                    }
                    else {
                        if (req.failIfExists()) {
                            if (fut != null)
                                fut.onDone(new CacheExistsException("Failed to start cache " +
                                    "(a cache with the same name is already started): " + U.maskName(req.cacheName())));
                        }
                        else {
                            needExchange = clientReq && ctx.discovery().addClientNode(req.cacheName(),
                                req.initiatingNodeId(),
                                req.nearCacheConfiguration() != null);

                            if (needExchange)
                                req.clientStartOnly(true);
                        }
                    }
                }

                if (!needExchange && desc != null)
                    req.cacheFutureTopologyVersion(desc.startTopologyVersion());
            }
            else if (req.modify()) {
                if (desc != null) {
                    assert req.state() != null : req;

                    if (!req.state().equals(desc.state())) {
                        desc.state(req.state());

                        needExchange = true;
                    }
                }
            }
            else {
                assert req.stop() ^ req.close() : req;

                if (desc != null) {
                    if (req.stop()) {
                        DynamicCacheDescriptor old = registeredCaches.remove(maskNull(req.cacheName()));

                        assert old != null : "Dynamic cache map was concurrently modified [req=" + req + ']';

                        ctx.discovery().removeCacheFilter(req.cacheName());

                        needExchange = true;
                    }
                    else {
                        assert req.close() : req;

                        needExchange = ctx.discovery().onClientCacheClose(req.cacheName(), req.initiatingNodeId());
                    }
                }
            }

            req.exchangeNeeded(needExchange);

            incMinorTopVer |= needExchange;
        }

        return incMinorTopVer;
    }

    /**
     * @param req Cache change request.
     */
    private void initReceivedCacheConfiguration(DynamicCacheChangeRequest req) {
        if (req.startCacheConfiguration() != null) {
            CacheConfiguration ccfg = req.startCacheConfiguration();

            if (ccfg.isStoreKeepBinary() == null)
                ccfg.setStoreKeepBinary(CacheConfiguration.DFLT_STORE_KEEP_BINARY);
        }
    }

    /**
     * Checks that preload-order-dependant caches has SYNC or ASYNC preloading mode.
     *
     * @param cfgs Caches.
     * @return Maximum detected preload order.
     * @throws IgniteCheckedException If validation failed.
     */
    private int validatePreloadOrder(CacheConfiguration[] cfgs) throws IgniteCheckedException {
        int maxOrder = 0;

        for (CacheConfiguration cfg : cfgs) {
            int rebalanceOrder = cfg.getRebalanceOrder();

            if (rebalanceOrder > 0) {
                if (cfg.getCacheMode() == LOCAL)
                    throw new IgniteCheckedException("Rebalance order set for local cache (fix configuration and restart the " +
                        "node): " + U.maskName(cfg.getName()));

                if (cfg.getRebalanceMode() == CacheRebalanceMode.NONE)
                    throw new IgniteCheckedException("Only caches with SYNC or ASYNC rebalance mode can be set as rebalance " +
                        "dependency for other caches [cacheName=" + U.maskName(cfg.getName()) +
                        ", rebalanceMode=" + cfg.getRebalanceMode() + ", rebalanceOrder=" + cfg.getRebalanceOrder() + ']');

                maxOrder = Math.max(maxOrder, rebalanceOrder);
            }
            else if (rebalanceOrder < 0)
                throw new IgniteCheckedException("Rebalance order cannot be negative for cache (fix configuration and restart " +
                    "the node) [cacheName=" + U.maskName(cfg.getName()) + ", rebalanceOrder=" + rebalanceOrder + ']');
        }

        return maxOrder;
    }

    /** {@inheritDoc} */
    @Nullable @Override public IgniteNodeValidationResult validateNode(ClusterNode node) {
        return validateHashIdResolvers(node);
    }

    /**
     * @param node Joining node.
     * @return Validation result or {@code null} in case of success.
     */
    @Nullable private IgniteNodeValidationResult validateHashIdResolvers(ClusterNode node) {
        if (!node.isClient()) {
            for (DynamicCacheDescriptor desc : registeredCaches.values()) {
                CacheConfiguration cfg = desc.cacheConfiguration();

                if (cfg.getAffinity() instanceof RendezvousAffinityFunction) {
                    RendezvousAffinityFunction aff = (RendezvousAffinityFunction)cfg.getAffinity();

                    Object nodeHashObj = aff.resolveNodeHash(node);

                    for (ClusterNode topNode : ctx.discovery().allNodes()) {
                        Object topNodeHashObj = aff.resolveNodeHash(topNode);

                        if (nodeHashObj.hashCode() == topNodeHashObj.hashCode()) {
                            String hashIdRslvrName = "";

                            if (aff.getHashIdResolver() != null)
                                hashIdRslvrName = ", hashIdResolverClass=" +
                                    aff.getHashIdResolver().getClass().getName();

                            String errMsg = "Failed to add node to topology because it has the same hash code for " +
                                "partitioned affinity as one of existing nodes [cacheName=" +
                                U.maskName(cfg.getName()) + hashIdRslvrName + ", existingNodeId=" + topNode.id() + ']';

                            String sndMsg = "Failed to add node to topology because it has the same hash code for " +
                                "partitioned affinity as one of existing nodes [cacheName=" +
                                U.maskName(cfg.getName()) + hashIdRslvrName + ", existingNodeId=" + topNode.id() + ']';

                            return new IgniteNodeValidationResult(topNode.id(), errMsg, sndMsg);
                        }
                    }
                }
            }
        }

        return null;
    }

    /**
     * Checks that remote caches has configuration compatible with the local.
     *
     * @param locCfg Local configuration.
     * @param rmtCfg Remote configuration.
     * @param rmtNode Remote node.
     * @param desc Cache descriptor.
     * @throws IgniteCheckedException If check failed.
     */
    private void checkCache(CacheConfiguration locCfg, CacheConfiguration rmtCfg, ClusterNode rmtNode,
        DynamicCacheDescriptor desc) throws IgniteCheckedException {
        ClusterNode locNode = ctx.discovery().localNode();

        UUID rmt = rmtNode.id();

        GridCacheAttributes rmtAttr = new GridCacheAttributes(rmtCfg);
        GridCacheAttributes locAttr = new GridCacheAttributes(locCfg);

        boolean isLocAff = CU.affinityNode(locNode, locCfg.getNodeFilter());
        boolean isRmtAff = CU.affinityNode(rmtNode, rmtCfg.getNodeFilter());

        CU.checkAttributeMismatch(log, rmtAttr.cacheName(), rmt, "cacheMode", "Cache mode",
            locAttr.cacheMode(), rmtAttr.cacheMode(), true);

        if (rmtAttr.cacheMode() != LOCAL) {
            CU.checkAttributeMismatch(log, rmtAttr.cacheName(), rmt, "interceptor", "Cache Interceptor",
                locAttr.interceptorClassName(), rmtAttr.interceptorClassName(), true);

            CU.checkAttributeMismatch(log, rmtAttr.cacheName(), rmt, "atomicityMode",
                "Cache atomicity mode", locAttr.atomicityMode(), rmtAttr.atomicityMode(), true);

            CU.checkAttributeMismatch(log, rmtAttr.cacheName(), rmt, "cachePreloadMode",
                "Cache preload mode", locAttr.cacheRebalanceMode(), rmtAttr.cacheRebalanceMode(), true);

            boolean checkStore = isLocAff && isRmtAff;

            if (checkStore)
                CU.checkAttributeMismatch(log, rmtAttr.cacheName(), rmt, "storeFactory", "Store factory",
                    locAttr.storeFactoryClassName(), rmtAttr.storeFactoryClassName(), true);

            CU.checkAttributeMismatch(log, rmtAttr.cacheName(), rmt, "cacheAffinity", "Cache affinity",
                locAttr.cacheAffinityClassName(), rmtAttr.cacheAffinityClassName(), true);

            CU.checkAttributeMismatch(log, rmtAttr.cacheName(), rmt, "cacheAffinityMapper",
                "Cache affinity mapper", locAttr.cacheAffinityMapperClassName(),
                rmtAttr.cacheAffinityMapperClassName(), true);

            CU.checkAttributeMismatch(log, rmtAttr.cacheName(), rmt, "affinityPartitionsCount",
                "Affinity partitions count", locAttr.affinityPartitionsCount(),
                rmtAttr.affinityPartitionsCount(), true);

            CU.checkAttributeMismatch(log, rmtAttr.cacheName(), rmt, "evictionFilter", "Eviction filter",
                locAttr.evictionFilterClassName(), rmtAttr.evictionFilterClassName(), true);

            CU.checkAttributeMismatch(log, rmtAttr.cacheName(), rmt, "evictionPolicy", "Eviction policy",
                locAttr.evictionPolicyClassName(), rmtAttr.evictionPolicyClassName(), true);

            CU.checkAttributeMismatch(log, rmtAttr.cacheName(), rmt, "transactionManagerLookup",
                "Transaction manager lookup", locAttr.transactionManagerLookupClassName(),
                rmtAttr.transactionManagerLookupClassName(), false);

            CU.checkAttributeMismatch(log, rmtAttr.cacheName(), rmt, "defaultLockTimeout",
                "Default lock timeout", locAttr.defaultLockTimeout(), rmtAttr.defaultLockTimeout(), false);

            CU.checkAttributeMismatch(log, rmtAttr.cacheName(), rmt, "preloadBatchSize",
                "Preload batch size", locAttr.rebalanceBatchSize(), rmtAttr.rebalanceBatchSize(), false);

            CU.checkAttributeMismatch(log, rmtAttr.cacheName(), rmt, "writeSynchronizationMode",
                "Write synchronization mode", locAttr.writeSynchronization(), rmtAttr.writeSynchronization(),
                true);

            CU.checkAttributeMismatch(log, rmtAttr.cacheName(), rmt, "writeBehindBatchSize",
                "Write behind batch size", locAttr.writeBehindBatchSize(), rmtAttr.writeBehindBatchSize(),
                false);

            CU.checkAttributeMismatch(log, rmtAttr.cacheName(), rmt, "writeBehindEnabled",
                "Write behind enabled", locAttr.writeBehindEnabled(), rmtAttr.writeBehindEnabled(), false);

            CU.checkAttributeMismatch(log, rmtAttr.cacheName(), rmt, "writeBehindFlushFrequency",
                "Write behind flush frequency", locAttr.writeBehindFlushFrequency(),
                rmtAttr.writeBehindFlushFrequency(), false);

            CU.checkAttributeMismatch(log, rmtAttr.cacheName(), rmt, "writeBehindFlushSize",
                "Write behind flush size", locAttr.writeBehindFlushSize(), rmtAttr.writeBehindFlushSize(),
                false);

            CU.checkAttributeMismatch(log, rmtAttr.cacheName(), rmt, "writeBehindFlushThreadCount",
                "Write behind flush thread count", locAttr.writeBehindFlushThreadCount(),
                rmtAttr.writeBehindFlushThreadCount(), false);

            CU.checkAttributeMismatch(log, rmtAttr.cacheName(), rmt, "evictMaxOverflowRatio",
                "Eviction max overflow ratio", locAttr.evictMaxOverflowRatio(),
                rmtAttr.evictMaxOverflowRatio(), true);

            if (locAttr.cacheMode() == PARTITIONED) {
                CU.checkAttributeMismatch(log, rmtAttr.cacheName(), rmt, "evictSynchronized",
                    "Eviction synchronized", locAttr.evictSynchronized(), rmtAttr.evictSynchronized(),
                    true);

                CU.checkAttributeMismatch(log, rmtAttr.cacheName(), rmt, "nearEvictionPolicy",
                    "Near eviction policy", locAttr.nearEvictionPolicyClassName(),
                    rmtAttr.nearEvictionPolicyClassName(), false);

                CU.checkAttributeMismatch(log, rmtAttr.cacheName(), rmt, "affinityIncludeNeighbors",
                    "Affinity include neighbors", locAttr.affinityIncludeNeighbors(),
                    rmtAttr.affinityIncludeNeighbors(), true);

                CU.checkAttributeMismatch(log, rmtAttr.cacheName(), rmt, "affinityKeyBackups",
                    "Affinity key backups", locAttr.affinityKeyBackups(),
                    rmtAttr.affinityKeyBackups(), true);

                String locHashIdResolver = locAttr.affinityHashIdResolverClassName();
                String rmtHashIdResolver = rmtAttr.affinityHashIdResolverClassName();
                String defHashIdResolver = AffinityNodeAddressHashResolver.class.getName();

                if (!((locHashIdResolver == null && rmtHashIdResolver == null) ||
                    (locHashIdResolver == null && rmtHashIdResolver.equals(defHashIdResolver)) ||
                    (rmtHashIdResolver == null && locHashIdResolver.equals(defHashIdResolver)))) {

                    CU.checkAttributeMismatch(log, rmtAttr.cacheName(), rmt, "cacheAffinity.hashIdResolver",
                        "Partitioned cache affinity hash ID resolver class",
                        locHashIdResolver, rmtHashIdResolver, true);
                }

                if (locHashIdResolver == null &&
                    (rmtHashIdResolver != null && rmtHashIdResolver.equals(defHashIdResolver))) {
                    U.warn(log, "Set " + RendezvousAffinityFunction.class + " with " + defHashIdResolver +
                        " to CacheConfiguration to start node [cacheName=" + rmtAttr.cacheName() + "]");
                }
            }
        }
    }

    /**
     * @param rmt Remote node to check.
     * @throws IgniteCheckedException If check failed.
     */
    private void checkTransactionConfiguration(ClusterNode rmt) throws IgniteCheckedException {
        TransactionConfiguration txCfg = rmt.attribute(ATTR_TX_CONFIG);

        if (txCfg != null) {
            TransactionConfiguration locTxCfg = ctx.config().getTransactionConfiguration();

            if (locTxCfg.isTxSerializableEnabled() != txCfg.isTxSerializableEnabled())
                throw new IgniteCheckedException("Serializable transactions enabled mismatch " +
                    "(fix txSerializableEnabled property or set -D" + IGNITE_SKIP_CONFIGURATION_CONSISTENCY_CHECK + "=true " +
                    "system property) [rmtNodeId=" + rmt.id() +
                    ", locTxSerializableEnabled=" + locTxCfg.isTxSerializableEnabled() +
                    ", rmtTxSerializableEnabled=" + txCfg.isTxSerializableEnabled() + ']');
        }
    }

    /**
     * @param cfg Cache configuration.
     * @return Query manager.
     */
    private GridCacheQueryManager queryManager(CacheConfiguration cfg) {
        return cfg.getCacheMode() == LOCAL ? new GridCacheLocalQueryManager() : new GridCacheDistributedQueryManager();
    }

    /**
     * @return Last data version.
     */
    public long lastDataVersion() {
        long max = 0;

        for (GridCacheAdapter<?, ?> cache : caches.values()) {
            GridCacheContext<?, ?> ctx = cache.context();

            if (ctx.versions().last().order() > max)
                max = ctx.versions().last().order();

            if (ctx.isNear()) {
                ctx = ctx.near().dht().context();

                if (ctx.versions().last().order() > max)
                    max = ctx.versions().last().order();
            }
        }

        return max;
    }

    /**
     * @param <K> type of keys.
     * @param <V> type of values.
     * @return Default cache.
     */
    public <K, V> IgniteInternalCache<K, V> cache() {
        return cache(null);
    }

    /**
     * @param name Cache name.
     * @param <K> type of keys.
     * @param <V> type of values.
     * @return Cache instance for given name.
     */
    @SuppressWarnings("unchecked")
    public <K, V> IgniteInternalCache<K, V> cache(@Nullable String name) {
        if (log.isDebugEnabled())
            log.debug("Getting cache for name: " + name);

        IgniteCacheProxy<K, V> jcache = (IgniteCacheProxy<K, V>)jCacheProxies.get(maskNull(name));

        return jcache == null ? null : jcache.internalProxy();
    }

    /**
     * @param name Cache name.
     * @return Cache instance for given name.
     * @throws IgniteCheckedException If failed.
     */
    @SuppressWarnings("unchecked")
    public <K, V> IgniteInternalCache<K, V> getOrStartCache(@Nullable String name) throws IgniteCheckedException {
        if (log.isDebugEnabled())
            log.debug("Getting cache for name: " + name);

        String masked = maskNull(name);

        IgniteCacheProxy<?, ?> cache = jCacheProxies.get(masked);

        if (cache == null) {
            dynamicStartCache(null, name, null, false, true, true).get();

            cache = jCacheProxies.get(masked);
        }

        return cache == null ? null : (IgniteInternalCache<K, V>)cache.internalProxy();
    }

    /**
     * @return All configured cache instances.
     */
    public Collection<IgniteInternalCache<?, ?>> caches() {
        return F.viewReadOnly(jCacheProxies.values(), new IgniteClosure<IgniteCacheProxy<?, ?>,
            IgniteInternalCache<?, ?>>() {
            @Override public IgniteInternalCache<?, ?> apply(IgniteCacheProxy<?, ?> entries) {
                return entries.internalProxy();
            }
        });
    }

    /**
     * @return All configured cache instances.
     */
    public Collection<IgniteCacheProxy<?, ?>> jcaches() {
        return jCacheProxies.values();
    }

    /**
     * @return Marshaller system cache.
     */
    public GridCacheAdapter<Integer, String> marshallerCache() {
        return internalCache(CU.MARSH_CACHE_NAME);
    }

    /**
     * Gets utility cache.
     *
     * @return Utility cache.
     */
    public <K, V> IgniteInternalCache<K, V> utilityCache() {
        return internalCacheEx(CU.UTILITY_CACHE_NAME);
    }

    /**
     * Gets utility cache for atomic data structures.
     *
     * @return Utility cache for atomic data structures.
     */
    public <K, V> IgniteInternalCache<K, V> atomicsCache() {
        return internalCacheEx(CU.ATOMICS_CACHE_NAME);
    }

    /**
     * @param name Cache name.
     * @return Cache.
     */
    private <K, V> IgniteInternalCache<K, V> internalCacheEx(String name) {
        if (ctx.discovery().localNode().isClient()) {
            IgniteCacheProxy<K, V> proxy = (IgniteCacheProxy<K, V>)jCacheProxies.get(name);

            assert proxy != null;

            return proxy.internalProxy();
        }

        return internalCache(name);
    }

    /**
     * @param name Cache name.
     * @param <K> type of keys.
     * @param <V> type of values.
     * @return Cache instance for given name.
     */
    @SuppressWarnings("unchecked")
    public <K, V> IgniteInternalCache<K, V> publicCache(@Nullable String name) {
        if (log.isDebugEnabled())
            log.debug("Getting public cache for name: " + name);

        DynamicCacheDescriptor desc = registeredCaches.get(maskNull(name));

        if (desc == null)
            throw new IllegalArgumentException("Cache is not started: " + name);

        if (!desc.cacheType().userCache())
            throw new IllegalStateException("Failed to get cache because it is a system cache: " + name);

        IgniteCacheProxy<K, V> jcache = (IgniteCacheProxy<K, V>)jCacheProxies.get(maskNull(name));

        if (jcache == null)
            throw new IllegalArgumentException("Cache is not started: " + name);

        return jcache.internalProxy();
    }

    /**
     * @param cacheName Cache name.
     * @param <K> type of keys.
     * @param <V> type of values.
     * @return Cache instance for given name.
     * @throws IgniteCheckedException If failed.
     */
    public <K, V> IgniteCacheProxy<K, V> publicJCache(@Nullable String cacheName) throws IgniteCheckedException {
        return publicJCache(cacheName, true, true);
    }

    /**
     * @param cacheName Cache name.
     * @param failIfNotStarted If {@code true} throws {@link IllegalArgumentException} if cache is not started,
     *        otherwise returns {@code null} in this case.
     * @param checkThreadTx If {@code true} checks that current thread does not have active transactions.
     * @return Cache instance for given name.
     * @throws IgniteCheckedException If failed.
     */
    @SuppressWarnings({"unchecked", "ConstantConditions"})
    @Nullable public <K, V> IgniteCacheProxy<K, V> publicJCache(@Nullable String cacheName,
        boolean failIfNotStarted,
        boolean checkThreadTx) throws IgniteCheckedException {
        if (log.isDebugEnabled())
            log.debug("Getting public cache for name: " + cacheName);

        String masked = maskNull(cacheName);

        IgniteCacheProxy<?, ?> cache = jCacheProxies.get(masked);

        DynamicCacheDescriptor desc = registeredCaches.get(masked);

        if (desc != null && !desc.cacheType().userCache())
            throw new IllegalStateException("Failed to get cache because it is a system cache: " + cacheName);

        if (cache == null) {
            dynamicStartCache(null, cacheName, null, false, failIfNotStarted, checkThreadTx).get();

            cache = jCacheProxies.get(masked);
        }

        return (IgniteCacheProxy<K, V>)cache;
    }

    /**
     * Get configuration for the given cache.
     *
     * @param name Cache name.
     * @return Cache configuration.
     */
    public CacheConfiguration cacheConfiguration(String name) {
        DynamicCacheDescriptor desc = registeredCaches.get(maskNull(name));

        if (desc == null)
            throw new IllegalStateException("Cache doesn't exist: " + name);
        else
            return desc.cacheConfiguration();
    }

    /**
     * @return Cache descriptors.
     */
    public Collection<DynamicCacheDescriptor> cacheDescriptors() {
        return registeredCaches.values();
    }

    /**
     * @param cacheId Cache ID.
     * @return Cache descriptor.
     */
    @Nullable public DynamicCacheDescriptor cacheDescriptor(int cacheId) {
        for (DynamicCacheDescriptor cacheDesc : registeredCaches.values()) {
            CacheConfiguration ccfg = cacheDesc.cacheConfiguration();

            assert ccfg != null : cacheDesc;

            if (CU.cacheId(ccfg.getName()) == cacheId)
                return cacheDesc;
        }

        return null;
    }

    /**
     * @param cacheCfg Cache configuration template.
     * @throws IgniteCheckedException If failed.
     */
    public void addCacheConfiguration(CacheConfiguration cacheCfg) throws IgniteCheckedException {
        String masked = maskNull(cacheCfg.getName());

        DynamicCacheDescriptor desc = registeredTemplates.get(masked);

        if (desc != null)
            return;

        DynamicCacheChangeRequest req = new DynamicCacheChangeRequest(cacheCfg.getName(), ctx.localNodeId());

        CacheConfiguration cfg = new CacheConfiguration(cacheCfg);

        req.template(true);

        req.startCacheConfiguration(cfg);

        req.deploymentId(IgniteUuid.randomUuid());

        TemplateConfigurationFuture fut = new TemplateConfigurationFuture(req.cacheName(), req.deploymentId());

        TemplateConfigurationFuture old =
            (TemplateConfigurationFuture)pendingTemplateFuts.putIfAbsent(maskNull(cacheCfg.getName()), fut);

        if (old != null)
            fut = old;

        Exception err = null;

        try {
            ctx.discovery().sendCustomEvent(new DynamicCacheChangeBatch(Collections.singleton(req)));

            if (ctx.isStopping()) {
                err = new IgniteCheckedException("Failed to execute dynamic cache change request, " +
                    "node is stopping.");
            }
            else if (ctx.clientDisconnected()) {
                err = new IgniteClientDisconnectedCheckedException(ctx.cluster().clientReconnectFuture(),
                    "Failed to execute dynamic cache change request, client node disconnected.");
            }
        }
        catch (IgniteCheckedException e) {
            err = e;
        }

        if (err != null)
            fut.onDone(err);

        fut.get();
    }

    /**
     * @param name Cache name.
     * @return Cache instance for given name.
     */
    @SuppressWarnings("unchecked")
    public <K, V> IgniteCacheProxy<K, V> jcache(@Nullable String name) {
        IgniteCacheProxy<K, V> cache = (IgniteCacheProxy<K, V>)jCacheProxies.get(maskNull(name));

        if (cache == null)
            throw new IllegalArgumentException("Cache is not configured: " + name);

        return cache;
    }

    /**
     * @return All configured public cache instances.
     */
    public Collection<IgniteCacheProxy<?, ?>> publicCaches() {
        Collection<IgniteCacheProxy<?, ?>> res = new ArrayList<>(jCacheProxies.size());

        for (Map.Entry<String, IgniteCacheProxy<?, ?>> entry : jCacheProxies.entrySet()) {
            if (entry.getValue().context().userCache())
                res.add(entry.getValue());
        }

        return res;
    }

    /**
     * @param <K> type of keys.
     * @param <V> type of values.
     * @return Default cache.
     */
    public <K, V> GridCacheAdapter<K, V> internalCache() {
        return internalCache(null);
    }

    /**
     * @param name Cache name.
     * @param <K> type of keys.
     * @param <V> type of values.
     * @return Cache instance for given name.
     */
    @SuppressWarnings("unchecked")
    public <K, V> GridCacheAdapter<K, V> internalCache(@Nullable String name) {
        if (log.isDebugEnabled())
            log.debug("Getting internal cache adapter: " + name);

        return (GridCacheAdapter<K, V>)caches.get(maskNull(name));
    }

    /**
     * Cancel all user operations.
     */
    private void cancelFutures() {
        sharedCtx.mvcc().onStop();

        Exception err = new IgniteCheckedException("Operation has been cancelled (node is stopping).");

        for (IgniteInternalFuture fut : pendingFuts.values())
            ((GridFutureAdapter)fut).onDone(err);

        for (IgniteInternalFuture fut : pendingTemplateFuts.values())
            ((GridFutureAdapter)fut).onDone(err);
    }

    /**
     * @return All internal cache instances.
     */
    public Collection<GridCacheAdapter<?, ?>> internalCaches() {
        return caches.values();
    }

    /**
     * @param name Cache name.
     * @return {@code True} if specified cache is system, {@code false} otherwise.
     */
    public boolean systemCache(@Nullable String name) {
        DynamicCacheDescriptor desc = registeredCaches.get(maskNull(name));

        return desc != null && !desc.cacheType().userCache();
    }

    /** {@inheritDoc} */
    @Override public void printMemoryStats() {
        X.println(">>> ");

        for (GridCacheAdapter c : caches.values()) {
            X.println(">>> Cache memory stats [grid=" + ctx.gridName() + ", cache=" + c.name() + ']');

            c.context().printMemoryStats();
        }
    }

    /**
     * Callback invoked by deployment manager for whenever a class loader gets undeployed.
     *
     * @param ldr Class loader.
     */
    public void onUndeployed(ClassLoader ldr) {
        if (!ctx.isStopping()) {
            for (GridCacheAdapter<?, ?> cache : caches.values()) {
                // Do not notify system caches and caches for which deployment is disabled.
                if (cache.context().userCache() && cache.context().deploymentEnabled())
                    cache.onUndeploy(ldr);
            }
        }
    }

    /**
     * @return Shared context.
     */
    public <K, V> GridCacheSharedContext<K, V> context() {
        return (GridCacheSharedContext<K, V>)sharedCtx;
    }

    /**
     * @return Transactions interface implementation.
     */
    public IgniteTransactionsEx transactions() {
        return transactions;
    }

    /**
     * Starts client caches that do not exist yet.
     *
     * @throws IgniteCheckedException In case of error.
     */
    public void createMissingCaches() throws IgniteCheckedException {
        for (Map.Entry<String, DynamicCacheDescriptor> e : registeredCaches.entrySet()) {
            CacheConfiguration ccfg = e.getValue().cacheConfiguration();

            if (!caches.containsKey(maskNull(ccfg.getName())) && GridQueryProcessor.isEnabled(ccfg))
                dynamicStartCache(null, ccfg.getName(), null, false, true, true).get();
        }
    }

    /**
     * Registers MBean for cache components.
     *
     * @param o Cache component.
     * @param cacheName Cache name.
     * @param near Near flag.
     * @throws IgniteCheckedException If registration failed.
     */
    @SuppressWarnings("unchecked")
    private void registerMbean(Object o, @Nullable String cacheName, boolean near)
        throws IgniteCheckedException {
        assert o != null;

        MBeanServer srvr = ctx.config().getMBeanServer();

        assert srvr != null;

        cacheName = U.maskName(cacheName);

        cacheName = near ? cacheName + "-near" : cacheName;

        for (Class<?> itf : o.getClass().getInterfaces()) {
            if (itf.getName().endsWith("MBean") || itf.getName().endsWith("MXBean")) {
                try {
                    U.registerCacheMBean(srvr, ctx.gridName(), cacheName, o.getClass().getName(), o,
                        (Class<Object>)itf);
                }
                catch (JMException e) {
                    throw new IgniteCheckedException("Failed to register MBean for component: " + o, e);
                }

                break;
            }
        }
    }

    /**
     * Unregisters MBean for cache components.
     *
     * @param o Cache component.
     * @param cacheName Cache name.
     * @param near Near flag.
     */
    private void unregisterMbean(Object o, @Nullable String cacheName, boolean near) {
        assert o != null;

        MBeanServer srvr = ctx.config().getMBeanServer();

        assert srvr != null;

        cacheName = U.maskName(cacheName);

        cacheName = near ? cacheName + "-near" : cacheName;

        for (Class<?> itf : o.getClass().getInterfaces()) {
            if (itf.getName().endsWith("MBean") || itf.getName().endsWith("MXBean")) {
                try {
                    srvr.unregisterMBean(U.makeCacheMBeanName(ctx.gridName(), cacheName, o.getClass().getName()));
                }
                catch (JMException e) {
                    U.error(log, "Failed to unregister MBean for component: " + o, e);
                }

                break;
            }
        }
    }

    /**
     * @param ccfg Cache configuration.
     * @param objs Extra components.
     * @return Components provided in cache configuration which can implement {@link LifecycleAware} interface.
     */
    private Iterable<Object> lifecycleAwares(CacheConfiguration ccfg, Object... objs) {
        Collection<Object> ret = new ArrayList<>(7 + objs.length);

        ret.add(ccfg.getAffinity());
        ret.add(ccfg.getAffinityMapper());
        ret.add(ccfg.getEvictionFilter());
        ret.add(ccfg.getEvictionPolicy());
        ret.add(ccfg.getInterceptor());

        NearCacheConfiguration nearCfg = ccfg.getNearConfiguration();

        if (nearCfg != null)
            ret.add(nearCfg.getNearEvictionPolicy());

        Collections.addAll(ret, objs);

        return ret;
    }

    /**
     * @throws IgniteException If transaction exist.
     */
    private void checkEmptyTransactions() throws IgniteException {
        if (transactions().tx() != null || sharedCtx.lockedTopologyVersion(null) != null)
            throw new IgniteException("Cannot start/stop cache within lock or transaction.");
    }

    /**
     * @param val Object to check.
     * @return Configuration copy.
     * @throws IgniteCheckedException If validation failed.
     */
    private CacheConfiguration cloneCheckSerializable(final CacheConfiguration val) throws IgniteCheckedException {
        if (val == null)
            return null;

        return withBinaryContext(new IgniteOutClosureX<CacheConfiguration>() {
            @Override public CacheConfiguration applyx() throws IgniteCheckedException {
                if (val.getCacheStoreFactory() != null) {
                    try {
                        ClassLoader ldr = ctx.config().getClassLoader();

                        if (ldr == null)
                            ldr = val.getCacheStoreFactory().getClass().getClassLoader();

                        marshaller.unmarshal(marshaller.marshal(val.getCacheStoreFactory()),
                            U.resolveClassLoader(ldr, ctx.config()));
                    }
                    catch (IgniteCheckedException e) {
                        throw new IgniteCheckedException("Failed to validate cache configuration. " +
                            "Cache store factory is not serializable. Cache name: " + U.maskName(val.getName()), e);
                    }
                }

                try {
                    return marshaller.unmarshal(marshaller.marshal(val), U.resolveClassLoader(ctx.config()));
                }
                catch (IgniteCheckedException e) {
                    throw new IgniteCheckedException("Failed to validate cache configuration " +
                        "(make sure all objects in cache configuration are serializable): " + U.maskName(val.getName()), e);
                }
            }
        });
    }

    /**
     * @param c Closure.
     * @return Closure result.
     * @throws IgniteCheckedException If failed.
     */
    private <T> T withBinaryContext(IgniteOutClosureX<T> c) throws IgniteCheckedException {
        IgniteCacheObjectProcessor objProc = ctx.cacheObjects();
        BinaryContext oldCtx = null;

        if (objProc instanceof CacheObjectBinaryProcessorImpl) {
            GridBinaryMarshaller binMarsh = ((CacheObjectBinaryProcessorImpl)objProc).marshaller();

            oldCtx = binMarsh == null ? null : binMarsh.pushContext();
        }

        try {
            return c.applyx();
        }
        finally {
            if (objProc instanceof CacheObjectBinaryProcessorImpl)
                GridBinaryMarshaller.popContext(oldCtx);
        }
    }

    /**
     * @param obj Object to clone.
     * @return Object copy.
     * @throws IgniteCheckedException If failed.
     */
    public <T> T clone(final T obj) throws IgniteCheckedException {
        return withBinaryContext(new IgniteOutClosureX<T>() {
            @Override public T applyx() throws IgniteCheckedException {
                return marshaller.unmarshal(marshaller.marshal(obj), U.resolveClassLoader(ctx.config()));
            }
        });
    }

    /**
     * @param name Name to mask.
     * @return Masked name.
     */
    private static String maskNull(String name) {
        return name == null ? NULL_NAME : name;
    }

    /**
     * @param name Name to unmask.
     * @return Unmasked name.
     */
    @SuppressWarnings("StringEquality")
    private static String unmaskNull(String name) {
        // Intentional identity equality.
        return name == NULL_NAME ? null : name;
    }

    /**
     *
     */
    @SuppressWarnings("ExternalizableWithoutPublicNoArgConstructor")
    private class DynamicCacheStartFuture extends GridFutureAdapter<Object> {
        /** Start ID. */
        @GridToStringInclude
        private IgniteUuid deploymentId;

        /** Cache name. */
        private String cacheName;

        /** Change request. */
        @GridToStringInclude
        private DynamicCacheChangeRequest req;

        /**
         * @param cacheName Cache name.
         * @param deploymentId Deployment ID.
         * @param req Cache start request.
         */
        private DynamicCacheStartFuture(String cacheName, IgniteUuid deploymentId, DynamicCacheChangeRequest req) {
            this.deploymentId = deploymentId;
            this.cacheName = cacheName;
            this.req = req;
        }

        /**
         * @return Start ID.
         */
        public IgniteUuid deploymentId() {
            return deploymentId;
        }

        /**
         * @return Request.
         */
        public DynamicCacheChangeRequest request() {
            return req;
        }

        /** {@inheritDoc} */
        @Override public boolean onDone(@Nullable Object res, @Nullable Throwable err) {
            // Make sure to remove future before completion.
            pendingFuts.remove(maskNull(cacheName), this);

            return super.onDone(res, err);
        }

        /** {@inheritDoc} */
        @Override public String toString() {
            return S.toString(DynamicCacheStartFuture.class, this);
        }
    }

    /**
     *
     */
    @SuppressWarnings("ExternalizableWithoutPublicNoArgConstructor")
    private class TemplateConfigurationFuture extends GridFutureAdapter<Object> {
        /** Start ID. */
        @GridToStringInclude
        private IgniteUuid deploymentId;

        /** Cache name. */
        private String cacheName;

        /**
         * @param cacheName Cache name.
         * @param deploymentId Deployment ID.
         */
        private TemplateConfigurationFuture(String cacheName, IgniteUuid deploymentId) {
            this.deploymentId = deploymentId;
            this.cacheName = cacheName;
        }

        /**
         * @return Start ID.
         */
        public IgniteUuid deploymentId() {
            return deploymentId;
        }

        /** {@inheritDoc} */
        @Override public boolean onDone(@Nullable Object res, @Nullable Throwable err) {
            // Make sure to remove future before completion.
            pendingTemplateFuts.remove(maskNull(cacheName), this);

            return super.onDone(res, err);
        }

        /** {@inheritDoc} */
        @Override public String toString() {
            return S.toString(TemplateConfigurationFuture.class, this);
        }
    }

    /**
     *
     */
    private static class LocalAffinityFunction implements AffinityFunction {
        /** */
        private static final long serialVersionUID = 0L;

        /** {@inheritDoc} */
        @Override public List<List<ClusterNode>> assignPartitions(AffinityFunctionContext affCtx) {
            ClusterNode locNode = null;

            for (ClusterNode n : affCtx.currentTopologySnapshot()) {
                if (n.isLocal()) {
                    locNode = n;

                    break;
                }
            }

            if (locNode == null)
                throw new IgniteException("Local node is not included into affinity nodes for 'LOCAL' cache");

            List<List<ClusterNode>> res = new ArrayList<>(partitions());

            for (int part = 0; part < partitions(); part++)
                res.add(Collections.singletonList(locNode));

            return Collections.unmodifiableList(res);
        }

        /** {@inheritDoc} */
        @Override public void reset() {
            // No-op.
        }

        /** {@inheritDoc} */
        @Override public int partitions() {
            return 1;
        }

        /** {@inheritDoc} */
        @Override public int partition(Object key) {
            return 0;
        }

        /** {@inheritDoc} */
        @Override public void removeNode(UUID nodeId) {
            // No-op.
        }
    }
}<|MERGE_RESOLUTION|>--- conflicted
+++ resolved
@@ -1262,12 +1262,7 @@
         CacheConflictResolutionManager rslvrMgr = pluginMgr.createComponent(CacheConflictResolutionManager.class);
         GridCacheDrManager drMgr = pluginMgr.createComponent(GridCacheDrManager.class);
         CacheStoreManager storeMgr = pluginMgr.createComponent(CacheStoreManager.class);
-<<<<<<< HEAD
-
-        IgniteCacheOffheapManager offheapMgr = pluginMgr.createComponent(IgniteCacheOffheapManager.class);
-=======
         IgniteCacheOffheapManager offheapMgr = new IgniteCacheOffheapManager();
->>>>>>> 60c6e720
 
         storeMgr.initialize(cfgStore, sesHolders);
 
