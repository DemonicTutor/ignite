--- conflicted
+++ resolved
@@ -819,7 +819,6 @@
             if (dataRow != null) {
                 assert dataRow.link() != 0 : dataRow;
 
-<<<<<<< HEAD
                 if (indexingEnabled) {
                     GridCacheQueryManager qryMgr = cctx.queries();
 
@@ -827,10 +826,9 @@
 
                     qryMgr.remove(key, partId, dataRow.value(), dataRow.version());
                 }
-=======
+
                 if (pendingEntries != null && dataRow.expireTime() != 0)
                     pendingEntries.remove(new PendingRow(dataRow.expireTime(), dataRow.link()));
->>>>>>> f9b2211c
 
                 rowStore.removeRow(dataRow.link());
 
