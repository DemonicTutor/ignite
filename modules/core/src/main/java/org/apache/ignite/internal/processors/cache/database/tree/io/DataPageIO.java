/*
 * Licensed to the Apache Software Foundation (ASF) under one or more
 * contributor license agreements.  See the NOTICE file distributed with
 * this work for additional information regarding copyright ownership.
 * The ASF licenses this file to You under the Apache License, Version 2.0
 * (the "License"); you may not use this file except in compliance with
 * the License.  You may obtain a copy of the License at
 *
 *      http://www.apache.org/licenses/LICENSE-2.0
 *
 * Unless required by applicable law or agreed to in writing, software
 * distributed under the License is distributed on an "AS IS" BASIS,
 * WITHOUT WARRANTIES OR CONDITIONS OF ANY KIND, either express or implied.
 * See the License for the specific language governing permissions and
 * limitations under the License.
 */

package org.apache.ignite.internal.processors.cache.database.tree.io;

import java.nio.ByteBuffer;
import java.util.Arrays;
import java.util.HashSet;
import java.util.Set;
import org.apache.ignite.IgniteCheckedException;
import org.apache.ignite.internal.pagemem.PageIdUtils;
import org.apache.ignite.internal.processors.cache.CacheObject;
import org.apache.ignite.internal.processors.cache.CacheObjectContext;
import org.apache.ignite.internal.processors.cache.database.CacheDataRow;
import org.apache.ignite.internal.processors.cache.database.tree.util.PageHandler;
import org.apache.ignite.internal.processors.cache.version.GridCacheVersion;
import org.apache.ignite.internal.util.typedef.internal.SB;

/**
 * Data pages IO.
 */
public class DataPageIO extends PageIO {
    /** */
    public static final IOVersions<DataPageIO> VERSIONS = new IOVersions<>(
        new DataPageIO(1)
    );

    /** */
    private static final int SHOW_ITEM = 0b0001;

    /** */
    private static final int SHOW_PAYLOAD_LEN = 0b0010;

    /** */
    private static final int SHOW_LINK = 0b0100;

    /** */
    private static final int FREE_SPACE_OFF = COMMON_HEADER_END;

    /** */
    private static final int DIRECT_CNT_OFF = FREE_SPACE_OFF + 2;

    /** */
    private static final int INDIRECT_CNT_OFF = DIRECT_CNT_OFF + 1;

    /** */
    private static final int FIRST_ENTRY_OFF = INDIRECT_CNT_OFF + 1;

    /** */
    private static final int ITEMS_OFF = FIRST_ENTRY_OFF + 2;

    /** */
    private static final int ITEM_SIZE = 2;

    /** */
    private static final int PAYLOAD_LEN_SIZE = 2;

    /** */
    private static final int LINK_SIZE = 8;

    /** */
    private static final int FRAGMENTED_FLAG = 0b10000000_00000000;

    /** */
    private static final int EXPIRE_TIME_SIZE = 8;

    /**
     * @param ver Page format version.
     */
    protected DataPageIO(int ver) {
        super(T_DATA, ver);
    }

    /** {@inheritDoc} */
    @Override public void initNewPage(ByteBuffer buf, long pageId) {
        super.initNewPage(buf, pageId);

        setEmptyPage(buf);
    }

    /**
     * @param buf Buffer.
     */
    private void setEmptyPage(ByteBuffer buf) {
        setDirectCount(buf, 0);
        setIndirectCount(buf, 0);
        setFirstEntryOffset(buf, buf.capacity());
        setRealFreeSpace(buf, buf.capacity() - ITEMS_OFF);
    }

    /**
     * @param buf Buffer.
     * @param dataOff Data offset.
     * @param show What elements of data page entry to show in the result.
     * @return Data page entry size.
     */
    private int getPageEntrySize(ByteBuffer buf, int dataOff, int show) {
        int payloadLen = buf.getShort(dataOff) & 0xFFFF;

        if ((payloadLen & FRAGMENTED_FLAG) != 0)
            payloadLen &= ~FRAGMENTED_FLAG; // We are fragmented and have a link.
        else
            show &= ~SHOW_LINK; // We are not fragmented, never have a link.

<<<<<<< HEAD
    /**
     * @param keySize Key size.
     * @param valSize Value size.
     * @return Entry size including item.
     */
    private static int getEntrySize(int keySize, int valSize) {
        return ITEM_SIZE + KV_LEN_SIZE + keySize + valSize + VER_SIZE + EXPIRE_TIME_SIZE;
=======
        return getPageEntrySize(payloadLen, show);
>>>>>>> a17d602d
    }

    /**
     * @param payloadLen Length of the payload, may be a full data row or a row fragment length.
     * @param show What elements of data page entry to show in the result.
     * @return Data page entry size.
     */
    private int getPageEntrySize(int payloadLen, int show) {
        assert payloadLen > 0: payloadLen;

        int res = payloadLen;

        if ((show & SHOW_LINK) != 0)
            res += LINK_SIZE;

        if ((show & SHOW_ITEM) != 0)
            res += ITEM_SIZE;

        if ((show & SHOW_PAYLOAD_LEN) != 0)
            res += PAYLOAD_LEN_SIZE;

        return res;
    }

    /**
     * @param buf Buffer.
     * @param dataOff Entry data offset.
     */
    private void setFirstEntryOffset(ByteBuffer buf, int dataOff) {
        assert dataOff >= ITEMS_OFF + ITEM_SIZE && dataOff <= buf.capacity(): dataOff;

        buf.putShort(FIRST_ENTRY_OFF, (short)dataOff);
    }

    /**
     * @param buf Buffer.
     * @return Entry data offset.
     */
    private int getFirstEntryOffset(ByteBuffer buf) {
        return buf.getShort(FIRST_ENTRY_OFF) & 0xFFFF;
    }

    /**
     * @param buf Buffer.
     * @param freeSpace Free space.
     */
    private void setRealFreeSpace(ByteBuffer buf, int freeSpace) {
        assert freeSpace == actualFreeSpace(buf): freeSpace + " != " + actualFreeSpace(buf);

        buf.putShort(FREE_SPACE_OFF, (short)freeSpace);
    }

    /**
     * Free space refers to a "max row size (without any data page specific overhead) which is
     * guaranteed to fit into this data page".
     *
     * @param buf Buffer.
     * @return Free space.
     */
    public int getFreeSpace(ByteBuffer buf) {
        if (getFreeItemSlots(buf) == 0)
            return 0;

        int freeSpace = getRealFreeSpace(buf);

        // We reserve size here because of getFreeSpace() method semantics (see method javadoc).
        // It means that we must be able to accommodate a row of size which is equal to getFreeSpace(),
        // plus we will have data page overhead: header of the page as well as item, payload length and
        // possibly a link to the next row fragment.
        freeSpace -= ITEM_SIZE + PAYLOAD_LEN_SIZE + LINK_SIZE;

        return freeSpace < 0 ? 0 : freeSpace;
    }

    /**
     * Equivalent for {@link #actualFreeSpace(ByteBuffer)} but reads saved value.
     *
     * @param buf Buffer.
     * @return Free space.
     */
    private int getRealFreeSpace(ByteBuffer buf) {
        return buf.getShort(FREE_SPACE_OFF);
    }

    /**
     * @param buf Buffer.
     * @param cnt Direct count.
     */
    private void setDirectCount(ByteBuffer buf, int cnt) {
        assert checkCount(cnt): cnt;

        buf.put(DIRECT_CNT_OFF, (byte)cnt);
    }

    /**
     * @param buf Buffer.
     * @return Direct count.
     */
    private int getDirectCount(ByteBuffer buf) {
        return buf.get(DIRECT_CNT_OFF) & 0xFF;
    }

    /**
     * @param buf Buffer.
     * @param cnt Indirect count.
     */
    private void setIndirectCount(ByteBuffer buf, int cnt) {
        assert checkCount(cnt): cnt;

        buf.put(INDIRECT_CNT_OFF, (byte)cnt);
    }

    /**
     * @param idx Index.
     * @return {@code true} If the index is valid.
     */
    private boolean checkIndex(int idx) {
        return idx >= 0 && idx < 0xFF;
    }

    /**
     * @param cnt Counter value.
     * @return {@code true} If the counter fits 1 byte.
     */
    private boolean checkCount(int cnt) {
        return cnt >= 0 && cnt <= 0xFF;
    }

    /**
     * @param buf Buffer.
     * @return Indirect count.
     */
    private int getIndirectCount(ByteBuffer buf) {
        return buf.get(INDIRECT_CNT_OFF) & 0xFF;
    }

    /**
     * @param buf Buffer.
     * @return Number of free entry slots.
     */
    private int getFreeItemSlots(ByteBuffer buf) {
        return 0xFF - getDirectCount(buf);
    }

    /**
     * @param buf Buffer.
     * @param itemId Fixed item ID (the index used for referencing an entry from the outside).
     * @param directCnt Direct items count.
     * @param indirectCnt Indirect items count.
     * @return Found index of indirect item.
     */
    private int findIndirectItemIndex(ByteBuffer buf, int itemId, int directCnt, int indirectCnt) {
        int low = directCnt;
        int high = directCnt + indirectCnt - 1;

        while (low <= high) {
            int mid = (low + high) >>> 1;

            int cmp = Integer.compare(itemId(getItem(buf, mid)), itemId);

            if (cmp < 0)
                low = mid + 1;
            else if (cmp > 0)
                high = mid - 1;
            else
                return mid; // found
        }

        throw new IllegalStateException("Item not found: " + itemId);
    }

    /**
     * @param buf Buffer.
     * @return String representation.
     */
    public String printPageLayout(ByteBuffer buf) {
        int directCnt = getDirectCount(buf);
        int indirectCnt = getIndirectCount(buf);
        int free = getRealFreeSpace(buf);

        boolean valid = directCnt >= indirectCnt;

        SB b = new SB();

        b.appendHex(PageIO.getPageId(buf)).a(" [");

        int entriesSize = 0;

        for (int i = 0; i < directCnt; i++) {
            if (i != 0)
                b.a(", ");

            short item = getItem(buf, i);

            if (item < ITEMS_OFF || item >= buf.capacity())
                valid = false;

            entriesSize += getPageEntrySize(buf, item, SHOW_PAYLOAD_LEN | SHOW_LINK);

            b.a(item);
        }

        b.a("][");

        Set<Integer> set = new HashSet<>();

        for (int i = directCnt; i < directCnt + indirectCnt; i++) {
            if (i != directCnt)
                b.a(", ");

            short item = getItem(buf, i);

            int itemId = itemId(item);
            int directIdx = directItemIndex(item);

            if (!set.add(directIdx) || !set.add(itemId))
                valid = false;

            assert indirectItem(itemId, directIdx) == item;

            if (itemId < directCnt || directIdx < 0 || directIdx >= directCnt)
                valid = false;

            if (i > directCnt && itemId(getItem(buf, i - 1)) >= itemId)
                valid = false;


            b.a(itemId).a('^').a(directIdx);
        }

        b.a("][free=").a(free);

        int actualFree = buf.capacity() - ITEMS_OFF - (entriesSize + (directCnt + indirectCnt) * ITEM_SIZE);

        if (free != actualFree) {
            b.a(", actualFree=").a(actualFree);

            valid = false;
        }
        else
            b.a("]");

        assert valid : b.toString();

        return b.toString();
    }

    /**
     * @param buf Buffer.
     * @param itemId Fixed item ID (the index used for referencing an entry from the outside).
     * @return Data entry offset in bytes.
     */
    private int getDataOffset(ByteBuffer buf, int itemId) {
        assert checkIndex(itemId): itemId;

        int directCnt = getDirectCount(buf);

        assert directCnt > 0: directCnt;

        if (itemId >= directCnt) { // Need to do indirect lookup.
            int indirectCnt = getIndirectCount(buf);

            assert indirectCnt > 0: indirectCnt; // Must have indirect items here.

            int indirectItemIdx = findIndirectItemIndex(buf, itemId, directCnt, indirectCnt);

            assert indirectItemIdx >= directCnt : indirectItemIdx + " " + directCnt;
            assert indirectItemIdx < directCnt + indirectCnt: indirectItemIdx + " " + directCnt + " " + indirectCnt;

            itemId = directItemIndex(getItem(buf, indirectItemIdx));

            assert itemId >= 0 && itemId < directCnt: itemId + " " + directCnt + " " + indirectCnt; // Direct item.
        }

        return directItemToOffset(getItem(buf, itemId));
    }

    /**
     * @param buf Byte buffer.
     * @param dataOff Points to the entry start.
     * @return Link to the next entry fragment or 0 if no fragments left or if entry is not fragmented.
     */
    private long getNextFragmentLink(ByteBuffer buf, int dataOff) {
        assert isFragmented(buf, dataOff);

        return buf.getLong(dataOff + PAYLOAD_LEN_SIZE);
    }

    /**
     * @param buf Buffer.
     * @param dataOff Data offset.
     * @return {@code true} If the data row is fragmented across multiple pages.
     */
    private boolean isFragmented(ByteBuffer buf, int dataOff) {
        return (buf.getShort(dataOff) & FRAGMENTED_FLAG) != 0;
    }

    /**
     * Sets position to start of actual fragment data and limit to it's end.
     *
     * @param buf Byte buffer.
     * @param itemId Item to position on.
     * @return Link to the next fragment or {@code 0} if it is the last fragment or the data row is not fragmented.
     */
    public long setPositionAndLimitOnPayload(final ByteBuffer buf, final int itemId) {
        int dataOff = getDataOffset(buf, itemId);

        boolean fragmented = isFragmented(buf, dataOff);
        long nextLink = fragmented ? getNextFragmentLink(buf, dataOff) : 0;
        int payloadSize = getPageEntrySize(buf, dataOff, 0);

        buf.position(dataOff + PAYLOAD_LEN_SIZE + (fragmented ? LINK_SIZE : 0));

        buf.limit(buf.position() + payloadSize);

        return nextLink;
    }

    /**
     * @param buf Buffer.
     * @param idx Item index.
     * @return Item.
     */
    private short getItem(ByteBuffer buf, int idx) {
        return buf.getShort(itemOffset(idx));
    }

    /**
     * @param buf Buffer.
     * @param idx Item index.
     * @param item Item.
     */
    private void setItem(ByteBuffer buf, int idx, short item) {
        buf.putShort(itemOffset(idx), item);
    }

    /**
     * @param idx Index of the item.
     * @return Offset in buffer.
     */
    private int itemOffset(int idx) {
        assert checkIndex(idx): idx;

        return ITEMS_OFF + idx * ITEM_SIZE;
    }

    /**
     * @param directItem Direct item.
     * @return Offset of an entry payload inside of the page.
     */
    private int directItemToOffset(short directItem) {
        return directItem & 0xFFFF;
    }

    /**
     * @param dataOff Data offset.
     * @return Direct item.
     */
    private short directItemFromOffset(int dataOff) {
        assert dataOff >= ITEMS_OFF + ITEM_SIZE && dataOff < Short.MAX_VALUE: dataOff;

        return (short)dataOff;
    }

    /**
     * @param indirectItem Indirect item.
     * @return Index of corresponding direct item.
     */
    private int directItemIndex(short indirectItem) {
        return indirectItem & 0xFF;
    }

    /**
     * @param indirectItem Indirect item.
     * @return Fixed item ID (the index used for referencing an entry from the outside).
     */
    private int itemId(short indirectItem) {
        return indirectItem >>> 8;
    }

    /**
     * @param itemId Fixed item ID (the index used for referencing an entry from the outside).
     * @param directItemIdx Index of corresponding direct item.
     * @return Indirect item.
     */
    private short indirectItem(int itemId, int directItemIdx) {
        assert checkIndex(itemId): itemId;
        assert checkIndex(directItemIdx): directItemIdx;

        return (short)((itemId << 8) | directItemIdx);
    }

    /**
     * Move the last direct item to the free slot and reference it with indirect item on the same place.
     *
     * @param buf Buffer.
     * @param freeDirectIdx Free slot.
     * @param directCnt Direct items count.
     * @param indirectCnt Indirect items count.
     * @return {@code true} If the last direct item already had corresponding indirect item.
     */
    private boolean moveLastItem(ByteBuffer buf, int freeDirectIdx, int directCnt, int indirectCnt) {
        int lastIndirectId = findIndirectIndexForLastDirect(buf, directCnt, indirectCnt);

        int lastItemId = directCnt - 1;

        assert lastItemId != freeDirectIdx;

        short indirectItem = indirectItem(lastItemId, freeDirectIdx);

        assert itemId(indirectItem) == lastItemId && directItemIndex(indirectItem) == freeDirectIdx;

        setItem(buf, freeDirectIdx, getItem(buf, lastItemId));
        setItem(buf, lastItemId, indirectItem);

        assert getItem(buf, lastItemId) == indirectItem;

        if (lastIndirectId != -1) { // Fix pointer to direct item.
            setItem(buf, lastIndirectId, indirectItem(itemId(getItem(buf, lastIndirectId)), freeDirectIdx));

            return true;
        }

        return false;
    }

    /**
     * @param buf Buffer.
     * @param directCnt Direct items count.
     * @param indirectCnt Indirect items count.
     * @return Index of indirect item for the last direct item.
     */
    private int findIndirectIndexForLastDirect(ByteBuffer buf, int directCnt, int indirectCnt) {
        int lastDirectId = directCnt - 1;

        for (int i = directCnt, end = directCnt + indirectCnt; i < end; i++) {
            short item = getItem(buf, i);

            if (directItemIndex(item) == lastDirectId)
                return i;
        }

        return -1;
    }

    /**
     * @param buf Buffer.
     * @param itemId Fixed item ID (the index used for referencing an entry from the outside).
     * @return Next link for fragmented entries or {@code 0} if none.
     * @throws IgniteCheckedException If failed.
     */
    public long removeRow(ByteBuffer buf, int itemId) throws IgniteCheckedException {
        assert checkIndex(itemId) : itemId;

        final int dataOff = getDataOffset(buf, itemId);
        final long nextLink = isFragmented(buf, dataOff) ? getNextFragmentLink(buf, dataOff) : 0;

        // Record original counts to calculate delta in free space in the end of remove.
        final int directCnt = getDirectCount(buf);
        final int indirectCnt = getIndirectCount(buf);

        int curIndirectCnt = indirectCnt;

        assert directCnt > 0 : directCnt; // Direct count always represents overall number of live items.

        // Remove the last item on the page.
        if (directCnt == 1) {
            assert (indirectCnt == 0 && itemId == 0) ||
                (indirectCnt == 1 && itemId == itemId(getItem(buf, 1))) : itemId;

            setEmptyPage(buf);
        }
        else {
            // Get the entry size before the actual remove.
            int rmvEntrySize = getPageEntrySize(buf, dataOff, SHOW_PAYLOAD_LEN | SHOW_LINK);

            int indirectId = 0;

            if (itemId >= directCnt) { // Need to remove indirect item.
                assert indirectCnt > 0;

                indirectId = findIndirectItemIndex(buf, itemId, directCnt, indirectCnt);

                assert indirectId >= directCnt;

                itemId = directItemIndex(getItem(buf, indirectId));

                assert itemId < directCnt;
            }

            boolean dropLast = true;

            if (itemId + 1 < directCnt) // It is not the last direct item.
                dropLast = moveLastItem(buf, itemId, directCnt, indirectCnt);

            if (indirectId == 0) {// For the last direct item with no indirect item.
                if (dropLast)
                    moveItems(buf, directCnt, indirectCnt, -1);
                else
                    curIndirectCnt++;
            }
            else {
                if (dropLast)
                    moveItems(buf, directCnt, indirectId - directCnt, -1);

                moveItems(buf, indirectId + 1, directCnt + indirectCnt - indirectId - 1, dropLast ? -2 : -1);

                if (dropLast)
                    curIndirectCnt--;
            }

            setIndirectCount(buf, curIndirectCnt);
            setDirectCount(buf, directCnt - 1);

            assert getIndirectCount(buf) <= getDirectCount(buf);

            // Increase free space.
            setRealFreeSpace(buf, getRealFreeSpace(buf) + rmvEntrySize +
                ITEM_SIZE * (directCnt - getDirectCount(buf) + indirectCnt - getIndirectCount(buf)));
        }

        return nextLink;
    }

    /**
     * @param buf Buffer.
     * @param idx Index.
     * @param cnt Count.
     * @param step Step.
     */
    private void moveItems(ByteBuffer buf, int idx, int cnt, int step) {
        assert cnt >= 0: cnt;

        if (cnt != 0)
            moveBytes(buf, itemOffset(idx), cnt * ITEM_SIZE, step * ITEM_SIZE);
    }

    /**
     * @param newEntryFullSize New entry full size (with item, length and link).
     * @param firstEntryOff First entry data offset.
     * @param directCnt Direct items count.
     * @param indirectCnt Indirect items count.
     * @return {@code true} If there is enough space for the entry.
     */
    private boolean isEnoughSpace(int newEntryFullSize, int firstEntryOff, int directCnt, int indirectCnt) {
        return ITEMS_OFF + ITEM_SIZE * (directCnt + indirectCnt) <= firstEntryOff - newEntryFullSize;
    }

    /**
     * Adds row to this data page and sets respective link to the given row object.
     *
     * @param coctx Cache object context.
     * @param buf Buffer.
     * @param row Cache data row.
     * @throws IgniteCheckedException If failed.
     */
    public void addRow(
        CacheObjectContext coctx,
        ByteBuffer buf,
<<<<<<< HEAD
        CacheObject key,
        CacheObject val,
        GridCacheVersion ver,
        long expireTime,
        int entrySizeWithItem
=======
        CacheDataRow row,
        int rowSize
>>>>>>> a17d602d
    ) throws IgniteCheckedException {
        assert rowSize <= getFreeSpace(buf): "can't call addRow if not enough space for the whole row";

        int fullEntrySize = getPageEntrySize(rowSize, SHOW_PAYLOAD_LEN | SHOW_ITEM);

        int directCnt = getDirectCount(buf);
        int indirectCnt = getIndirectCount(buf);

        int dataOff = getDataOffsetForWrite(buf, fullEntrySize, directCnt, indirectCnt);

        writeRowData(coctx, buf, dataOff, rowSize, row);

        int itemId = addItem(buf, fullEntrySize, directCnt, indirectCnt, dataOff);

        setLink(row, buf, itemId);
    }

    /**
     * @param buf Byte buffer.
     * @param entryFullSize New entry full size (with item, length and link).
     * @param directCnt Direct items count.
     * @param indirectCnt Indirect items count.
     * @param dataOff First entry offset.
     * @return First entry offset after compaction.
     */
    private int compactIfNeed(
        final ByteBuffer buf,
        final int entryFullSize,
        final int directCnt,
        final int indirectCnt,
        int dataOff
    ) {
        if (!isEnoughSpace(entryFullSize, dataOff, directCnt, indirectCnt)) {
            dataOff = compactDataEntries(buf, directCnt);

            assert isEnoughSpace(entryFullSize, dataOff, directCnt, indirectCnt);
        }

<<<<<<< HEAD
        // Write data right before the first entry.
        dataOff -= entrySizeWithItem - ITEM_SIZE;

        writeRowData(coctx, buf, dataOff, entrySizeWithItem, key, val, ver, expireTime);
=======
        return dataOff;
    }
>>>>>>> a17d602d

    /**
     * Put item reference on entry.
     *
     * @param buf Byte buffer.
     * @param fullEntrySize Full entry size (with link, payload size and item).
     * @param directCnt Direct items count.
     * @param indirectCnt Indirect items count.
     * @param dataOff Data offset.
     * @return Item ID.
     */
    private int addItem(final ByteBuffer buf, final int fullEntrySize, final int directCnt,
        final int indirectCnt, final int dataOff) {
        setFirstEntryOffset(buf, dataOff);

        int itemId = insertItem(buf, dataOff, directCnt, indirectCnt);

        assert checkIndex(itemId): itemId;
        assert getIndirectCount(buf) <= getDirectCount(buf);

        // Update free space. If number of indirect items changed, then we were able to reuse an item slot.
        setRealFreeSpace(buf, getRealFreeSpace(buf) - fullEntrySize +
            (getIndirectCount(buf) != indirectCnt ? ITEM_SIZE : 0));

        return itemId;
    }

    /**
     * @param buf Buffer.
     * @param fullEntrySize Full entry size.
     * @param directCnt Direct items count.
     * @param indirectCnt Indirect items count.
     * @return Offset in the buffer where the entry must be written.
     */
    private int getDataOffsetForWrite(ByteBuffer buf, int fullEntrySize, int directCnt, int indirectCnt) {
        int dataOff = getFirstEntryOffset(buf);

        // Compact if we do not have enough space for entry.
        dataOff = compactIfNeed(buf, fullEntrySize, directCnt, indirectCnt, dataOff);

        // We will write data right before the first entry.
        dataOff -= fullEntrySize - ITEM_SIZE;

        return dataOff;
    }

    /**
     * Adds maximum possible fragment of the given row to this data page and sets respective link to the row.
     *
     * @param coctx Cache object context.
     * @param buf Byte buffer.
     * @param row Cache data row.
     * @param written Number of bytes of row size that was already written.
     * @param rowSize Row size.
     * @return Written payload size.
     * @throws IgniteCheckedException If failed.
     */
    public int addRowFragment(
        CacheObjectContext coctx,
        ByteBuffer buf,
        CacheDataRow row,
        int written,
        int rowSize
    ) throws IgniteCheckedException {
        return addRowFragment(coctx, buf, written, rowSize, row.link(), row, null);
    }

    /**
     * Adds this payload as a fragment to this data page.
     *
     * @param coctx Cache object context.
     * @param buf Byte buffer.
     * @param payload Payload bytes.
     * @param lastLink Link to the previous written fragment (link to the tail).
     * @throws IgniteCheckedException If failed.
     */
    public void addRowFragment(
        CacheObjectContext coctx,
        ByteBuffer buf,
        byte[] payload,
        long lastLink
    ) throws IgniteCheckedException {
        addRowFragment(coctx, buf, 0, 0, lastLink, null, payload);
    }

    /**
     * Adds maximum possible fragment of the given row to this data page and sets respective link to the row.
     *
     * @param coctx Cache object context.
     * @param buf Byte buffer.
     * @param written Number of bytes of row size that was already written.
     * @param rowSize Row size.
     * @param lastLink Link to the previous written fragment (link to the tail).
     * @param row Row.
     * @param payload Payload bytes.
     * @return Written payload size.
     * @throws IgniteCheckedException If failed.
     */
    private int addRowFragment(
        CacheObjectContext coctx,
        ByteBuffer buf,
        int written,
        int rowSize,
        long lastLink,
        CacheDataRow row,
        byte[] payload
    ) throws IgniteCheckedException {
        assert payload == null ^ row == null;

        int directCnt = getDirectCount(buf);
        int indirectCnt = getIndirectCount(buf);

        int payloadSize = payload != null ? payload.length :
            Math.min(rowSize - written, getFreeSpace(buf));

        int fullEntrySize = getPageEntrySize(payloadSize, SHOW_PAYLOAD_LEN | SHOW_LINK | SHOW_ITEM);
        int dataOff = getDataOffsetForWrite(buf, fullEntrySize, directCnt, indirectCnt);

        try {
            buf.position(dataOff);

            buf.putShort((short) (payloadSize | FRAGMENTED_FLAG));
            buf.putLong(lastLink);

            if (payload == null) {
                int rowOff = rowSize - written - payloadSize;

                writeFragmentData(row, buf, coctx, rowOff, payloadSize);
            }
            else
                buf.put(payload);
        }
        finally {
            buf.position(0);
        }

        int itemId = addItem(buf, fullEntrySize, directCnt, indirectCnt, dataOff);

        if (row != null)
            setLink(row, buf, itemId);

        return payloadSize;
    }

    /**
     * @param row Row to set link to.
     * @param buf Page buffer.
     * @param itemId Item ID.
     */
    private void setLink(CacheDataRow row, ByteBuffer buf, int itemId) {
        row.link(PageIdUtils.link(getPageId(buf), itemId));
    }

    /**
     * Write row data fragment.
     *
     * @param row Row.
     * @param buf Byte buffer.
     * @param coctx Cache object context.
     * @param rowOff Offset in row data bytes.
     * @param payloadSize Data length that should be written in a fragment.
     * @throws IgniteCheckedException If failed.
     */
    private void writeFragmentData(
        final CacheDataRow row,
        final ByteBuffer buf,
        final CacheObjectContext coctx,
        final int rowOff,
        final int payloadSize
    ) throws IgniteCheckedException {
        final int keySize = row.key().valueBytesLength(coctx);
        final int valSize = row.value().valueBytesLength(coctx);

        int written = writeFragment(row, buf, coctx, rowOff, payloadSize, EntryPart.KEY, keySize, valSize);
        written += writeFragment(row, buf, coctx, rowOff + written, payloadSize - written, EntryPart.VALUE, keySize, valSize);
        written += writeFragment(row, buf, coctx, rowOff + written, payloadSize - written, EntryPart.VERSION, keySize, valSize);

        assert written == payloadSize;
    }

    /**
     * Try to write fragment data.
     *
     * @param rowOff Offset in row data bytes.
     * @param payloadSize Data length that should be written in this fragment.
     * @param type Type of the part of entry.
     * @return Actually written data.
     * @throws IgniteCheckedException If fail.
     */
    private int writeFragment(
        final CacheDataRow row,
        final ByteBuffer buf,
        final CacheObjectContext coctx,
        final int rowOff,
        final int payloadSize,
        final EntryPart type,
        final int keySize,
        final int valSize
    ) throws IgniteCheckedException {
        if (payloadSize == 0)
            return 0;

        final int prevLen;
        final int curLen;

        switch (type) {
            case KEY:
                prevLen = 0;
                curLen = keySize;

                break;

            case VALUE:
                prevLen = keySize;
                curLen = keySize + valSize;

                break;

            case VERSION:
                prevLen = keySize + valSize;
                curLen = keySize + valSize + CacheVersionIO.size(row.version(), false);

                break;

            default:
                throw new IllegalArgumentException("Unknown entry part type: " + type);
        }

        if (curLen <= rowOff)
            return 0;

        final int len = Math.min(curLen - rowOff, payloadSize);

        if (type != EntryPart.VERSION) {
            // Write key or value.
            final CacheObject co = type == EntryPart.KEY ? row.key() : row.value();

            co.putValue(buf, rowOff - prevLen, len, coctx);
        }
        else
            writeVersionFragment(buf, row.version(), rowOff, len, prevLen);

        return len;
    }

    /**
     * @param buf Byte buffer.
     * @param ver Version.
     * @param rowOff Row offset.
     * @param len Length.
     * @param prevLen previous length.
     */
    private void writeVersionFragment(ByteBuffer buf, GridCacheVersion ver, int rowOff, int len, int prevLen) {
        int verSize = CacheVersionIO.size(ver, false);

        assert len <= verSize: len;

        if (verSize == len) {
            // Here we can write version directly.
            CacheVersionIO.write(buf, ver, false);
        }
        else {
            // We are in the middle of cache version.
            ByteBuffer verBuf = ByteBuffer.allocate(verSize);

            verBuf.order(buf.order());

            CacheVersionIO.write(verBuf, ver, false);

            buf.put(verBuf.array(), rowOff - prevLen, len);
        }
    }

    /**
     *
     */
    private enum EntryPart {
        /** */
        KEY,

        /** */
        VALUE,

        /** */
        VERSION
    }

    /**
     * @param buf Buffer.
     * @param dataOff Data offset.
     * @param directCnt Direct items count.
     * @param indirectCnt Indirect items count.
     * @return Item ID (insertion index).
     */
    private int insertItem(ByteBuffer buf, int dataOff, int directCnt, int indirectCnt) {
        if (indirectCnt > 0) {
            // If the first indirect item is on correct place to become the last direct item, do the transition
            // and insert the new item into the free slot which was referenced by this first indirect item.
            short item = getItem(buf, directCnt);

            if (itemId(item) == directCnt) {
                int directItemIdx = directItemIndex(item);

                setItem(buf, directCnt, getItem(buf, directItemIdx));
                setItem(buf, directItemIdx, directItemFromOffset(dataOff));

                setDirectCount(buf, directCnt + 1);
                setIndirectCount(buf, indirectCnt - 1);

                return directItemIdx;
            }
        }

        // Move all the indirect items forward to make a free slot and insert new item at the end of direct items.
        moveItems(buf, directCnt, indirectCnt, +1);

        setItem(buf, directCnt, directItemFromOffset(dataOff));

        setDirectCount(buf, directCnt + 1);
        assert getDirectCount(buf) == directCnt + 1;

        return directCnt; // Previous directCnt will be our itemId.
    }

    /**
     * @param buf Buffer.
     * @param directCnt Direct items count.
     * @return New first entry offset.
     */
    private int compactDataEntries(ByteBuffer buf, int directCnt) {
        assert checkCount(directCnt): directCnt;

        int[] offs = new int[directCnt];

        for (int i = 0; i < directCnt; i++) {
            int off = directItemToOffset(getItem(buf, i));

            offs[i] = (off << 8) | i; // This way we'll be able to sort by offset using Arrays.sort(...).
        }

        Arrays.sort(offs);

        // Move right all of the entries if possible to make the page as compact as possible to its tail.
        int prevOff = buf.capacity();

        for (int i = directCnt - 1; i >= 0; i--) {
            int off = offs[i] >>> 8;

            assert off < prevOff: off;

            int entrySize = getPageEntrySize(buf, off, SHOW_PAYLOAD_LEN | SHOW_LINK);

            int delta = prevOff - (off + entrySize);

            if (delta != 0) { // Move right.
                assert delta > 0: delta;

                moveBytes(buf, off, entrySize, delta);

                int itemId = offs[i] & 0xFF;

                off += delta;

                setItem(buf, itemId, directItemFromOffset(off));
            }

            prevOff = off;
        }

        return prevOff;
    }

    /**
     * Full-scan free space calculation procedure.
     *
     * @param buf Buffer to scan.
     * @return Actual free space in the buffer.
     */
    private int actualFreeSpace(ByteBuffer buf) {
        int directCnt = getDirectCount(buf);

        int entriesSize = 0;

        for (int i = 0; i < directCnt; i++) {
            int off = directItemToOffset(getItem(buf, i));

            int entrySize = getPageEntrySize(buf, off, SHOW_PAYLOAD_LEN | SHOW_LINK);

            entriesSize += entrySize;
        }

        return buf.capacity() - ITEMS_OFF - entriesSize - (directCnt + getIndirectCount(buf)) * ITEM_SIZE;
    }

    /**
     * @param buf Buffer.
     * @param off Offset.
     * @param cnt Count.
     * @param step Step.
     */
    private void moveBytes(ByteBuffer buf, int off, int cnt, int step) {
        assert step != 0: step;
        assert off + step >= 0;
        assert off + step + cnt <= buf.capacity() : "[off=" + off + ", step=" + step + ", cnt=" + cnt +
            ", cap=" + buf.capacity() + ']';

        PageHandler.copyMemory(buf, buf, off, off + step, cnt);
    }

    /**
     * @param coctx Cache object context.
     * @param buf Buffer.
     * @param dataOff Data offset.
     * @param payloadSize Payload size.
     * @throws IgniteCheckedException If failed.
     */
    private void writeRowData(
        CacheObjectContext coctx,
        ByteBuffer buf,
        int dataOff,
<<<<<<< HEAD
        int entrySize,
        CacheObject key,
        CacheObject val,
        GridCacheVersion ver,
        long expireTime
=======
        int payloadSize,
        CacheDataRow row
>>>>>>> a17d602d
    ) throws IgniteCheckedException {
        try {
            buf.position(dataOff);

            buf.putShort((short)payloadSize);

            boolean ok = row.key().putValue(buf, coctx);

            assert ok;

            ok = row.value().putValue(buf, coctx);

            assert ok;

<<<<<<< HEAD
            buf.putInt(ver.topologyVersion());
            buf.putInt(ver.nodeOrderAndDrIdRaw());
            buf.putLong(ver.globalTime());
            buf.putLong(ver.order());
            buf.putLong(expireTime);
=======
            CacheVersionIO.write(buf, row.version(), false);
>>>>>>> a17d602d
        }
        finally {
            buf.position(0);
        }
    }
}<|MERGE_RESOLUTION|>--- conflicted
+++ resolved
@@ -116,17 +116,7 @@
         else
             show &= ~SHOW_LINK; // We are not fragmented, never have a link.
 
-<<<<<<< HEAD
-    /**
-     * @param keySize Key size.
-     * @param valSize Value size.
-     * @return Entry size including item.
-     */
-    private static int getEntrySize(int keySize, int valSize) {
-        return ITEM_SIZE + KV_LEN_SIZE + keySize + valSize + VER_SIZE + EXPIRE_TIME_SIZE;
-=======
         return getPageEntrySize(payloadLen, show);
->>>>>>> a17d602d
     }
 
     /**
@@ -686,16 +676,8 @@
     public void addRow(
         CacheObjectContext coctx,
         ByteBuffer buf,
-<<<<<<< HEAD
-        CacheObject key,
-        CacheObject val,
-        GridCacheVersion ver,
-        long expireTime,
-        int entrySizeWithItem
-=======
         CacheDataRow row,
         int rowSize
->>>>>>> a17d602d
     ) throws IgniteCheckedException {
         assert rowSize <= getFreeSpace(buf): "can't call addRow if not enough space for the whole row";
 
@@ -734,15 +716,8 @@
             assert isEnoughSpace(entryFullSize, dataOff, directCnt, indirectCnt);
         }
 
-<<<<<<< HEAD
-        // Write data right before the first entry.
-        dataOff -= entrySizeWithItem - ITEM_SIZE;
-
-        writeRowData(coctx, buf, dataOff, entrySizeWithItem, key, val, ver, expireTime);
-=======
         return dataOff;
     }
->>>>>>> a17d602d
 
     /**
      * Put item reference on entry.
@@ -1163,16 +1138,8 @@
         CacheObjectContext coctx,
         ByteBuffer buf,
         int dataOff,
-<<<<<<< HEAD
-        int entrySize,
-        CacheObject key,
-        CacheObject val,
-        GridCacheVersion ver,
-        long expireTime
-=======
         int payloadSize,
         CacheDataRow row
->>>>>>> a17d602d
     ) throws IgniteCheckedException {
         try {
             buf.position(dataOff);
@@ -1187,15 +1154,7 @@
 
             assert ok;
 
-<<<<<<< HEAD
-            buf.putInt(ver.topologyVersion());
-            buf.putInt(ver.nodeOrderAndDrIdRaw());
-            buf.putLong(ver.globalTime());
-            buf.putLong(ver.order());
-            buf.putLong(expireTime);
-=======
             CacheVersionIO.write(buf, row.version(), false);
->>>>>>> a17d602d
         }
         finally {
             buf.position(0);
