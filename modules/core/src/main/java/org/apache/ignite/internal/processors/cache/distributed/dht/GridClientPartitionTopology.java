/*
 * Licensed to the Apache Software Foundation (ASF) under one or more
 * contributor license agreements.  See the NOTICE file distributed with
 * this work for additional information regarding copyright ownership.
 * The ASF licenses this file to You under the Apache License, Version 2.0
 * (the "License"); you may not use this file except in compliance with
 * the License.  You may obtain a copy of the License at
 *
 *      http://www.apache.org/licenses/LICENSE-2.0
 *
 * Unless required by applicable law or agreed to in writing, software
 * distributed under the License is distributed on an "AS IS" BASIS,
 * WITHOUT WARRANTIES OR CONDITIONS OF ANY KIND, either express or implied.
 * See the License for the specific language governing permissions and
 * limitations under the License.
 */

package org.apache.ignite.internal.processors.cache.distributed.dht;

import java.util.ArrayList;
import java.util.Collection;
import java.util.Collections;
import java.util.HashMap;
import java.util.HashSet;
import java.util.Iterator;
import java.util.List;
import java.util.Map;
import java.util.Set;
import java.util.UUID;
import java.util.concurrent.locks.ReentrantReadWriteLock;
import org.apache.ignite.IgniteCheckedException;
import org.apache.ignite.IgniteLogger;
import org.apache.ignite.cluster.ClusterNode;
import org.apache.ignite.events.DiscoveryEvent;
import org.apache.ignite.internal.IgniteInterruptedCheckedException;
import org.apache.ignite.internal.managers.discovery.DiscoCache;
import org.apache.ignite.internal.processors.affinity.AffinityAssignment;
import org.apache.ignite.internal.processors.affinity.AffinityTopologyVersion;
import org.apache.ignite.internal.processors.cache.GridCacheSharedContext;
import org.apache.ignite.internal.processors.cache.distributed.dht.preloader.GridDhtPartitionExchangeId;
import org.apache.ignite.internal.processors.cache.distributed.dht.preloader.GridDhtPartitionFullMap;
import org.apache.ignite.internal.processors.cache.distributed.dht.preloader.GridDhtPartitionMap;
import org.apache.ignite.internal.processors.cache.distributed.dht.preloader.GridDhtPartitionsExchangeFuture;
import org.apache.ignite.internal.util.F0;
import org.apache.ignite.internal.util.GridAtomicLong;
import org.apache.ignite.internal.util.tostring.GridToStringExclude;
import org.apache.ignite.internal.util.typedef.F;
import org.apache.ignite.internal.util.typedef.T2;
import org.apache.ignite.internal.util.typedef.X;
import org.apache.ignite.internal.util.typedef.internal.U;
import org.jetbrains.annotations.Nullable;

import static org.apache.ignite.internal.processors.cache.distributed.dht.GridDhtPartitionState.EVICTED;
import static org.apache.ignite.internal.processors.cache.distributed.dht.GridDhtPartitionState.MOVING;
import static org.apache.ignite.internal.processors.cache.distributed.dht.GridDhtPartitionState.OWNING;
import static org.apache.ignite.internal.processors.cache.distributed.dht.GridDhtPartitionState.RENTING;

/**
 * Partition topology for node which does not have any local partitions.
 */
@GridToStringExclude
public class GridClientPartitionTopology implements GridDhtPartitionTopology {
    /** */
    private static final GridDhtPartitionState[] MOVING_STATES = new GridDhtPartitionState[] {MOVING};

    /** If true, then check consistency. */
    private static final boolean CONSISTENCY_CHECK = false;

    /** Flag to control amount of output for full map. */
    private static final boolean FULL_MAP_DEBUG = false;

    /** */
    private static final Long ZERO = 0L;

    /** Cache shared context. */
    private GridCacheSharedContext cctx;

    /** Cache ID. */
    private int grpId;

    /** Logger. */
    private final IgniteLogger log;

    /** Node to partition map. */
    private GridDhtPartitionFullMap node2part;

    /** Partition to node map. */
    private final Map<Integer, Set<UUID>> part2node = new HashMap<>();

    /** */
    private AffinityTopologyVersion lastExchangeVer;

    /** */
    private AffinityTopologyVersion topVer = AffinityTopologyVersion.NONE;

    /** */
    private volatile boolean stopping;

    /** A future that will be completed when topology with version topVer will be ready to use. */
    private volatile GridDhtTopologyFuture topReadyFut;

    /** */
    private final GridAtomicLong updateSeq = new GridAtomicLong(1);

    /** Lock. */
    private final ReentrantReadWriteLock lock = new ReentrantReadWriteLock();

    /** Partition update counters. */
    private Map<Integer, T2<Long, Long>> cntrMap = new HashMap<>();

    /** */
    private final Object similarAffKey;

    /** */
    private volatile DiscoCache discoCache;

    /**
     * @param cctx Context.
     * @param grpId Group ID.
     * @param exchFut Exchange ID.
     * @param similarAffKey Key to find caches with similar affinity.
     */
    public GridClientPartitionTopology(
        GridCacheSharedContext cctx,
        int grpId,
        GridDhtPartitionsExchangeFuture exchFut,
        Object similarAffKey
    ) {
        this.cctx = cctx;
        this.grpId = grpId;
        this.similarAffKey = similarAffKey;

        topVer = exchFut.topologyVersion();

        discoCache = exchFut.discoCache();

        log = cctx.logger(getClass());

        lock.writeLock().lock();

        try {
            beforeExchange0(cctx.localNode(), exchFut);
        }
        finally {
            lock.writeLock().unlock();
        }
    }

    /**
     * @return Key to find caches with similar affinity.
     */
    @Nullable public Object similarAffinityKey() {
        return similarAffKey;
    }

    /**
     * @return Full map string representation.
     */
    @SuppressWarnings({"ConstantConditions"})
    private String fullMapString() {
        return node2part == null ? "null" : FULL_MAP_DEBUG ? node2part.toFullString() : node2part.toString();
    }

    /**
     * @param map Map to get string for.
     * @return Full map string representation.
     */
    @SuppressWarnings({"ConstantConditions"})
    private String mapString(GridDhtPartitionMap map) {
        return map == null ? "null" : FULL_MAP_DEBUG ? map.toFullString() : map.toString();
    }

    /** {@inheritDoc} */
    @Override public int groupId() {
        return grpId;
    }

    /** {@inheritDoc} */
    @SuppressWarnings({"LockAcquiredButNotSafelyReleased"})
    @Override public void readLock() {
        lock.readLock().lock();
    }

    /** {@inheritDoc} */
    @Override public void readUnlock() {
        lock.readLock().unlock();
    }

    /** {@inheritDoc} */
    @Override public void updateTopologyVersion(
        GridDhtTopologyFuture exchFut,
        DiscoCache discoCache,
        long updSeq,
        boolean stopping
    ) throws IgniteInterruptedCheckedException {
        U.writeLock(lock);

        try {
            AffinityTopologyVersion exchTopVer = exchFut.topologyVersion();

            assert exchTopVer.compareTo(topVer) > 0 : "Invalid topology version [topVer=" + topVer +
                ", exchVer=" + exchTopVer + ']';

            this.stopping = stopping;

            topVer = exchTopVer;
            this.discoCache = discoCache;

            updateSeq.setIfGreater(updSeq);

            topReadyFut = exchFut;
        }
        finally {
            lock.writeLock().unlock();
        }
    }

    /** {@inheritDoc} */
    @Override public AffinityTopologyVersion topologyVersion() {
        lock.readLock().lock();

        try {
            assert topVer.topologyVersion() > 0;

            return topVer;
        }
        finally {
            lock.readLock().unlock();
        }
    }

    /** {@inheritDoc} */
    @Override public GridDhtTopologyFuture topologyVersionFuture() {
        assert topReadyFut != null;

        return topReadyFut;
    }

    /** {@inheritDoc} */
    @Override public boolean stopping() {
        return stopping;
    }

    /** {@inheritDoc} */
    @Override public void initPartitions(GridDhtPartitionsExchangeFuture exchFut) {
        // No-op.
    }

    /** {@inheritDoc} */
    @Override public void beforeExchange(GridDhtPartitionsExchangeFuture exchFut, boolean initParts)
        throws IgniteCheckedException {
        ClusterNode loc = cctx.localNode();

        U.writeLock(lock);

        try {
            if (stopping)
                return;

            beforeExchange0(loc, exchFut);
        }
        finally {
            lock.writeLock().unlock();
        }
    }

    /**
     * @param loc Local node.
     * @param exchFut Exchange future.
     */
    private void beforeExchange0(ClusterNode loc, GridDhtPartitionsExchangeFuture exchFut) {
        GridDhtPartitionExchangeId exchId = exchFut.exchangeId();

        assert topVer.equals(exchId.topologyVersion()) : "Invalid topology version [topVer=" +
            topVer + ", exchId=" + exchId + ']';

        if (!exchId.isJoined())
            removeNode(exchId.nodeId());

        // In case if node joins, get topology at the time of joining node.
        ClusterNode oldest = discoCache.oldestAliveServerNodeWithCache();

        assert oldest != null;

        if (log.isDebugEnabled())
            log.debug("Partition map beforeExchange [exchId=" + exchId + ", fullMap=" + fullMapString() + ']');

        long updateSeq = this.updateSeq.incrementAndGet();

        // If this is the oldest node.
        if (oldest.id().equals(loc.id()) || exchFut.dynamicCacheGroupStarted(grpId)) {
            if (node2part == null) {
                node2part = new GridDhtPartitionFullMap(oldest.id(), oldest.order(), updateSeq);

                if (log.isDebugEnabled())
                    log.debug("Created brand new full topology map on oldest node [exchId=" +
                        exchId + ", fullMap=" + fullMapString() + ']');
            }
            else if (!node2part.valid()) {
                node2part = new GridDhtPartitionFullMap(oldest.id(), oldest.order(), updateSeq, node2part, false);

                if (log.isDebugEnabled())
                    log.debug("Created new full topology map on oldest node [exchId=" + exchId + ", fullMap=" +
                        node2part + ']');
            }
            else if (!node2part.nodeId().equals(loc.id())) {
                node2part = new GridDhtPartitionFullMap(oldest.id(), oldest.order(), updateSeq, node2part, false);

                if (log.isDebugEnabled())
                    log.debug("Copied old map into new map on oldest node (previous oldest node left) [exchId=" +
                        exchId + ", fullMap=" + fullMapString() + ']');
            }
        }

        consistencyCheck();

        if (log.isDebugEnabled())
            log.debug("Partition map after beforeExchange [exchId=" + exchId + ", fullMap=" +
                fullMapString() + ']');
    }

    /** {@inheritDoc} */
    @Override public boolean afterExchange(GridDhtPartitionsExchangeFuture exchFut) throws IgniteCheckedException {
        AffinityTopologyVersion topVer = exchFut.topologyVersion();

        lock.writeLock().lock();

        try {
            assert topVer.equals(exchFut.topologyVersion()) : "Invalid topology version [topVer=" +
                topVer + ", exchId=" + exchFut.exchangeId() + ']';

            if (log.isDebugEnabled())
                log.debug("Partition map before afterExchange [exchId=" + exchFut.exchangeId() + ", fullMap=" +
                    fullMapString() + ']');

            updateSeq.incrementAndGet();

            consistencyCheck();
        }
        finally {
            lock.writeLock().unlock();
        }

        return false;
    }

    /** {@inheritDoc} */
    @Nullable @Override public GridDhtLocalPartition localPartition(
        int p,
        AffinityTopologyVersion topVer,
        boolean create
    )
        throws GridDhtInvalidPartitionException {
        if (!create)
            return null;

        throw new GridDhtInvalidPartitionException(p, "Adding entry to evicted partition (often may be caused by " +
            "inconsistent 'key.hashCode()' implementation) " +
            "[part=" + p + ", topVer=" + topVer + ", this.topVer=" + this.topVer + ']');
    }

    /** {@inheritDoc} */
    @Nullable @Override public GridDhtLocalPartition localPartition(int p, AffinityTopologyVersion topVer,
        boolean create, boolean showRenting) throws GridDhtInvalidPartitionException {
        return localPartition(p, topVer, create);
    }

    /** {@inheritDoc} */
    @Override public GridDhtLocalPartition localPartition(int p) {
        return localPartition(p, AffinityTopologyVersion.NONE, false);
    }

    /** {@inheritDoc} */
    @Override public void releasePartitions(int... parts) {
        // No-op.
    }

    /** {@inheritDoc} */
    @Override public List<GridDhtLocalPartition> localPartitions() {
        return Collections.emptyList();
    }

    /** {@inheritDoc} */
    @Override public Collection<GridDhtLocalPartition> currentLocalPartitions() {
        return Collections.emptyList();
    }

    /** {@inheritDoc} */
    @Override public void onRemoved(GridDhtCacheEntry e) {
        assert false : "Entry should not be removed from client topology: " + e;
    }

    /** {@inheritDoc} */
    @Override public GridDhtPartitionMap localPartitionMap() {
        lock.readLock().lock();

        try {
            return new GridDhtPartitionMap(cctx.localNodeId(), updateSeq.get(), topVer,
                Collections.<Integer, GridDhtPartitionState>emptyMap(), true);
        }
        finally {
            lock.readLock().unlock();
        }
    }

    /** {@inheritDoc} */
    @Override public GridDhtPartitionState partitionState(UUID nodeId, int part) {
        lock.readLock().lock();

        try {
            GridDhtPartitionMap partMap = node2part.get(nodeId);

            if (partMap != null) {
                GridDhtPartitionState state = partMap.get(part);

                return state == null ? EVICTED : state;
            }

            return EVICTED;
        }
        finally {
            lock.readLock().unlock();
        }
    }

    /** {@inheritDoc} */
    @Nullable @Override public List<ClusterNode> nodes(int p,
        AffinityAssignment affAssignment,
        List<ClusterNode> affNodes) {
        throw new UnsupportedOperationException();
    }

    /** {@inheritDoc} */
    @Override public List<ClusterNode> nodes(int p, AffinityTopologyVersion topVer) {
        lock.readLock().lock();

        try {
            assert node2part != null && node2part.valid() : "Invalid node-to-partitions map [topVer=" + topVer +
                ", node2part=" + node2part + ']';

            List<ClusterNode> nodes = null;

            Collection<UUID> nodeIds = part2node.get(p);

            if (!F.isEmpty(nodeIds)) {
                for (UUID nodeId : nodeIds) {
                    ClusterNode n = discoCache.node(nodeId);

                    if (n != null && (topVer.topologyVersion() < 0 || n.order() <= topVer.topologyVersion())) {
                        if (nodes == null)
                            nodes = new ArrayList<>(nodeIds.size());

                        nodes.add(n);
                    }
                }
            }

            return nodes;
        }
        finally {
            lock.readLock().unlock();
        }
    }

    /**
     * @param p Partition.
     * @param topVer Topology version ({@code -1} for all nodes).
     * @param state Partition state.
     * @param states Additional partition states.
     * @return List of nodes for the partition.
     */
    private List<ClusterNode> nodes(int p, AffinityTopologyVersion topVer, GridDhtPartitionState state, GridDhtPartitionState... states) {
        Collection<UUID> allIds = topVer.topologyVersion() > 0 ? F.nodeIds(discoCache.allNodesWithCaches()) : null;

        lock.readLock().lock();

        try {
            assert node2part != null && node2part.valid() : "Invalid node-to-partitions map [topVer=" + topVer +
                ", allIds=" + allIds + ", node2part=" + node2part + ']';

            Collection<UUID> nodeIds = part2node.get(p);

            // Node IDs can be null if both, primary and backup, nodes disappear.
            int size = nodeIds == null ? 0 : nodeIds.size();

            if (size == 0)
                return Collections.emptyList();

            List<ClusterNode> nodes = new ArrayList<>(size);

            for (UUID id : nodeIds) {
                if (topVer.topologyVersion() > 0 && !allIds.contains(id))
                    continue;

                if (hasState(p, id, state, states)) {
                    ClusterNode n = discoCache.node(id);

                    if (n != null && (topVer.topologyVersion() < 0 || n.order() <= topVer.topologyVersion()))
                        nodes.add(n);
                }
            }

            return nodes;
        }
        finally {
            lock.readLock().unlock();
        }
    }

    /** {@inheritDoc} */
    @Override public List<ClusterNode> owners(int p, AffinityTopologyVersion topVer) {
        return nodes(p, topVer, OWNING, null);
    }

    /** {@inheritDoc} */
    @Override public List<ClusterNode> owners(int p) {
        return owners(p, AffinityTopologyVersion.NONE);
    }

    /** {@inheritDoc} */
    @Override public List<ClusterNode> moving(int p) {
        return nodes(p, AffinityTopologyVersion.NONE, MOVING, null);
    }

    /**
     * @param p Partition.
     * @param topVer Topology version.
     * @return List of nodes in state OWNING or MOVING.
     */
    private List<ClusterNode> ownersAndMoving(int p, AffinityTopologyVersion topVer) {
        return nodes(p, topVer, OWNING, MOVING_STATES);
    }

    /** {@inheritDoc} */
    @Override public long updateSequence() {
        return updateSeq.get();
    }

    /**
     * @return Last update sequence.
     */
    public long lastUpdateSequence() {
        lock.writeLock().lock();

        try {
            return updateSeq.incrementAndGet();
        }
        finally {
            lock.writeLock().unlock();
        }
    }

    /** {@inheritDoc} */
    @Override public GridDhtPartitionFullMap partitionMap(boolean onlyActive) {
        lock.readLock().lock();

        try {
            if (stopping || node2part == null)
                return null;

            assert node2part.valid() : "Invalid node2part [node2part: " + node2part +
                ", locNodeId=" + cctx.localNodeId() +
                ", igniteInstanceName=" + cctx.igniteInstanceName() + ']';

            GridDhtPartitionFullMap m = node2part;

            return new GridDhtPartitionFullMap(m.nodeId(), m.nodeOrder(), m.updateSequence(), m, onlyActive);
        }
        finally {
            lock.readLock().unlock();
        }
    }

    /** {@inheritDoc} */
    @SuppressWarnings({"MismatchedQueryAndUpdateOfCollection"})
    @Nullable @Override public GridDhtPartitionMap update(
<<<<<<< HEAD
        @Nullable GridDhtPartitionsExchangeFuture exchFut,
=======
        @Nullable AffinityTopologyVersion exchVer,
>>>>>>> d15e2bde
        GridDhtPartitionFullMap partMap,
        Map<Integer, T2<Long, Long>> cntrMap,
        Set<Integer> partsToReload
    ) {
        GridDhtPartitionExchangeId exchId = exchFut != null ? exchFut.exchangeId() : null;

        if (log.isDebugEnabled())
            log.debug("Updating full partition map [exchVer=" + exchVer + ", parts=" + fullMapString() + ']');

        lock.writeLock().lock();

        try {
            if (exchVer != null && lastExchangeVer != null && lastExchangeVer.compareTo(exchVer) >= 0) {
                if (log.isDebugEnabled())
                    log.debug("Stale exchange id for full partition map update (will ignore) [lastExchId=" +
                        lastExchangeVer + ", exchVer=" + exchVer + ']');

                return null;
            }

            if (node2part != null && node2part.compareTo(partMap) >= 0) {
                if (log.isDebugEnabled())
                    log.debug("Stale partition map for full partition map update (will ignore) [lastExchId=" +
                        lastExchangeVer + ", exchVer=" + exchVer + ", curMap=" + node2part + ", newMap=" + partMap + ']');

                return null;
            }

            updateSeq.incrementAndGet();

            if (exchVer != null)
                lastExchangeVer = exchVer;

            if (node2part != null) {
                for (GridDhtPartitionMap part : node2part.values()) {
                    GridDhtPartitionMap newPart = partMap.get(part.nodeId());

                    // If for some nodes current partition has a newer map,
                    // then we keep the newer value.
                    if (newPart != null && newPart.updateSequence() < part.updateSequence()) {
                        if (log.isDebugEnabled())
                            log.debug("Overriding partition map in full update map [exchVer=" + exchVer + ", curPart=" +
                                mapString(part) + ", newPart=" + mapString(newPart) + ']');

                        partMap.put(part.nodeId(), part);
                    }
                }

                for (Iterator<UUID> it = partMap.keySet().iterator(); it.hasNext(); ) {
                    UUID nodeId = it.next();

                    if (!cctx.discovery().alive(nodeId)) {
                        if (log.isDebugEnabled())
                            log.debug("Removing left node from full map update [nodeId=" + nodeId + ", partMap=" +
                                partMap + ']');

                        it.remove();
                    }
                }
            }

            part2node.clear();

            for (Map.Entry<UUID, GridDhtPartitionMap> e : partMap.entrySet()) {
                for (Map.Entry<Integer, GridDhtPartitionState> e0 : e.getValue().entrySet()) {
                    if (e0.getValue() != MOVING && e0.getValue() != OWNING)
                        continue;

                    int p = e0.getKey();

                    Set<UUID> ids = part2node.get(p);

                    if (ids == null)
                        // Initialize HashSet to size 3 in anticipation that there won't be
                        // more than 3 nodes per partitions.
                        part2node.put(p, ids = U.newHashSet(3));

                    ids.add(e.getKey());
                }
            }

            if (cntrMap != null)
                this.cntrMap = new HashMap<>(cntrMap);

            consistencyCheck();

            if (log.isDebugEnabled())
                log.debug("Partition map after full update: " + fullMapString());

            return null;
        }
        finally {
            lock.writeLock().unlock();
        }
    }

    /** {@inheritDoc} */
    @Override public void applyUpdateCounters(Map<Integer, T2<Long, Long>> cntrMap) {
        assert cntrMap != null;

        lock.writeLock().lock();

        try {
            for (Map.Entry<Integer, T2<Long, Long>> e : cntrMap.entrySet()) {
                T2<Long, Long> cntr = this.cntrMap.get(e.getKey());

                if (cntr == null || cntr.get2() < e.getValue().get2())
                    this.cntrMap.put(e.getKey(), e.getValue());
            }
        }
        finally {
            lock.writeLock().unlock();
        }
    }

    /** {@inheritDoc} */
    @SuppressWarnings({"MismatchedQueryAndUpdateOfCollection"})
    @Nullable @Override public GridDhtPartitionMap update(
        @Nullable GridDhtPartitionExchangeId exchId,
        GridDhtPartitionMap parts
    ) {
        if (log.isDebugEnabled())
            log.debug("Updating single partition map [exchId=" + exchId + ", parts=" + mapString(parts) + ']');

        if (!cctx.discovery().alive(parts.nodeId())) {
            if (log.isDebugEnabled())
                log.debug("Received partition update for non-existing node (will ignore) [exchId=" + exchId +
                    ", parts=" + parts + ']');

            return null;
        }

        lock.writeLock().lock();

        try {
            if (stopping)
                return null;

            if (lastExchangeVer != null && exchId != null && lastExchangeVer.compareTo(exchId.topologyVersion()) > 0) {
                if (log.isDebugEnabled())
                    log.debug("Stale exchange id for single partition map update (will ignore) [lastExchVer=" +
                        lastExchangeVer + ", exchId=" + exchId + ']');

                return null;
            }

            if (exchId != null)
                lastExchangeVer = exchId.topologyVersion();

            if (node2part == null)
                // Create invalid partition map.
                node2part = new GridDhtPartitionFullMap();

            GridDhtPartitionMap cur = node2part.get(parts.nodeId());

            if (cur != null && cur.updateSequence() >= parts.updateSequence()) {
                if (log.isDebugEnabled())
                    log.debug("Stale update sequence for single partition map update (will ignore) [exchId=" + exchId +
                        ", curSeq=" + cur.updateSequence() + ", newSeq=" + parts.updateSequence() + ']');

                return null;
            }

            long updateSeq = this.updateSeq.incrementAndGet();

            node2part = new GridDhtPartitionFullMap(node2part, updateSeq);

            boolean changed = false;

            if (cur == null || !cur.equals(parts))
                changed = true;

            node2part.put(parts.nodeId(), parts);

            // Add new mappings.
            for (Map.Entry<Integer,GridDhtPartitionState> e : parts.entrySet()) {
                int p = e.getKey();

                Set<UUID> ids = part2node.get(p);

                if (e.getValue() == MOVING || e.getValue() == OWNING) {
                    if (ids == null)
                        // Initialize HashSet to size 3 in anticipation that there won't be
                        // more than 3 nodes per partition.
                        part2node.put(p, ids = U.newHashSet(3));

                    changed |= ids.add(parts.nodeId());
                }
                else {
                    if (ids != null)
                        changed |= ids.remove(parts.nodeId());
                }
            }

            // Remove obsolete mappings.
            if (cur != null) {
                for (Integer p : F.view(cur.keySet(), F0.notIn(parts.keySet()))) {
                    Set<UUID> ids = part2node.get(p);

                    if (ids != null)
                        changed |= ids.remove(parts.nodeId());
                }
            }

            consistencyCheck();

            if (log.isDebugEnabled())
                log.debug("Partition map after single update: " + fullMapString());

            return changed ? localPartitionMap() : null;
        }
        finally {
            lock.writeLock().unlock();
        }
    }

    /** {@inheritDoc} */
    @Override public void onExchangeDone(AffinityAssignment assignment) {
        // no-op
    }

    /** {@inheritDoc} */
    @Override public boolean detectLostPartitions(DiscoveryEvent discoEvt) {
        assert false : "detectLostPartitions should never be called on client topology";

        return false;
    }

    /** {@inheritDoc} */
    @Override public void resetLostPartitions() {
        assert false : "resetLostPartitions should never be called on client topology";
    }

    /** {@inheritDoc} */
    @Override public Collection<Integer> lostPartitions() {
        assert false : "lostPartitions should never be called on client topology";

        return Collections.emptyList();
    }

    /** {@inheritDoc} */
    @Override public void checkEvictions() {
        // No-op.
    }

    /**
     * Updates value for single partition.
     *
     * @param p Partition.
     * @param nodeId Node ID.
     * @param state State.
     * @param updateSeq Update sequence.
     */
    private void updateLocal(int p, UUID nodeId, GridDhtPartitionState state, long updateSeq) {
        assert lock.isWriteLockedByCurrentThread();
        assert nodeId.equals(cctx.localNodeId());

        // In case if node joins, get topology at the time of joining node.
        ClusterNode oldest = discoCache.oldestAliveServerNodeWithCache();

        // If this node became the oldest node.
        if (oldest.id().equals(cctx.localNodeId())) {
            long seq = node2part.updateSequence();

            if (seq != updateSeq) {
                if (seq > updateSeq) {
                    if (this.updateSeq.get() < seq) {
                        // Update global counter if necessary.
                        boolean b = this.updateSeq.compareAndSet(this.updateSeq.get(), seq + 1);

                        assert b : "Invalid update sequence [updateSeq=" + updateSeq + ", seq=" + seq +
                            ", curUpdateSeq=" + this.updateSeq.get() + ", node2part=" + node2part.toFullString() + ']';

                        updateSeq = seq + 1;
                    }
                    else
                        updateSeq = seq;
                }

                node2part.updateSequence(updateSeq);
            }
        }

        GridDhtPartitionMap map = node2part.get(nodeId);

        if (map == null)
            node2part.put(nodeId, map = new GridDhtPartitionMap(nodeId, updateSeq, topVer,
                Collections.<Integer, GridDhtPartitionState>emptyMap(), false));

        map.updateSequence(updateSeq, topVer);

        map.put(p, state);

        Set<UUID> ids = part2node.get(p);

        if (ids == null)
            part2node.put(p, ids = U.newHashSet(3));

        ids.add(nodeId);
    }

    /**
     * @param nodeId Node to remove.
     */
    private void removeNode(UUID nodeId) {
        assert nodeId != null;
        assert lock.writeLock().isHeldByCurrentThread();

        ClusterNode oldest = discoCache.oldestAliveServerNodeWithCache();

        ClusterNode loc = cctx.localNode();

        if (node2part != null) {
            if (oldest.equals(loc) && !node2part.nodeId().equals(loc.id())) {
                updateSeq.setIfGreater(node2part.updateSequence());

                node2part = new GridDhtPartitionFullMap(loc.id(), loc.order(), updateSeq.incrementAndGet(),
                    node2part, false);
            }
            else
                node2part = new GridDhtPartitionFullMap(node2part, node2part.updateSequence());

            GridDhtPartitionMap parts = node2part.remove(nodeId);

            if (parts != null) {
                for (Integer p : parts.keySet()) {
                    Set<UUID> nodeIds = part2node.get(p);

                    if (nodeIds != null) {
                        nodeIds.remove(nodeId);

                        if (nodeIds.isEmpty())
                            part2node.remove(p);
                    }
                }
            }

            consistencyCheck();
        }
    }

    /** {@inheritDoc} */
    @Override public boolean own(GridDhtLocalPartition part) {
        assert false : "Client topology should never own a partition: " + part;

        return false;
    }

    /** {@inheritDoc} */
    @Override public void onEvicted(GridDhtLocalPartition part, boolean updateSeq) {
        assert updateSeq || lock.isWriteLockedByCurrentThread();

        lock.writeLock().lock();

        try {
            if (stopping)
                return;

            assert part.state() == EVICTED;

            long seq = updateSeq ? this.updateSeq.incrementAndGet() : this.updateSeq.get();

            updateLocal(part.id(), cctx.localNodeId(), part.state(), seq);

            consistencyCheck();
        }
        finally {
            lock.writeLock().unlock();
        }
    }

    /** {@inheritDoc} */
    @Nullable @Override public GridDhtPartitionMap partitions(UUID nodeId) {
        lock.readLock().lock();

        try {
            return node2part.get(nodeId);
        }
        finally {
            lock.readLock().unlock();
        }
    }

    /** {@inheritDoc} */
    @Override public Set<UUID> setOwners(int p, Set<UUID> owners, boolean haveHistory, boolean updateSeq) {
        Set<UUID> result = haveHistory ? Collections.<UUID>emptySet() : new HashSet<UUID>();

        lock.writeLock().lock();

        try {
            for (Map.Entry<UUID, GridDhtPartitionMap> e : node2part.entrySet()) {
                if (!e.getValue().containsKey(p))
                    continue;

                if (e.getValue().get(p) == OWNING && !owners.contains(e.getKey())) {
                    if (haveHistory)
                        e.getValue().put(p, MOVING);
                    else {
                        e.getValue().put(p, RENTING);

                        result.add(e.getKey());
                    }
                }
                else if (owners.contains(e.getKey()))
                    e.getValue().put(p, OWNING);
            }

            part2node.put(p, owners);

            if (updateSeq)
                this.updateSeq.incrementAndGet();
        }
        finally {
            lock.writeLock().unlock();
        }

        return result;
    }

    /** {@inheritDoc} */
    @Override public Map<Integer, T2<Long, Long>> updateCounters(boolean skipZeros) {
        lock.readLock().lock();

        try {
            if (skipZeros) {
                Map<Integer, T2<Long, Long>> res = U.newHashMap(cntrMap.size());

                for (Map.Entry<Integer, T2<Long, Long>> e : cntrMap.entrySet()) {
                    if (!e.getValue().equals(ZERO))
                        res.put(e.getKey(), e.getValue());
                }

                return res;
            }
            else
                return new HashMap<>(cntrMap);
}
        finally {
            lock.readLock().unlock();
        }
    }

    /** {@inheritDoc} */
    @Override public boolean rebalanceFinished(AffinityTopologyVersion topVer) {
        assert false : "Should not be called on non-affinity node";

        return false;
    }

    /** {@inheritDoc} */
    @Override public boolean hasMovingPartitions() {
        lock.readLock().lock();

        try {
            assert node2part != null && node2part.valid() : "Invalid node2part [node2part: " + node2part +
                ", locNodeId=" + cctx.localNodeId() +
                ", igniteInstanceName=" + cctx.igniteInstanceName() + ']';

            for (GridDhtPartitionMap map : node2part.values()) {
                if (map.hasMovingPartitions())
                    return true;
            }

            return false;
        }
        finally {
            lock.readLock().unlock();
        }
    }

    /** {@inheritDoc} */
    @Override public void printMemoryStats(int threshold) {
        X.println(">>>  Cache partition topology stats [igniteInstanceName=" + cctx.igniteInstanceName() +
            ", grpId=" + grpId + ']');
    }

    /**
     * @param p Partition.
     * @param nodeId Node ID.
     * @param match State to match.
     * @param matches Additional states.
     * @return Filter for owners of this partition.
     */
    private boolean hasState(final int p, @Nullable UUID nodeId, final GridDhtPartitionState match,
        final GridDhtPartitionState... matches) {
        if (nodeId == null)
            return false;

        GridDhtPartitionMap parts = node2part.get(nodeId);

        // Set can be null if node has been removed.
        if (parts != null) {
            GridDhtPartitionState state = parts.get(p);

            if (state == match)
                return true;

            if (matches != null && matches.length > 0)
                for (GridDhtPartitionState s : matches)
                    if (state == s)
                        return true;
        }

        return false;
    }

    /**
     * Checks consistency after all operations.
     */
    private void consistencyCheck() {
        if (CONSISTENCY_CHECK) {
            assert lock.writeLock().isHeldByCurrentThread();

            if (node2part == null)
                return;

            for (Map.Entry<UUID, GridDhtPartitionMap> e : node2part.entrySet()) {
                for (Integer p : e.getValue().keySet()) {
                    Set<UUID> nodeIds = part2node.get(p);

                    assert nodeIds != null : "Failed consistency check [part=" + p + ", nodeId=" + e.getKey() + ']';
                    assert nodeIds.contains(e.getKey()) : "Failed consistency check [part=" + p + ", nodeId=" +
                        e.getKey() + ", nodeIds=" + nodeIds + ']';
                }
            }

            for (Map.Entry<Integer, Set<UUID>> e : part2node.entrySet()) {
                for (UUID nodeId : e.getValue()) {
                    GridDhtPartitionMap map = node2part.get(nodeId);

                    assert map != null : "Failed consistency check [part=" + e.getKey() + ", nodeId=" + nodeId + ']';
                    assert map.containsKey(e.getKey()) : "Failed consistency check [part=" + e.getKey() +
                        ", nodeId=" + nodeId + ']';
                }
            }
        }
    }
}<|MERGE_RESOLUTION|>--- conflicted
+++ resolved
@@ -574,17 +574,11 @@
     /** {@inheritDoc} */
     @SuppressWarnings({"MismatchedQueryAndUpdateOfCollection"})
     @Nullable @Override public GridDhtPartitionMap update(
-<<<<<<< HEAD
-        @Nullable GridDhtPartitionsExchangeFuture exchFut,
-=======
         @Nullable AffinityTopologyVersion exchVer,
->>>>>>> d15e2bde
         GridDhtPartitionFullMap partMap,
         Map<Integer, T2<Long, Long>> cntrMap,
         Set<Integer> partsToReload
     ) {
-        GridDhtPartitionExchangeId exchId = exchFut != null ? exchFut.exchangeId() : null;
-
         if (log.isDebugEnabled())
             log.debug("Updating full partition map [exchVer=" + exchVer + ", parts=" + fullMapString() + ']');
 
