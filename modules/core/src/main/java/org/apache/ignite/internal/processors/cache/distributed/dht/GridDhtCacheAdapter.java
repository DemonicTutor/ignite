/*
 * Licensed to the Apache Software Foundation (ASF) under one or more
 * contributor license agreements.  See the NOTICE file distributed with
 * this work for additional information regarding copyright ownership.
 * The ASF licenses this file to You under the Apache License, Version 2.0
 * (the "License"); you may not use this file except in compliance with
 * the License.  You may obtain a copy of the License at
 *
 *      http://www.apache.org/licenses/LICENSE-2.0
 *
 * Unless required by applicable law or agreed to in writing, software
 * distributed under the License is distributed on an "AS IS" BASIS,
 * WITHOUT WARRANTIES OR CONDITIONS OF ANY KIND, either express or implied.
 * See the License for the specific language governing permissions and
 * limitations under the License.
 */

package org.apache.ignite.internal.processors.cache.distributed.dht;

import java.io.Externalizable;
import java.util.AbstractSet;
import java.util.Collection;
import java.util.Collections;
import java.util.HashMap;
import java.util.Iterator;
import java.util.List;
import java.util.Map;
import java.util.NoSuchElementException;
import java.util.Set;
import java.util.UUID;
import java.util.concurrent.ConcurrentMap;
import javax.cache.Cache;
import javax.cache.expiry.ExpiryPolicy;
import org.apache.ignite.IgniteCheckedException;
import org.apache.ignite.IgniteException;
import org.apache.ignite.cluster.ClusterNode;
import org.apache.ignite.internal.IgniteInternalFuture;
import org.apache.ignite.internal.NodeStoppingException;
import org.apache.ignite.internal.cluster.ClusterTopologyCheckedException;
import org.apache.ignite.internal.processors.affinity.AffinityTopologyVersion;
import org.apache.ignite.internal.processors.cache.CacheObject;
import org.apache.ignite.internal.processors.cache.CacheOperationContext;
import org.apache.ignite.internal.processors.cache.CachePeekModes;
import org.apache.ignite.internal.processors.cache.EntryGetResult;
import org.apache.ignite.internal.processors.cache.GridCacheAdapter;
import org.apache.ignite.internal.processors.cache.GridCacheClearAllRunnable;
import org.apache.ignite.internal.processors.cache.GridCacheConcurrentMap;
import org.apache.ignite.internal.processors.cache.GridCacheContext;
import org.apache.ignite.internal.processors.cache.GridCacheEntryEx;
import org.apache.ignite.internal.processors.cache.GridCacheEntryInfo;
import org.apache.ignite.internal.processors.cache.GridCacheEntryRemovedException;
import org.apache.ignite.internal.processors.cache.GridCacheMapEntry;
import org.apache.ignite.internal.processors.cache.GridCacheMapEntryFactory;
import org.apache.ignite.internal.processors.cache.GridCachePreloader;
import org.apache.ignite.internal.processors.cache.IgniteCacheExpiryPolicy;
import org.apache.ignite.internal.processors.cache.KeyCacheObject;
import org.apache.ignite.internal.processors.cache.ReaderArguments;
import org.apache.ignite.internal.processors.cache.distributed.GridCacheTtlUpdateRequest;
import org.apache.ignite.internal.processors.cache.distributed.GridDistributedCacheAdapter;
import org.apache.ignite.internal.processors.cache.distributed.GridDistributedCacheEntry;
import org.apache.ignite.internal.processors.cache.distributed.dht.colocated.GridDhtDetachedCacheEntry;
import org.apache.ignite.internal.processors.cache.distributed.dht.preloader.GridDhtPreloader;
import org.apache.ignite.internal.processors.cache.distributed.near.CacheVersionedValue;
import org.apache.ignite.internal.processors.cache.distributed.near.GridNearCacheAdapter;
import org.apache.ignite.internal.processors.cache.distributed.near.GridNearGetRequest;
import org.apache.ignite.internal.processors.cache.distributed.near.GridNearGetResponse;
import org.apache.ignite.internal.processors.cache.distributed.near.GridNearSingleGetRequest;
import org.apache.ignite.internal.processors.cache.distributed.near.GridNearSingleGetResponse;
import org.apache.ignite.internal.processors.cache.version.GridCacheVersion;
import org.apache.ignite.internal.processors.platform.cache.PlatformCacheEntryFilter;
import org.apache.ignite.internal.util.future.GridCompoundFuture;
import org.apache.ignite.internal.util.future.GridFutureAdapter;
import org.apache.ignite.internal.util.lang.GridIteratorAdapter;
import org.apache.ignite.internal.util.typedef.CI1;
import org.apache.ignite.internal.util.typedef.CI2;
import org.apache.ignite.internal.util.typedef.CI3;
import org.apache.ignite.internal.util.typedef.F;
import org.apache.ignite.internal.util.typedef.internal.CU;
import org.apache.ignite.internal.util.typedef.internal.S;
import org.apache.ignite.internal.util.typedef.internal.U;
import org.apache.ignite.lang.IgniteBiPredicate;
import org.apache.ignite.lang.IgniteBiTuple;
import org.apache.ignite.lang.IgniteUuid;
import org.apache.ignite.plugin.extensions.communication.Message;
import org.jetbrains.annotations.NotNull;
import org.jetbrains.annotations.Nullable;
import org.jsr166.ConcurrentHashMap8;

import static org.apache.ignite.internal.processors.dr.GridDrType.DR_LOAD;
import static org.apache.ignite.internal.processors.dr.GridDrType.DR_NONE;

/**
 * DHT cache adapter.
 */
public abstract class GridDhtCacheAdapter<K, V> extends GridDistributedCacheAdapter<K, V> {
    /** */
    private static final long serialVersionUID = 0L;

    /** Topology. */
    private GridDhtPartitionTopologyImpl top;

    /** Preloader. */
    protected GridCachePreloader preldr;

    /** Multi tx future holder. */
    private ThreadLocal<IgniteBiTuple<IgniteUuid, GridDhtTopologyFuture>> multiTxHolder = new ThreadLocal<>();

    /** Multi tx futures. */
    private ConcurrentMap<IgniteUuid, MultiUpdateFuture> multiTxFuts = new ConcurrentHashMap8<>();

    /**
     * Empty constructor required for {@link Externalizable}.
     */
    protected GridDhtCacheAdapter() {
        // No-op.
    }

    /**
     * @param nodeId Sender node ID.
     * @param res Near get response.
     */
    protected final void processNearGetResponse(UUID nodeId, GridNearGetResponse res) {
        if (log.isDebugEnabled())
            log.debug("Processing near get response [nodeId=" + nodeId + ", res=" + res + ']');

        CacheGetFuture fut = (CacheGetFuture)ctx.mvcc().future(res.futureId());

        if (fut == null) {
            if (log.isDebugEnabled())
                log.debug("Failed to find future for get response [sender=" + nodeId + ", res=" + res + ']');

            return;
        }

        fut.onResult(nodeId, res);
    }

    /**
     * @param nodeId Sender node ID.
     * @param res Near get response.
     */
    protected void processNearSingleGetResponse(UUID nodeId, GridNearSingleGetResponse res) {
        if (log.isDebugEnabled())
            log.debug("Processing near get response [nodeId=" + nodeId + ", res=" + res + ']');

        GridPartitionedSingleGetFuture fut = (GridPartitionedSingleGetFuture)ctx.mvcc()
            .future(new IgniteUuid(IgniteUuid.VM_ID, res.futureId()));

        if (fut == null) {
            if (log.isDebugEnabled())
                log.debug("Failed to find future for get response [sender=" + nodeId + ", res=" + res + ']');

            return;
        }

        fut.onResult(nodeId, res);
    }

    /**
     * @param ctx Context.
     */
    protected GridDhtCacheAdapter(GridCacheContext<K, V> ctx) {
        this(ctx, new GridCachePartitionedConcurrentMap(ctx));
    }

    /**
     * Constructor used for near-only cache.
     *
     * @param ctx Cache context.
     * @param map Cache map.
     */
    protected GridDhtCacheAdapter(GridCacheContext<K, V> ctx, GridCacheConcurrentMap map) {
        super(ctx, map);
    }

    /** {@inheritDoc} */
    @Override protected void init() {
        super.init();

        top = new GridDhtPartitionTopologyImpl(ctx, entryFactory());
    }

    /** {@inheritDoc} */
    @Override public void start() throws IgniteCheckedException {
        super.start();

        ctx.io().addHandler(ctx.cacheId(), GridCacheTtlUpdateRequest.class, new CI2<UUID, GridCacheTtlUpdateRequest>() {
            @Override public void apply(UUID nodeId, GridCacheTtlUpdateRequest req) {
                processTtlUpdateRequest(req);
            }
        });
    }

    /** {@inheritDoc} */
    @Override public void stop() {
        super.stop();

        if (preldr != null)
            preldr.stop();

        // Clean up to help GC.
        preldr = null;
        top = null;
    }

    /** {@inheritDoc} */
    @Override public void onReconnected() {
        super.onReconnected();

        ctx.affinity().onReconnected();

        top.onReconnected();

        if (preldr != null)
            preldr.onReconnected();
    }

    /** {@inheritDoc} */
    @Override public void onKernalStart() throws IgniteCheckedException {
        super.onKernalStart();

        if (preldr != null)
            preldr.onKernalStart();
    }

    /** {@inheritDoc} */
    @Override public void onKernalStop() {
        super.onKernalStop();

        if (preldr != null)
            preldr.onKernalStop();
    }

    /** {@inheritDoc} */
    @Override public void printMemoryStats() {
        super.printMemoryStats();

        top.printMemoryStats(1024);
    }

    /**
     * @return Cache map entry factory.
     */
    @Override protected GridCacheMapEntryFactory entryFactory() {
        return new GridCacheMapEntryFactory() {
            @Override public GridCacheMapEntry create(
                GridCacheContext ctx,
                AffinityTopologyVersion topVer,
                KeyCacheObject key,
                int hash,
                CacheObject val
            ) {
                return new GridDhtCacheEntry(ctx, topVer, key, hash, val);
            }
        };
    }

    /**
     * @return Near cache.
     */
    public abstract GridNearCacheAdapter<K, V> near();

    /**
     * @return Partition topology.
     */
    public GridDhtPartitionTopology topology() {
        return top;
    }

    /** {@inheritDoc} */
    @Override public GridCachePreloader preloader() {
        return preldr;
    }

    /**
     * @return DHT preloader.
     */
    public GridDhtPreloader dhtPreloader() {
        assert preldr instanceof GridDhtPreloader;

        return (GridDhtPreloader)preldr;
    }

    /**
     * @return Topology version future registered for multi-update.
     */
    @Nullable public GridDhtTopologyFuture multiUpdateTopologyFuture() {
        IgniteBiTuple<IgniteUuid, GridDhtTopologyFuture> tup = multiTxHolder.get();

        return tup == null ? null : tup.get2();
    }

    /**
     * Starts multi-update lock. Will wait for topology future is ready.
     *
     * @return Topology version.
     * @throws IgniteCheckedException If failed.
     */
    public AffinityTopologyVersion beginMultiUpdate() throws IgniteCheckedException {
        IgniteBiTuple<IgniteUuid, GridDhtTopologyFuture> tup = multiTxHolder.get();

        if (tup != null)
            throw new IgniteCheckedException("Nested multi-update locks are not supported");

        top.readLock();

        GridDhtTopologyFuture topFut;

        AffinityTopologyVersion topVer;

        try {
            // While we are holding read lock, register lock future for partition release future.
            IgniteUuid lockId = IgniteUuid.fromUuid(ctx.localNodeId());

            topVer = top.topologyVersion();

            MultiUpdateFuture fut = new MultiUpdateFuture(topVer);

            MultiUpdateFuture old = multiTxFuts.putIfAbsent(lockId, fut);

            assert old == null;

            topFut = top.topologyVersionFuture();

            multiTxHolder.set(F.t(lockId, topFut));
        }
        finally {
            top.readUnlock();
        }

        topFut.get();

        return topVer;
    }

    /**
     * Ends multi-update lock.
     *
     * @throws IgniteCheckedException If failed.
     */
    public void endMultiUpdate() throws IgniteCheckedException {
        IgniteBiTuple<IgniteUuid, GridDhtTopologyFuture> tup = multiTxHolder.get();

        if (tup == null)
            throw new IgniteCheckedException("Multi-update was not started or released twice.");

        top.readLock();

        try {
            IgniteUuid lockId = tup.get1();

            MultiUpdateFuture multiFut = multiTxFuts.remove(lockId);

            multiTxHolder.set(null);

            // Finish future.
            multiFut.onDone(lockId);
        }
        finally {
            top.readUnlock();
        }
    }

    /**
     * Creates multi update finish future. Will return {@code null} if no multi-update locks are found.
     *
     * @param topVer Topology version.
     * @return Finish future.
     */
    @Nullable public IgniteInternalFuture<?> multiUpdateFinishFuture(AffinityTopologyVersion topVer) {
        GridCompoundFuture<IgniteUuid, Object> fut = null;

        for (MultiUpdateFuture multiFut : multiTxFuts.values()) {
            if (multiFut.topologyVersion().compareTo(topVer) <= 0) {
                if (fut == null)
                    fut = new GridCompoundFuture<>();

                fut.add(multiFut);
            }
        }

        if (fut != null)
            fut.markInitialized();

        return fut;
    }

    /**
     * @param key Key.
     * @return DHT entry.
     */
    @Nullable public GridDhtCacheEntry peekExx(KeyCacheObject key) {
        return (GridDhtCacheEntry)peekEx(key);
    }

    /**
     * {@inheritDoc}
     *
     * @throws GridDhtInvalidPartitionException If partition for the key is no longer valid.
     */
    @Override public GridCacheEntryEx entryEx(KeyCacheObject key, boolean touch)
        throws GridDhtInvalidPartitionException {
        return super.entryEx(key, touch);
    }

    /**
     * {@inheritDoc}
     *
     * @throws GridDhtInvalidPartitionException If partition for the key is no longer valid.
     */
    @Override public GridCacheEntryEx entryEx(KeyCacheObject key,
        AffinityTopologyVersion topVer) throws GridDhtInvalidPartitionException {
        return super.entryEx(key, topVer);
    }

    /**
     * @param key Key.
     * @return DHT entry.
     * @throws GridDhtInvalidPartitionException If partition for the key is no longer valid.
     */
    public GridDhtCacheEntry entryExx(KeyCacheObject key) throws GridDhtInvalidPartitionException {
        return (GridDhtCacheEntry)entryEx(key);
    }

    /**
     * @param key Key.
     * @param topVer Topology version.
     * @return DHT entry.
     * @throws GridDhtInvalidPartitionException If partition for the key is no longer valid.
     */
    public GridDhtCacheEntry entryExx(KeyCacheObject key,
        AffinityTopologyVersion topVer) throws GridDhtInvalidPartitionException {
        return (GridDhtCacheEntry)entryEx(key, topVer);
    }

    /**
     * @param key Key for which entry should be returned.
     * @return Cache entry.
     */
    protected GridDistributedCacheEntry createEntry(KeyCacheObject key) {
        return new GridDhtDetachedCacheEntry(ctx, key, key.hashCode(), null, null, 0);
    }

    /** {@inheritDoc} */
    @Override public void localLoad(Collection<? extends K> keys, final ExpiryPolicy plc, final boolean keepBinary)
        throws IgniteCheckedException {
        if (ctx.store().isLocal()) {
            super.localLoad(keys, plc, keepBinary);

            return;
        }

        // Version for all loaded entries.
        final GridCacheVersion ver0 = ctx.shared().versions().nextForLoad(topology().topologyVersion());

        final boolean replicate = ctx.isDrEnabled();

        final AffinityTopologyVersion topVer = ctx.affinity().affinityTopologyVersion();

        final ExpiryPolicy plc0 = plc != null ? plc : ctx.expiry();

        Collection<KeyCacheObject> keys0 = ctx.cacheKeysView(keys);

        ctx.store().loadAll(null, keys0, new CI2<KeyCacheObject, Object>() {
            @Override public void apply(KeyCacheObject key, Object val) {
                loadEntry(key, val, ver0, null, topVer, replicate, plc0);
            }
        });
    }

    /** {@inheritDoc} */
    @Override public void localLoadCache(final IgniteBiPredicate<K, V> p, Object[] args) throws IgniteCheckedException {
        if (ctx.store().isLocal()) {
            super.localLoadCache(p, args);

            return;
        }

        // Version for all loaded entries.
        final GridCacheVersion ver0 = ctx.shared().versions().nextForLoad(topology().topologyVersion());

        final boolean replicate = ctx.isDrEnabled();

        final AffinityTopologyVersion topVer = ctx.affinity().affinityTopologyVersion();

        CacheOperationContext opCtx = ctx.operationContextPerCall();

        ExpiryPolicy plc0 = opCtx != null ? opCtx.expiry() : null;

        final ExpiryPolicy plc = plc0 != null ? plc0 : ctx.expiry();

        if (p != null)
            ctx.kernalContext().resource().injectGeneric(p);

        try {
            ctx.store().loadCache(new CI3<KeyCacheObject, Object, GridCacheVersion>() {
                @Override public void apply(KeyCacheObject key, Object val, @Nullable GridCacheVersion ver) {
                    assert ver == null;

                    loadEntry(key, val, ver0, p, topVer, replicate, plc);
                }
            }, args);

        }
        finally {
            if (p instanceof PlatformCacheEntryFilter)
                ((PlatformCacheEntryFilter)p).onClose();
        }
    }

    /**
     * @param key Key.
     * @param val Value.
     * @param ver Cache version.
     * @param p Optional predicate.
     * @param topVer Topology version.
     * @param replicate Replication flag.
     * @param plc Expiry policy.
     */
    private void loadEntry(KeyCacheObject key,
        Object val,
        GridCacheVersion ver,
        @Nullable IgniteBiPredicate<K, V> p,
        AffinityTopologyVersion topVer,
        boolean replicate,
        @Nullable ExpiryPolicy plc) {
        if (p != null && !p.apply(key.<K>value(ctx.cacheObjectContext(), false), (V)val))
            return;

        try {
            GridDhtLocalPartition part = top.localPartition(ctx.affinity().partition(key),
                AffinityTopologyVersion.NONE, true);

            // Reserve to make sure that partition does not get unloaded.
            if (part.reserve()) {
                GridCacheEntryEx entry = null;

                try {
                    long ttl = CU.ttlForLoad(plc);

                    if (ttl == CU.TTL_ZERO)
                        return;

                    CacheObject cacheVal = ctx.toCacheObject(val);

                    entry = entryEx(key, false);

                    entry.initialValue(cacheVal,
                        ver,
                        ttl,
                        CU.EXPIRE_TIME_CALCULATE,
                        false,
                        topVer,
                        replicate ? DR_LOAD : DR_NONE,
                        false);
                }
                catch (IgniteCheckedException e) {
                    throw new IgniteException("Failed to put cache value: " + entry, e);
                }
                catch (GridCacheEntryRemovedException ignore) {
                    if (log.isDebugEnabled())
                        log.debug("Got removed entry during loadCache (will ignore): " + entry);
                }
                finally {
                    if (entry != null)
                        entry.context().evicts().touch(entry, topVer);

                    part.release();
                }
            }
            else if (log.isDebugEnabled())
                log.debug("Will node load entry into cache (partition is invalid): " + part);
        }
        catch (GridDhtInvalidPartitionException e) {
            if (log.isDebugEnabled())
                log.debug("Ignoring entry for partition that does not belong [key=" + key + ", val=" + val +
                    ", err=" + e + ']');
        }
    }

    /** {@inheritDoc} */
    @Override public int primarySize() {
        return (int)primarySizeLong();
    }

    /** {@inheritDoc} */
    @Override public long primarySizeLong() {
        long sum = 0;

        AffinityTopologyVersion topVer = ctx.affinity().affinityTopologyVersion();

        for (GridDhtLocalPartition p : topology().currentLocalPartitions()) {
            if (p.primary(topVer))
                sum += p.publicSize();
        }

        return sum;
    }

    /**
     * This method is used internally. Use
     * {@link #getDhtAsync(UUID, long, Map, boolean, AffinityTopologyVersion, UUID, int, IgniteCacheExpiryPolicy, boolean, boolean)}
     * method instead to retrieve DHT value.
     *  @param keys {@inheritDoc}
     * @param forcePrimary {@inheritDoc}
     * @param skipTx {@inheritDoc}
     * @param needVer Need version.  @return {@inheritDoc}
     */
    @Override public IgniteInternalFuture<Map<K, V>> getAllAsync(
        @Nullable Collection<? extends K> keys,
        boolean forcePrimary,
        boolean skipTx,
        @Nullable UUID subjId,
        String taskName,
        boolean deserializeBinary,
        boolean recovery,
        boolean skipVals,
        boolean canRemap,
        boolean needVer
    ) {
        CacheOperationContext opCtx = ctx.operationContextPerCall();

        return getAllAsync(keys,
            null,
            opCtx == null || !opCtx.skipStore(),
            /*don't check local tx. */false,
            subjId,
            taskName,
            deserializeBinary,
            opCtx != null && opCtx.recovery(),
            forcePrimary,
            null,
            skipVals,
            canRemap,
            needVer);
    }

    /**
     * @param keys Keys to get
     * @param readerArgs Reader will be added if not null.
     * @param readThrough Read through flag.
     * @param subjId Subject ID.
     * @param taskName Task name.
     * @param expiry Expiry policy.
     * @param skipVals Skip values flag.
     * @param canRemap Can remap flag.
     * @return Get future.
     */
    IgniteInternalFuture<Map<KeyCacheObject, EntryGetResult>> getDhtAllAsync(
        Collection<KeyCacheObject> keys,
        @Nullable final ReaderArguments readerArgs,
        boolean readThrough,
        @Nullable UUID subjId,
        String taskName,
        @Nullable IgniteCacheExpiryPolicy expiry,
        boolean skipVals,
        boolean canRemap,
        boolean recovery
    ) {
        return getAllAsync0(keys,
            readerArgs,
            readThrough,
            /*don't check local tx. */false,
            subjId,
            taskName,
            false,
            expiry,
            skipVals,
            /*keep cache objects*/true,
            recovery,
            canRemap,
            /*need version*/true);
    }

    /**
     * @param reader Reader node ID.
     * @param msgId Message ID.
     * @param keys Keys to get.
     * @param readThrough Read through flag.
     * @param topVer Topology version.
     * @param subjId Subject ID.
     * @param taskNameHash Task name hash code.
     * @param expiry Expiry policy.
     * @param skipVals Skip values flag.
     * @return DHT future.
     */
    public GridDhtFuture<Collection<GridCacheEntryInfo>> getDhtAsync(UUID reader,
        long msgId,
        Map<KeyCacheObject, Boolean> keys,
        boolean readThrough,
        AffinityTopologyVersion topVer,
        @Nullable UUID subjId,
        int taskNameHash,
        @Nullable IgniteCacheExpiryPolicy expiry,
        boolean skipVals,
        boolean recovery
    ) {
        GridDhtGetFuture<K, V> fut = new GridDhtGetFuture<>(ctx,
            msgId,
            reader,
            keys,
            readThrough,
            topVer,
            subjId,
            taskNameHash,
            expiry,
            skipVals,
            recovery);

        fut.init();

        return fut;
    }

    /**
     * @param nodeId Node ID.
     * @param msgId Message ID.
     * @param key Key.
     * @param addRdr Add reader flag.
     * @param readThrough Read through flag.
     * @param topVer Topology version flag.
     * @param subjId Subject ID.
     * @param taskNameHash Task name hash.
     * @param expiry Expiry.
     * @param skipVals Skip vals flag.
     * @return Future for the operation.
     */
    private IgniteInternalFuture<GridCacheEntryInfo> getDhtSingleAsync(
        UUID nodeId,
        long msgId,
        KeyCacheObject key,
        boolean addRdr,
        boolean readThrough,
        AffinityTopologyVersion topVer,
        @Nullable UUID subjId,
        int taskNameHash,
        @Nullable IgniteCacheExpiryPolicy expiry,
        boolean skipVals,
        boolean recovery
    ) {
        GridDhtGetSingleFuture<K, V> fut = new GridDhtGetSingleFuture<>(
            ctx,
            msgId,
            nodeId,
            key,
            addRdr,
            readThrough,
            topVer,
            subjId,
            taskNameHash,
            expiry,
            skipVals,
            recovery);

        fut.init();

        return fut;
    }

    /**
     * @param nodeId Node ID.
     * @param req Get request.
     */
    protected void processNearSingleGetRequest(final UUID nodeId, final GridNearSingleGetRequest req) {
        assert ctx.affinityNode();

        final CacheExpiryPolicy expiryPlc = CacheExpiryPolicy.fromRemote(req.createTtl(), req.accessTtl());

        IgniteInternalFuture<GridCacheEntryInfo> fut =
            getDhtSingleAsync(
                nodeId,
                req.messageId(),
                req.key(),
                req.addReader(),
                req.readThrough(),
                req.topologyVersion(),
                req.subjectId(),
                req.taskNameHash(),
                expiryPlc,
                req.skipValues(),
                req.recovery());

        fut.listen(new CI1<IgniteInternalFuture<GridCacheEntryInfo>>() {
            @Override public void apply(IgniteInternalFuture<GridCacheEntryInfo> f) {
                GridNearSingleGetResponse res;

                GridDhtFuture<GridCacheEntryInfo> fut = (GridDhtFuture<GridCacheEntryInfo>)f;

                try {
                    GridCacheEntryInfo info = fut.get();

                    if (F.isEmpty(fut.invalidPartitions())) {
                        Message res0 = null;

                        if (info != null) {
                            if (req.needEntryInfo()) {
                                info.key(null);

                                res0 = info;
                            }
                            else if (req.needVersion())
                                res0 = new CacheVersionedValue(info.value(), info.version());
                            else
                                res0 = info.value();
                        }

                        res = new GridNearSingleGetResponse(ctx.cacheId(),
                            req.futureId(),
                            req.topologyVersion(),
                            res0,
                            false,
                            req.addDeploymentInfo());

                        if (info != null && req.skipValues())
                            res.setContainsValue();
                    }
                    else {
                        AffinityTopologyVersion topVer = ctx.shared().exchange().readyAffinityVersion();

                        assert topVer.compareTo(req.topologyVersion()) >= 0 : "Wrong ready topology version for " +
                            "invalid partitions response [topVer=" + topVer + ", req=" + req + ']';

                        res = new GridNearSingleGetResponse(ctx.cacheId(),
                            req.futureId(),
                            topVer,
                            null,
                            true,
                            req.addDeploymentInfo());
                    }
                }
<<<<<<< HEAD
                catch (NodeStoppingException ignore) {
=======
                catch (NodeStoppingException ignored) {
>>>>>>> 0b996e62
                    return;
                }
                catch (IgniteCheckedException e) {
                    U.error(log, "Failed processing get request: " + req, e);

                    res = new GridNearSingleGetResponse(ctx.cacheId(),
                        req.futureId(),
                        req.topologyVersion(),
                        null,
                        false,
                        req.addDeploymentInfo());

                    res.error(e);
                }

                try {
                    ctx.io().send(nodeId, res, ctx.ioPolicy());
                }
                catch (IgniteCheckedException e) {
                    U.error(log, "Failed to send get response to node (is node still alive?) [nodeId=" + nodeId +
                        ",req=" + req + ", res=" + res + ']', e);
                }

                sendTtlUpdateRequest(expiryPlc);
            }
        });
    }

    /**
     * @param nodeId Node ID.
     * @param req Get request.
     */
    protected void processNearGetRequest(final UUID nodeId, final GridNearGetRequest req) {
        assert ctx.affinityNode();
        assert !req.reload() : req;

        final CacheExpiryPolicy expiryPlc = CacheExpiryPolicy.fromRemote(req.createTtl(), req.accessTtl());

        IgniteInternalFuture<Collection<GridCacheEntryInfo>> fut =
            getDhtAsync(nodeId,
                req.messageId(),
                req.keys(),
                req.readThrough(),
                req.topologyVersion(),
                req.subjectId(),
                req.taskNameHash(),
                expiryPlc,
                req.skipValues(),
                req.recovery());

        fut.listen(new CI1<IgniteInternalFuture<Collection<GridCacheEntryInfo>>>() {
            @Override public void apply(IgniteInternalFuture<Collection<GridCacheEntryInfo>> f) {
                GridNearGetResponse res = new GridNearGetResponse(ctx.cacheId(),
                    req.futureId(),
                    req.miniId(),
                    req.version(),
                    req.deployInfo() != null);

                GridDhtFuture<Collection<GridCacheEntryInfo>> fut =
                    (GridDhtFuture<Collection<GridCacheEntryInfo>>)f;

                try {
                    Collection<GridCacheEntryInfo> entries = fut.get();

                    res.entries(entries);
                }
<<<<<<< HEAD
                catch (NodeStoppingException ignore) {
=======
                catch (NodeStoppingException ignored) {
>>>>>>> 0b996e62
                    return;
                }
                catch (IgniteCheckedException e) {
                    U.error(log, "Failed processing get request: " + req, e);

                    res.error(e);
                }

                if (!F.isEmpty(fut.invalidPartitions()))
                    res.invalidPartitions(fut.invalidPartitions(), ctx.shared().exchange().readyAffinityVersion());
                else
                    res.invalidPartitions(fut.invalidPartitions(), req.topologyVersion());

                try {
                    ctx.io().send(nodeId, res, ctx.ioPolicy());
                }
                catch (IgniteCheckedException e) {
                    U.error(log, "Failed to send get response to node (is node still alive?) [nodeId=" + nodeId +
                        ",req=" + req + ", res=" + res + ']', e);
                }

                sendTtlUpdateRequest(expiryPlc);
            }
        });
    }

    /**
     * @param expiryPlc Expiry policy.
     */
    public void sendTtlUpdateRequest(@Nullable final IgniteCacheExpiryPolicy expiryPlc) {
        if (expiryPlc != null && expiryPlc.entries() != null) {
            ctx.closures().runLocalSafe(new Runnable() {
                @SuppressWarnings({"unchecked", "ForLoopReplaceableByForEach"})
                @Override public void run() {
                    Map<KeyCacheObject, GridCacheVersion> entries = expiryPlc.entries();

                    assert entries != null && !entries.isEmpty();

                    Map<ClusterNode, GridCacheTtlUpdateRequest> reqMap = new HashMap<>();

                    AffinityTopologyVersion topVer = ctx.shared().exchange().readyAffinityVersion();

                    for (Map.Entry<KeyCacheObject, GridCacheVersion> e : entries.entrySet()) {
                        List<ClusterNode> nodes = ctx.affinity().nodesByKey(e.getKey(), topVer);

                        for (int i = 0; i < nodes.size(); i++) {
                            ClusterNode node = nodes.get(i);

                            if (!node.isLocal()) {
                                GridCacheTtlUpdateRequest req = reqMap.get(node);

                                if (req == null) {
                                    reqMap.put(node, req = new GridCacheTtlUpdateRequest(ctx.cacheId(),
                                        topVer,
                                        expiryPlc.forAccess()));
                                }

                                req.addEntry(e.getKey(), e.getValue());
                            }
                        }
                    }

                    Map<UUID, Collection<IgniteBiTuple<KeyCacheObject, GridCacheVersion>>> rdrs = expiryPlc.readers();

                    if (rdrs != null) {
                        assert !rdrs.isEmpty();

                        for (Map.Entry<UUID, Collection<IgniteBiTuple<KeyCacheObject, GridCacheVersion>>> e : rdrs.entrySet()) {
                            ClusterNode node = ctx.node(e.getKey());

                            if (node != null) {
                                GridCacheTtlUpdateRequest req = reqMap.get(node);

                                if (req == null) {
                                    reqMap.put(node, req = new GridCacheTtlUpdateRequest(ctx.cacheId(),
                                        topVer,
                                        expiryPlc.forAccess()));
                                }

                                for (IgniteBiTuple<KeyCacheObject, GridCacheVersion> t : e.getValue())
                                    req.addNearEntry(t.get1(), t.get2());
                            }
                        }
                    }

                    for (Map.Entry<ClusterNode, GridCacheTtlUpdateRequest> req : reqMap.entrySet()) {
                        try {
                            ctx.io().send(req.getKey(), req.getValue(), ctx.ioPolicy());
                        }
                        catch (IgniteCheckedException e) {
                            if (e instanceof ClusterTopologyCheckedException) {
                                if (log.isDebugEnabled())
                                    log.debug("Failed to send TTC update request, node left: " + req.getKey());
                            }
                            else
                                U.error(log, "Failed to send TTL update request.", e);
                        }
                    }
                }
            });
        }
    }

    /**
     * @param req Request.
     */
    private void processTtlUpdateRequest(GridCacheTtlUpdateRequest req) {
        if (req.keys() != null)
            updateTtl(this, req.keys(), req.versions(), req.ttl());

        if (req.nearKeys() != null) {
            GridNearCacheAdapter<K, V> near = near();

            assert near != null;

            updateTtl(near, req.nearKeys(), req.nearVersions(), req.ttl());
        }
    }

    /**
     * @param cache Cache.
     * @param keys Entries keys.
     * @param vers Entries versions.
     * @param ttl TTL.
     */
    private void updateTtl(GridCacheAdapter<K, V> cache,
        List<KeyCacheObject> keys,
        List<GridCacheVersion> vers,
        long ttl) {
        assert !F.isEmpty(keys);
        assert keys.size() == vers.size();

        int size = keys.size();

        for (int i = 0; i < size; i++) {
            try {
                GridCacheEntryEx entry = null;

                try {
                    while (true) {
                        try {
                            entry = cache.entryEx(keys.get(i));

                            entry.unswap(false);

                            entry.updateTtl(vers.get(i), ttl);

                            break;
                        }
                        catch (GridCacheEntryRemovedException ignore) {
                            if (log.isDebugEnabled())
                                log.debug("Got removed entry: " + entry);
                        }
                        catch (GridDhtInvalidPartitionException e) {
                            if (log.isDebugEnabled())
                                log.debug("Got GridDhtInvalidPartitionException: " + e);

                            break;
                        }
                    }
                }
                finally {
                    if (entry != null)
                        cache.context().evicts().touch(entry, AffinityTopologyVersion.NONE);
                }
            }
            catch (IgniteCheckedException e) {
                log.error("Failed to unswap entry.", e);
            }
        }
    }

    /** {@inheritDoc} */
    @Override public void unlockAll(Collection<? extends K> keys) {
        assert false;
    }

    /** {@inheritDoc} */
    @Override public Set<Cache.Entry<K, V>> entrySet(int part) {
        return new PartitionEntrySet(part);
    }

    /** {@inheritDoc} */
    @Override public String toString() {
        return S.toString(GridDhtCacheAdapter.class, this, super.toString());
    }

    /**
     *
     */
    private class PartitionEntrySet extends AbstractSet<Cache.Entry<K, V>> {
        /** */
        private int partId;

        /**
         * @param partId Partition id.
         */
        private PartitionEntrySet(int partId) {
            this.partId = partId;
        }

        /** {@inheritDoc} */
        @NotNull @Override public Iterator<Cache.Entry<K, V>> iterator() {
            final GridDhtLocalPartition part = ctx.topology().localPartition(partId,
                ctx.discovery().topologyVersionEx(), false);

            Iterator<GridCacheMapEntry> partIt = part == null ? null : part.entries().iterator();

            return new PartitionEntryIterator(partIt);
        }

        /** {@inheritDoc} */
        @Override public boolean remove(Object o) {
            if (!(o instanceof Cache.Entry))
                return false;

            Cache.Entry<K, V> entry = (Cache.Entry<K, V>)o;

            K key = entry.getKey();
            V val = entry.getValue();

            if (val == null)
                return false;

            try {
                // Cannot use remove(key, val) since we may be in DHT cache and should go through near.
                return GridDhtCacheAdapter.this.remove(key, val);
            }
            catch (IgniteCheckedException e) {
                throw new IgniteException(e);
            }
        }

        /** {@inheritDoc} */
        @Override public boolean removeAll(Collection<?> c) {
            boolean rmv = false;

            for (Object o : c)
                rmv |= remove(o);

            return rmv;
        }

        /** {@inheritDoc} */
        @Override public boolean contains(Object o) {
            if (!(o instanceof Cache.Entry))
                return false;

            Cache.Entry<K, V> entry = (Cache.Entry<K, V>)o;

            try {
                return partId == ctx.affinity().partition(entry.getKey()) &&
                    F.eq(entry.getValue(), localPeek(entry.getKey(), CachePeekModes.ONHEAP_ONLY, null));
            }
            catch (IgniteCheckedException e) {
                throw new IgniteException(e);
            }
        }

        /** {@inheritDoc} */
        @Override public int size() {
            GridDhtLocalPartition part = ctx.topology().localPartition(partId,
                ctx.discovery().topologyVersionEx(), false);

            return part != null ? part.publicSize() : 0;
        }

        /** {@inheritDoc} */
        @Override public String toString() {
            return S.toString(PartitionEntrySet.class, this, "super", super.toString(), true);
        }
    }

    /** {@inheritDoc} */
    @Override public List<GridCacheClearAllRunnable<K, V>> splitClearLocally(boolean srv, boolean near,
        boolean readers) {
        return ctx.affinityNode() ? super.splitClearLocally(srv, near, readers) :
            Collections.<GridCacheClearAllRunnable<K, V>>emptyList();
    }

    /** {@inheritDoc} */
    @Override public void onDeferredDelete(GridCacheEntryEx entry, GridCacheVersion ver) {
        assert entry.isDht();

        GridDhtLocalPartition part = topology().localPartition(entry.partition(), AffinityTopologyVersion.NONE,
            false);

        if (part != null)
            part.onDeferredDelete(entry.key(), ver);
    }

    /**
     * @param expVer Expected topology version.
     * @param curVer Current topology version.
     * @return {@code True} if cache affinity changed and operation should be remapped.
     */
    protected final boolean needRemap(AffinityTopologyVersion expVer, AffinityTopologyVersion curVer) {
        if (expVer.equals(curVer))
            return false;

        Collection<ClusterNode> cacheNodes0 = ctx.discovery().cacheAffinityNodes(ctx.cacheId(), expVer);
        Collection<ClusterNode> cacheNodes1 = ctx.discovery().cacheAffinityNodes(ctx.cacheId(), curVer);

        if (!cacheNodes0.equals(cacheNodes1) || ctx.affinity().affinityTopologyVersion().compareTo(curVer) < 0)
            return true;

        try {
            List<List<ClusterNode>> aff1 = ctx.affinity().assignments(expVer);
            List<List<ClusterNode>> aff2 = ctx.affinity().assignments(curVer);

            return !aff1.equals(aff2);
        }
<<<<<<< HEAD
        catch (IllegalStateException ignore) {
=======
        catch (IllegalStateException ignored) {
>>>>>>> 0b996e62
            return true;
        }
    }

    /**
     * @param primary If {@code true} includes primary entries.
     * @param backup If {@code true} includes backup entries.
     * @param keepBinary Keep binary flag.
     * @return Local entries iterator.
     */
    public Iterator<Cache.Entry<K, V>> localEntriesIterator(final boolean primary,
        final boolean backup,
        final boolean keepBinary) {
        return localEntriesIterator(primary,
            backup,
            keepBinary,
            ctx.affinity().affinityTopologyVersion());
    }

    /**
     * @param primary If {@code true} includes primary entries.
     * @param backup If {@code true} includes backup entries.
     * @param keepBinary Keep binary flag.
     * @param topVer Specified affinity topology version.
     * @return Local entries iterator.
     */
    public Iterator<Cache.Entry<K, V>> localEntriesIterator(final boolean primary,
        final boolean backup,
        final boolean keepBinary,
        final AffinityTopologyVersion topVer) {

        return iterator(localEntriesIteratorEx(primary, backup, topVer), !keepBinary);
    }

    /**
     * @param primary If {@code true} includes primary entries.
     * @param backup If {@code true} includes backup entries.
     * @param topVer Specified affinity topology version.
     * @return Local entries iterator.
     */
    public Iterator<? extends GridCacheEntryEx> localEntriesIteratorEx(final boolean primary,
        final boolean backup,
        final AffinityTopologyVersion topVer) {
        assert primary || backup;

        if (primary && backup)
            return entries().iterator();
        else {
            final Iterator<GridDhtLocalPartition> partIt = topology().currentLocalPartitions().iterator();

            return new Iterator<GridCacheMapEntry>() {
                private GridCacheMapEntry next;

                private Iterator<GridCacheMapEntry> curIt;

                {
                    advance();
                }

                @Override public boolean hasNext() {
                    return next != null;
                }

                @Override public GridCacheMapEntry next() {
                    if (next == null)
                        throw new NoSuchElementException();

                    GridCacheMapEntry e = next;

                    advance();

                    return e;
                }

                @Override public void remove() {
                    throw new UnsupportedOperationException();
                }

                private void advance() {
                    next = null;

                    do {
                        if (curIt == null) {
                            while (partIt.hasNext()) {
                                GridDhtLocalPartition part = partIt.next();

                                if (primary == part.primary(topVer)) {
                                    curIt = part.entries().iterator();

                                    break;
                                }
                            }
                        }

                        if (curIt != null) {
                            if (curIt.hasNext()) {
                                next = curIt.next();

                                break;
                            }
                            else
                                curIt = null;
                        }
                    }
                    while (partIt.hasNext());
                }
            };
        }
    }

    /**
     * Complex partition iterator for both partition and swap iteration.
     */
    private class PartitionEntryIterator extends GridIteratorAdapter<Cache.Entry<K, V>> {
        /** */
        private static final long serialVersionUID = 0L;

        /** Next entry. */
        private Cache.Entry<K, V> entry;

        /** Last seen entry to support remove. */
        private Cache.Entry<K, V> last;

        /** Partition iterator. */
        private final Iterator<GridCacheMapEntry> partIt;

        /**
         * @param partIt Partition iterator.
         */
        private PartitionEntryIterator(@Nullable Iterator<GridCacheMapEntry> partIt) {
            this.partIt = partIt;

            advance();
        }

        /** {@inheritDoc} */
        @Override public boolean hasNextX() {
            return entry != null;
        }

        /** {@inheritDoc} */
        @Override public Cache.Entry<K, V> nextX() throws IgniteCheckedException {
            if (!hasNext())
                throw new NoSuchElementException();

            last = entry;

            advance();

            return last;
        }

        /** {@inheritDoc} */
        @Override public void removeX() throws IgniteCheckedException {
            if (last == null)
                throw new IllegalStateException();

            ctx.grid().cache(ctx.name()).remove(last.getKey(), last.getValue());
        }

        /**
         *
         */
        private void advance() {
            if (partIt != null) {
                while (partIt.hasNext()) {
                    GridCacheEntryEx next = partIt.next();

                    if (next instanceof GridCacheMapEntry && (!((GridCacheMapEntry)next).visitable(CU.empty0())))
                        continue;

                    entry = next.wrapLazyValue(ctx.keepBinary());

                    return;
                }
            }

            entry = null;
        }
    }

    /**
     * Multi update future.
     */
    @SuppressWarnings("TypeMayBeWeakened")
    private static class MultiUpdateFuture extends GridFutureAdapter<IgniteUuid> {
        /** */
        private static final long serialVersionUID = 0L;

        /** Topology version. */
        private AffinityTopologyVersion topVer;

        /**
         * @param topVer Topology version.
         */
        private MultiUpdateFuture(@NotNull AffinityTopologyVersion topVer) {
            this.topVer = topVer;
        }

        /**
         * @return Topology version.
         */
        private AffinityTopologyVersion topologyVersion() {
            return topVer;
        }
    }
}<|MERGE_RESOLUTION|>--- conflicted
+++ resolved
@@ -828,11 +828,7 @@
                             req.addDeploymentInfo());
                     }
                 }
-<<<<<<< HEAD
-                catch (NodeStoppingException ignore) {
-=======
                 catch (NodeStoppingException ignored) {
->>>>>>> 0b996e62
                     return;
                 }
                 catch (IgniteCheckedException e) {
@@ -899,11 +895,7 @@
 
                     res.entries(entries);
                 }
-<<<<<<< HEAD
-                catch (NodeStoppingException ignore) {
-=======
                 catch (NodeStoppingException ignored) {
->>>>>>> 0b996e62
                     return;
                 }
                 catch (IgniteCheckedException e) {
@@ -1216,11 +1208,7 @@
 
             return !aff1.equals(aff2);
         }
-<<<<<<< HEAD
-        catch (IllegalStateException ignore) {
-=======
         catch (IllegalStateException ignored) {
->>>>>>> 0b996e62
             return true;
         }
     }
