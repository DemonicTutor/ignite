--- conflicted
+++ resolved
@@ -618,8 +618,7 @@
 
         long ttl = req.accessTtl();
 
-<<<<<<< HEAD
-        final GetExpiryPolicy expiryPlc = GetExpiryPolicy.forTtl(ttl);
+        final CacheExpiryPolicy expiryPlc = CacheExpiryPolicy.forAccess(ttl);
 
         IgniteInternalFuture<Collection<GridCacheEntryInfo<K, V>>> fut =
             getDhtAsync(nodeId,
@@ -633,21 +632,6 @@
                 false,
                 expiryPlc,
                 req.skipValues());
-=======
-        final CacheExpiryPolicy expiryPlc = CacheExpiryPolicy.forAccess(ttl);
-
-        IgniteInternalFuture<Collection<GridCacheEntryInfo<K, V>>> fut = getDhtAsync(nodeId,
-            req.messageId(),
-            req.keys(),
-            req.readThrough(),
-            req.reload(),
-            req.topologyVersion(),
-            req.subjectId(),
-            req.taskNameHash(),
-            false,
-            req.filter(),
-            expiryPlc);
->>>>>>> 2b5a131e
 
         fut.listenAsync(new CI1<IgniteInternalFuture<Collection<GridCacheEntryInfo<K, V>>>>() {
             @Override public void apply(IgniteInternalFuture<Collection<GridCacheEntryInfo<K, V>>> f) {
