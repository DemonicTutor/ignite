/*
 * Licensed to the Apache Software Foundation (ASF) under one or more
 * contributor license agreements.  See the NOTICE file distributed with
 * this work for additional information regarding copyright ownership.
 * The ASF licenses this file to You under the Apache License, Version 2.0
 * (the "License"); you may not use this file except in compliance with
 * the License.  You may obtain a copy of the License at
 *
 *      http://www.apache.org/licenses/LICENSE-2.0
 *
 * Unless required by applicable law or agreed to in writing, software
 * distributed under the License is distributed on an "AS IS" BASIS,
 * WITHOUT WARRANTIES OR CONDITIONS OF ANY KIND, either express or implied.
 * See the License for the specific language governing permissions and
 * limitations under the License.
 */

package org.apache.ignite.internal.processors.cache.distributed.dht;

import org.apache.ignite.*;
import org.apache.ignite.internal.*;
import org.apache.ignite.internal.processors.cache.*;
import org.apache.ignite.internal.processors.cache.distributed.*;
import org.apache.ignite.internal.processors.cache.transactions.*;
import org.apache.ignite.internal.processors.cache.version.*;
import org.apache.ignite.internal.util.*;
import org.apache.ignite.internal.util.tostring.*;
import org.apache.ignite.internal.util.typedef.*;
import org.apache.ignite.internal.util.typedef.internal.*;
import org.apache.ignite.lang.*;
import org.apache.ignite.plugin.extensions.communication.*;
import org.apache.ignite.transactions.*;
import org.jetbrains.annotations.*;

import java.io.*;
import java.nio.*;
import java.util.*;

/**
 * DHT lock request.
 */
public class GridDhtLockRequest<K, V> extends GridDistributedLockRequest<K, V> {
    /** */
    private static final long serialVersionUID = 0L;

    /** Near keys. */
    @GridToStringInclude
    @GridDirectTransient
    private List<K> nearKeys;

    /** Near keys to lock. */
    @GridToStringExclude
    @GridDirectCollection(byte[].class)
    private List<byte[]> nearKeyBytes;

    /** Invalidate reader flags. */
    private BitSet invalidateEntries;

    /** Mini future ID. */
    private IgniteUuid miniId;

    /** Owner mapped version, if any. */
    @GridToStringInclude
    @GridDirectTransient
    private Map<K, GridCacheVersion> owned;

    /** Owner mapped version bytes. */
    private byte[] ownedBytes;

    /** Topology version. */
    private long topVer;

    /** Subject ID. */
    private UUID subjId;

    /** Task name hash. */
    private int taskNameHash;

    /** Indexes of keys needed to be preloaded. */
    private BitSet preloadKeys;

    /** TTL for read operation. */
    private long accessTtl;

    /**
     * Empty constructor required for {@link Externalizable}.
     */
    public GridDhtLockRequest() {
        // No-op.
    }

    /**
     * @param cacheId Cache ID.
     * @param nodeId Node ID.
     * @param nearXidVer Near transaction ID.
     * @param threadId Thread ID.
     * @param futId Future ID.
     * @param miniId Mini future ID.
     * @param lockVer Cache version.
     * @param topVer Topology version.
     * @param isInTx {@code True} if implicit transaction lock.
     * @param isRead Indicates whether implicit lock is for read or write operation.
     * @param isolation Transaction isolation.
     * @param isInvalidate Invalidation flag.
     * @param timeout Lock timeout.
     * @param dhtCnt DHT count.
     * @param nearCnt Near count.
     * @param txSize Expected transaction size.
     * @param grpLockKey Group lock key.
     * @param partLock {@code True} if partition lock.
     * @param subjId Subject ID.
     * @param taskNameHash Task name hash code.
     * @param accessTtl TTL for read operation.
     */
    public GridDhtLockRequest(
        int cacheId,
        UUID nodeId,
        GridCacheVersion nearXidVer,
        long threadId,
        IgniteUuid futId,
        IgniteUuid miniId,
        GridCacheVersion lockVer,
        long topVer,
        boolean isInTx,
        boolean isRead,
        IgniteTxIsolation isolation,
        boolean isInvalidate,
        long timeout,
        int dhtCnt,
        int nearCnt,
        int txSize,
        @Nullable IgniteTxKey grpLockKey,
        boolean partLock,
        @Nullable UUID subjId,
        int taskNameHash,
        long accessTtl
    ) {
        super(cacheId,
            nodeId,
            nearXidVer,
            threadId,
            futId,
            lockVer,
            isInTx,
            isRead,
            isolation,
            isInvalidate,
            timeout,
            dhtCnt == 0 ? nearCnt : dhtCnt,
            txSize,
            grpLockKey,
            partLock);

        this.topVer = topVer;

        nearKeyBytes = nearCnt == 0 ? Collections.<byte[]>emptyList() : new ArrayList<byte[]>(nearCnt);
        nearKeys = nearCnt == 0 ? Collections.<K>emptyList() : new ArrayList<K>(nearCnt);
        invalidateEntries = new BitSet(dhtCnt == 0 ? nearCnt : dhtCnt);

        assert miniId != null;

        this.miniId = miniId;
        this.subjId = subjId;
        this.taskNameHash = taskNameHash;
        this.accessTtl = accessTtl;
    }

    /** {@inheritDoc} */
    @Override public boolean allowForStartup() {
        return true;
    }

    /**
     * @return Near node ID.
     */
    public UUID nearNodeId() {
        return nodeId();
    }

    /**
     * @return Subject ID.
     */
    public UUID subjectId() {
        return subjId;
    }

    /**
     * @return Task name hash.
     */
    public int taskNameHash() {
        return taskNameHash;
    }

    /**
     * @return Topology version.
     */
    @Override public long topologyVersion() {
        return topVer;
    }

    /**
     * @return Near keys.
     */
    public List<byte[]> nearKeyBytes() {
        return nearKeyBytes == null ? Collections.<byte[]>emptyList() : nearKeyBytes;
    }

    /**
     * Adds a Near key.
     *
     * @param key Key.
     * @param keyBytes Key bytes.
     * @param ctx Context.
     * @throws IgniteCheckedException If failed.
     */
    public void addNearKey(K key, byte[] keyBytes, GridCacheSharedContext<K, V> ctx) throws IgniteCheckedException {
        if (ctx.deploymentEnabled())
            prepareObject(key, ctx);

        nearKeys.add(key);

        if (keyBytes != null)
            nearKeyBytes.add(keyBytes);
    }

    /**
     * @return Near keys.
     */
    public List<K> nearKeys() {
        return nearKeys == null ? Collections.<K>emptyList() : nearKeys;
    }

    /**
     * Adds a DHT key.
     *
     * @param key Key.
     * @param keyBytes Key bytes.
     * @param invalidateEntry Flag indicating whether node should attempt to invalidate reader.
     * @param ctx Context.
     * @throws IgniteCheckedException If failed.
     */
    public void addDhtKey(
        K key,
        byte[] keyBytes,
        boolean invalidateEntry,
        GridCacheContext<K, V> ctx
    ) throws IgniteCheckedException {
        invalidateEntries.set(idx, invalidateEntry);

        addKeyBytes(key, keyBytes, false, null, ctx);
    }

    /**
     * Marks last added key for preloading.
     */
    public void markLastKeyForPreload() {
        assert idx > 0;

        if (preloadKeys == null)
            preloadKeys = new BitSet();

        preloadKeys.set(idx - 1, true);
    }

    /**
     * @param idx Key index.
     * @return {@code True} if need to preload key with given index.
     */
    public boolean needPreloadKey(int idx) {
        return preloadKeys != null && preloadKeys.get(idx);
    }

    /**
     * Sets owner and its mapped version.
     *
     * @param key Key.
     * @param keyBytes Key bytes.
     * @param ownerMapped Owner mapped version.
     */
    public void owned(K key, byte[] keyBytes, GridCacheVersion ownerMapped) {
        if (owned == null)
            owned = new GridLeanMap<>(3);

        owned.put(key, ownerMapped);
    }

    /**
     * @param key Key.
     * @return Owner and its mapped versions.
     */
    @Nullable public GridCacheVersion owned(K key) {
        return owned == null ? null : owned.get(key);
    }

    /**
     * @param idx Entry index to check.
     * @return {@code True} if near entry should be invalidated.
     */
    public boolean invalidateNearEntry(int idx) {
        return invalidateEntries.get(idx);
    }

    /**
     * @return Mini ID.
     */
    public IgniteUuid miniId() {
        return miniId;
    }

    /**
     * @return TTL for read operation.
     */
    public long accessTtl() {
        return accessTtl;
    }

    /** {@inheritDoc}
     * @param ctx*/
    @Override public void prepareMarshal(GridCacheSharedContext<K, V> ctx) throws IgniteCheckedException {
        super.prepareMarshal(ctx);

        assert F.isEmpty(nearKeys) || !F.isEmpty(nearKeyBytes);

        if (owned != null)
            ownedBytes = CU.marshal(ctx, owned);
    }

    /** {@inheritDoc} */
    @Override public void finishUnmarshal(GridCacheSharedContext<K, V> ctx, ClassLoader ldr) throws IgniteCheckedException {
        super.finishUnmarshal(ctx, ldr);

        if (nearKeys == null && nearKeyBytes != null)
            nearKeys = unmarshalCollection(nearKeyBytes, ctx, ldr);

        if (ownedBytes != null)
            owned = ctx.marshaller().unmarshal(ownedBytes, ldr);
    }

    /** {@inheritDoc} */
    @Override public boolean writeTo(ByteBuffer buf, MessageWriter writer) {
        writer.setBuffer(buf);

        if (!super.writeTo(buf, writer))
            return false;

        if (!writer.isTypeWritten()) {
            if (!writer.writeByte(null, directType()))
                return false;

            writer.onTypeWritten();
        }

<<<<<<< HEAD
        switch (writer.state()) {
            case 24:
=======
        switch (state) {
            case 22:
>>>>>>> 73bc9d34
                if (!writer.writeLong("accessTtl", accessTtl))
                    return false;

                writer.incrementState();

            case 23:
                if (!writer.writeBitSet("invalidateEntries", invalidateEntries))
                    return false;

                writer.incrementState();

            case 24:
                if (!writer.writeIgniteUuid("miniId", miniId))
                    return false;

                writer.incrementState();

<<<<<<< HEAD
            case 27:
                if (!writer.writeCollection("nearKeyBytes", nearKeyBytes, Type.BYTE_ARR))
=======
            case 25:
                if (!writer.writeCollection("nearKeyBytes", nearKeyBytes, byte[].class))
>>>>>>> 73bc9d34
                    return false;

                writer.incrementState();

            case 26:
                if (!writer.writeByteArray("ownedBytes", ownedBytes))
                    return false;

                writer.incrementState();

            case 27:
                if (!writer.writeBitSet("preloadKeys", preloadKeys))
                    return false;

                writer.incrementState();

            case 28:
                if (!writer.writeUuid("subjId", subjId))
                    return false;

                writer.incrementState();

            case 29:
                if (!writer.writeInt("taskNameHash", taskNameHash))
                    return false;

                writer.incrementState();

            case 30:
                if (!writer.writeLong("topVer", topVer))
                    return false;

                writer.incrementState();

        }

        return true;
    }

    /** {@inheritDoc} */
    @Override public boolean readFrom(ByteBuffer buf) {
        reader.setBuffer(buf);

        if (!super.readFrom(buf))
            return false;

<<<<<<< HEAD
        switch (readState) {
            case 24:
=======
        switch (state) {
            case 22:
>>>>>>> 73bc9d34
                accessTtl = reader.readLong("accessTtl");

                if (!reader.isLastRead())
                    return false;

                readState++;

            case 23:
                invalidateEntries = reader.readBitSet("invalidateEntries");

                if (!reader.isLastRead())
                    return false;

                readState++;

            case 24:
                miniId = reader.readIgniteUuid("miniId");

                if (!reader.isLastRead())
                    return false;

                readState++;

<<<<<<< HEAD
            case 27:
                nearKeyBytes = reader.readCollection("nearKeyBytes", Type.BYTE_ARR);
=======
            case 25:
                nearKeyBytes = reader.readCollection("nearKeyBytes", byte[].class);
>>>>>>> 73bc9d34

                if (!reader.isLastRead())
                    return false;

                readState++;

            case 26:
                ownedBytes = reader.readByteArray("ownedBytes");

                if (!reader.isLastRead())
                    return false;

                readState++;

            case 27:
                preloadKeys = reader.readBitSet("preloadKeys");

                if (!reader.isLastRead())
                    return false;

                readState++;

            case 28:
                subjId = reader.readUuid("subjId");

                if (!reader.isLastRead())
                    return false;

                readState++;

            case 29:
                taskNameHash = reader.readInt("taskNameHash");

                if (!reader.isLastRead())
                    return false;

                readState++;

            case 30:
                topVer = reader.readLong("topVer");

                if (!reader.isLastRead())
                    return false;

                readState++;

        }

        return true;
    }

    /** {@inheritDoc} */
    @Override public byte directType() {
        return 30;
    }

    /** {@inheritDoc} */
    @Override public String toString() {
        return S.toString(GridDhtLockRequest.class, this, "nearKeyBytesSize", nearKeyBytes.size(),
            "super", super.toString());
    }
}<|MERGE_RESOLUTION|>--- conflicted
+++ resolved
@@ -350,40 +350,8 @@
             writer.onTypeWritten();
         }
 
-<<<<<<< HEAD
         switch (writer.state()) {
-            case 24:
-=======
-        switch (state) {
-            case 22:
->>>>>>> 73bc9d34
-                if (!writer.writeLong("accessTtl", accessTtl))
-                    return false;
-
-                writer.incrementState();
-
-            case 23:
-                if (!writer.writeBitSet("invalidateEntries", invalidateEntries))
-                    return false;
-
-                writer.incrementState();
-
-            case 24:
-                if (!writer.writeIgniteUuid("miniId", miniId))
-                    return false;
-
-                writer.incrementState();
-
-<<<<<<< HEAD
-            case 27:
-                if (!writer.writeCollection("nearKeyBytes", nearKeyBytes, Type.BYTE_ARR))
-=======
-            case 25:
-                if (!writer.writeCollection("nearKeyBytes", nearKeyBytes, byte[].class))
->>>>>>> 73bc9d34
-                    return false;
-
-                writer.incrementState();
+
 
             case 26:
                 if (!writer.writeByteArray("ownedBytes", ownedBytes))
@@ -427,48 +395,8 @@
         if (!super.readFrom(buf))
             return false;
 
-<<<<<<< HEAD
         switch (readState) {
-            case 24:
-=======
-        switch (state) {
-            case 22:
->>>>>>> 73bc9d34
-                accessTtl = reader.readLong("accessTtl");
-
-                if (!reader.isLastRead())
-                    return false;
-
-                readState++;
-
-            case 23:
-                invalidateEntries = reader.readBitSet("invalidateEntries");
-
-                if (!reader.isLastRead())
-                    return false;
-
-                readState++;
-
-            case 24:
-                miniId = reader.readIgniteUuid("miniId");
-
-                if (!reader.isLastRead())
-                    return false;
-
-                readState++;
-
-<<<<<<< HEAD
-            case 27:
-                nearKeyBytes = reader.readCollection("nearKeyBytes", Type.BYTE_ARR);
-=======
-            case 25:
-                nearKeyBytes = reader.readCollection("nearKeyBytes", byte[].class);
->>>>>>> 73bc9d34
-
-                if (!reader.isLastRead())
-                    return false;
-
-                readState++;
+
 
             case 26:
                 ownedBytes = reader.readByteArray("ownedBytes");
