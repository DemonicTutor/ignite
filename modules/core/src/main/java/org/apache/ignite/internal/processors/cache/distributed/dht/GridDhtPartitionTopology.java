--- conflicted
+++ resolved
@@ -227,7 +227,7 @@
      * @param cntrMap Partition update counters.
      * @return Local partition map if there were evictions or {@code null} otherwise.
      */
-    public GridDhtPartitionMap2 update(@Nullable GridDhtPartitionExchangeId exchId,
+    public GridDhtPartitionMap update(@Nullable GridDhtPartitionExchangeId exchId,
         GridDhtPartitionFullMap partMap,
         @Nullable Map<Integer, T2<Long, Long>> cntrMap);
 
@@ -237,9 +237,8 @@
      * @param cntrMap Partition update counters.
      * @return Local partition map if there were evictions or {@code null} otherwise.
      */
-<<<<<<< HEAD
-    @Nullable public GridDhtPartitionMap2 update(@Nullable GridDhtPartitionExchangeId exchId,
-        GridDhtPartitionMap2 parts,
+    @Nullable public GridDhtPartitionMap update(@Nullable GridDhtPartitionExchangeId exchId,
+        GridDhtPartitionMap parts,
         @Nullable Map<Integer, T2<Long, Long>> cntrMap);
 
     /**
@@ -262,12 +261,6 @@
      * @return Collection of lost partitions, if any.
      */
     public Collection<Integer> lostPartitions();
-=======
-    @Nullable public boolean update(@Nullable GridDhtPartitionExchangeId exchId,
-        GridDhtPartitionMap parts,
-        @Nullable Map<Integer, Long> cntrMap,
-        boolean checkEvictions);
->>>>>>> 44cf1d21
 
     /**
      *
@@ -296,7 +289,7 @@
      * @param nodeId Node to get partitions for.
      * @return Partitions for node.
      */
-    @Nullable public GridDhtPartitionMap2 partitions(UUID nodeId);
+    @Nullable public GridDhtPartitionMap partitions(UUID nodeId);
 
     /**
      * Prints memory stats.
