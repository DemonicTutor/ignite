/*
 * Licensed to the Apache Software Foundation (ASF) under one or more
 * contributor license agreements.  See the NOTICE file distributed with
 * this work for additional information regarding copyright ownership.
 * The ASF licenses this file to You under the Apache License, Version 2.0
 * (the "License"); you may not use this file except in compliance with
 * the License.  You may obtain a copy of the License at
 *
 *      http://www.apache.org/licenses/LICENSE-2.0
 *
 * Unless required by applicable law or agreed to in writing, software
 * distributed under the License is distributed on an "AS IS" BASIS,
 * WITHOUT WARRANTIES OR CONDITIONS OF ANY KIND, either express or implied.
 * See the License for the specific language governing permissions and
 * limitations under the License.
 */

package org.apache.ignite.internal.processors.cache.distributed.dht;

import org.apache.ignite.*;
import org.apache.ignite.cache.*;
import org.apache.ignite.cluster.*;
import org.apache.ignite.internal.*;
import org.apache.ignite.internal.processors.cache.*;
import org.apache.ignite.internal.processors.cache.distributed.*;
import org.apache.ignite.internal.processors.cache.version.*;
import org.apache.ignite.internal.util.*;
import org.apache.ignite.lang.*;
import org.apache.ignite.transactions.*;
import org.apache.ignite.internal.processors.cache.distributed.dht.preloader.*;
import org.apache.ignite.internal.processors.cache.distributed.near.*;
import org.apache.ignite.internal.processors.cache.transactions.*;
import org.apache.ignite.internal.util.future.*;
import org.apache.ignite.internal.util.lang.*;
import org.apache.ignite.internal.util.typedef.*;
import org.apache.ignite.internal.util.typedef.internal.*;
import org.jetbrains.annotations.*;

import java.io.*;
import java.util.*;

import static org.apache.ignite.transactions.IgniteTxConcurrency.*;
import static org.apache.ignite.transactions.IgniteTxState.*;
import static org.apache.ignite.internal.managers.communication.GridIoPolicy.*;
import static org.apache.ignite.internal.processors.cache.GridCacheOperation.*;
import static org.apache.ignite.internal.processors.cache.GridCacheUtils.*;

/**
 * Base class for transactional DHT caches.
 */
public abstract class GridDhtTransactionalCacheAdapter<K, V> extends GridDhtCacheAdapter<K, V> {
    /** */
    private static final long serialVersionUID = 0L;

    /**
     * Empty constructor required for {@link Externalizable}.
     */
    protected GridDhtTransactionalCacheAdapter() {
        // No-op.
    }

    /**
     * @param ctx Context.
     */
    protected GridDhtTransactionalCacheAdapter(GridCacheContext<K, V> ctx) {
        super(ctx);
    }

    /**
     * Constructor used for near-only cache.
     *
     * @param ctx Cache context.
     * @param map Cache map.
     */
    protected GridDhtTransactionalCacheAdapter(GridCacheContext<K, V> ctx, GridCacheConcurrentMap<K, V> map) {
        super(ctx, map);
    }

    /** {@inheritDoc} */
    @Override public void start() throws IgniteCheckedException {
        super.start();

        preldr = new GridDhtPreloader<>(ctx);

        preldr.start();

        ctx.io().addHandler(ctx.cacheId(), GridNearGetRequest.class, new CI2<UUID, GridNearGetRequest<K, V>>() {
            @Override public void apply(UUID nodeId, GridNearGetRequest<K, V> req) {
                processNearGetRequest(nodeId, req);
            }
        });

        ctx.io().addHandler(ctx.cacheId(), GridNearLockRequest.class, new CI2<UUID, GridNearLockRequest<K, V>>() {
            @Override public void apply(UUID nodeId, GridNearLockRequest<K, V> req) {
                processNearLockRequest(nodeId, req);
            }
        });

        ctx.io().addHandler(ctx.cacheId(), GridDhtLockRequest.class, new CI2<UUID, GridDhtLockRequest<K, V>>() {
            @Override public void apply(UUID nodeId, GridDhtLockRequest<K, V> req) {
                processDhtLockRequest(nodeId, req);
            }
        });

        ctx.io().addHandler(ctx.cacheId(), GridDhtLockResponse.class, new CI2<UUID, GridDhtLockResponse<K, V>>() {
            @Override public void apply(UUID nodeId, GridDhtLockResponse<K, V> req) {
                processDhtLockResponse(nodeId, req);
            }
        });

        ctx.io().addHandler(ctx.cacheId(), GridNearUnlockRequest.class, new CI2<UUID, GridNearUnlockRequest<K, V>>() {
            @Override public void apply(UUID nodeId, GridNearUnlockRequest<K, V> req) {
                processNearUnlockRequest(nodeId, req);
            }
        });

        ctx.io().addHandler(ctx.cacheId(), GridDhtUnlockRequest.class, new CI2<UUID, GridDhtUnlockRequest<K, V>>() {
            @Override public void apply(UUID nodeId, GridDhtUnlockRequest<K, V> req) {
                processDhtUnlockRequest(nodeId, req);
            }
        });
    }

    /** {@inheritDoc} */
    @Override public abstract GridNearTransactionalCache<K, V> near();

    /**
     * @param nodeId Primary node ID.
     * @param req Request.
     * @param res Response.
     * @return Remote transaction.
     * @throws IgniteCheckedException If failed.
     * @throws GridDistributedLockCancelledException If lock has been cancelled.
     */
    @SuppressWarnings({"RedundantTypeArguments"})
    @Nullable GridDhtTxRemote<K, V> startRemoteTx(UUID nodeId,
        GridDhtLockRequest<K, V> req,
        GridDhtLockResponse<K, V> res)
        throws IgniteCheckedException, GridDistributedLockCancelledException {
        List<K> keys = req.keys();
        GridDhtTxRemote<K, V> tx = null;

        int size = F.size(keys);

        for (int i = 0; i < size; i++) {
            K key = keys.get(i);

            if (key == null)
                continue;

            IgniteTxKey<K> txKey = ctx.txKey(key);

            assert F.isEmpty(req.candidatesByIndex(i));

            if (log.isDebugEnabled())
                log.debug("Unmarshalled key: " + key);

            GridDistributedCacheEntry<K, V> entry = null;

            while (true) {
                try {
                    int part = ctx.affinity().partition(key);

                    GridDhtLocalPartition<K, V> locPart = ctx.topology().localPartition(part, req.topologyVersion(),
                        false);

                    if (locPart == null || !locPart.reserve()) {
                        if (log.isDebugEnabled())
                            log.debug("Local partition for given key is already evicted (will add to invalid " +
                                "partition list) [key=" + key + ", part=" + part + ", locPart=" + locPart + ']');

                        res.addInvalidPartition(part);

                        // Invalidate key in near cache, if any.
                        if (isNearEnabled(cacheCfg))
                            obsoleteNearEntry(key, req.version());

                        break;
                    }

                    try {
                        // Handle implicit locks for pessimistic transactions.
                        if (req.inTx()) {
                            if (tx == null)
                                tx = ctx.tm().tx(req.version());

                            if (tx == null) {
                                tx = new GridDhtTxRemote<>(
                                    ctx.shared(),
                                    req.nodeId(),
                                    req.futureId(),
                                    nodeId,
                                    req.nearXidVersion(),
                                    req.threadId(),
                                    req.topologyVersion(),
                                    req.version(),
                                    /*commitVer*/null,
                                    ctx.system(),
                                    PESSIMISTIC,
                                    req.isolation(),
                                    req.isInvalidate(),
                                    req.timeout(),
                                    req.txSize(),
                                    req.groupLockKey(),
                                    req.subjectId(),
                                    req.taskNameHash());

                                tx = ctx.tm().onCreated(tx);

                                if (tx == null || !ctx.tm().onStarted(tx))
                                    throw new IgniteTxRollbackException("Failed to acquire lock (transaction " +
                                        "has been completed) [ver=" + req.version() + ", tx=" + tx + ']');
                            }

                            tx.addWrite(
                                ctx,
                                NOOP,
                                txKey,
                                req.keyBytes() != null ? req.keyBytes().get(i) : null,
                                null,
                                null,
                                null,
                                req.accessTtl());

                            if (req.groupLock())
                                tx.groupLockKey(txKey);
                        }

                        entry = entryExx(key, req.topologyVersion());

                        // Add remote candidate before reordering.
                        entry.addRemote(
                            req.nodeId(),
                            nodeId,
                            req.threadId(),
                            req.version(),
                            req.timeout(),
                            tx != null,
                            tx != null && tx.implicitSingle(),
                            null
                        );

                        // Invalidate key in near cache, if any.
                        if (isNearEnabled(cacheCfg) && req.invalidateNearEntry(i))
                            invalidateNearEntry(key, req.version());

                        // Get entry info after candidate is added.
                        if (req.needPreloadKey(i)) {
                            entry.unswap();

                            GridCacheEntryInfo<K, V> info = entry.info();

                            if (info != null && !info.isNew() && !info.isDeleted())
                                res.addPreloadEntry(info);
                        }

                        // Double-check in case if sender node left the grid.
                        if (ctx.discovery().node(req.nodeId()) == null) {
                            if (log.isDebugEnabled())
                                log.debug("Node requesting lock left grid (lock request will be ignored): " + req);

                            entry.removeLock(req.version());

                            if (tx != null) {
                                tx.clearEntry(txKey);

                                // If there is a concurrent salvage, there could be a case when tx is moved to
                                // COMMITTING state, but this lock is never acquired.
                                if (tx.state() == COMMITTING)
                                    tx.forceCommit();
                                else
                                    tx.rollback();
                            }

                            return null;
                        }

                        // Entry is legit.
                        break;
                    }
                    finally {
                        locPart.release();
                    }
                }
                catch (GridDhtInvalidPartitionException e) {
                    if (log.isDebugEnabled())
                        log.debug("Received invalid partition exception [e=" + e + ", req=" + req + ']');

                    res.addInvalidPartition(e.partition());

                    // Invalidate key in near cache, if any.
                    if (isNearEnabled(cacheCfg))
                        obsoleteNearEntry(key, req.version());

                    if (tx != null) {
                        tx.clearEntry(txKey);

                        if (log.isDebugEnabled())
                            log.debug("Cleared invalid entry from remote transaction (will skip) [entry=" +
                                entry + ", tx=" + tx + ']');
                    }

                    break;
                }
                catch (GridCacheEntryRemovedException ignored) {
                    assert entry.obsoleteVersion() != null : "Obsolete flag not set on removed entry: " +
                        entry;

                    if (log.isDebugEnabled())
                        log.debug("Received entry removed exception (will retry on renewed entry): " + entry);

                    if (tx != null) {
                        tx.clearEntry(txKey);

                        if (log.isDebugEnabled())
                            log.debug("Cleared removed entry from remote transaction (will retry) [entry=" +
                                entry + ", tx=" + tx + ']');
                    }
                }
            }
        }

        if (tx != null && tx.empty()) {
            if (log.isDebugEnabled())
                log.debug("Rolling back remote DHT transaction because it is empty [req=" + req + ", res=" + res + ']');

            tx.rollback();

            tx = null;
        }

        return tx;
    }

    /**
     * @param nodeId Node ID.
     * @param req Request.
     */
    protected final void processDhtLockRequest(final UUID nodeId, final GridDhtLockRequest<K, V> req) {
        IgniteInternalFuture<Object> keyFut = F.isEmpty(req.keys()) ? null :
            ctx.dht().dhtPreloader().request(req.keys(), req.topologyVersion());

        if (keyFut == null || keyFut.isDone())
            processDhtLockRequest0(nodeId, req);
        else {
            keyFut.listenAsync(new CI1<IgniteInternalFuture<Object>>() {
                @Override public void apply(IgniteInternalFuture<Object> t) {
                    processDhtLockRequest0(nodeId, req);
                }
            });
        }
    }

    /**
     * @param nodeId Node ID.
     * @param req Request.
     */
    protected final void processDhtLockRequest0(UUID nodeId, GridDhtLockRequest<K, V> req) {
        assert nodeId != null;
        assert req != null;
        assert !nodeId.equals(locNodeId);

        if (log.isDebugEnabled())
            log.debug("Processing dht lock request [locNodeId=" + locNodeId + ", nodeId=" + nodeId + ", req=" + req +
                ']');

        int cnt = F.size(req.keys());

        GridDhtLockResponse<K, V> res;

        GridDhtTxRemote<K, V> dhtTx = null;
        GridNearTxRemote<K, V> nearTx = null;

        boolean fail = false;
        boolean cancelled = false;

        try {
            res = new GridDhtLockResponse<>(ctx.cacheId(), req.version(), req.futureId(), req.miniId(), cnt);

            dhtTx = startRemoteTx(nodeId, req, res);
            nearTx = isNearEnabled(cacheCfg) ? near().startRemoteTx(nodeId, req) : null;

            if (nearTx != null && !nearTx.empty())
                res.nearEvicted(nearTx.evicted());
            else {
                if (!F.isEmpty(req.nearKeys())) {
                    Collection<IgniteTxKey<K>> nearEvicted = new ArrayList<>(req.nearKeys().size());

                    nearEvicted.addAll(F.viewReadOnly(req.nearKeys(), new C1<K, IgniteTxKey<K>>() {
                        @Override public IgniteTxKey<K> apply(K k) {
                            return ctx.txKey(k);
                        }
                    }));

                    res.nearEvicted(nearEvicted);
                }
            }
        }
        catch (IgniteTxRollbackException e) {
            String err = "Failed processing DHT lock request (transaction has been completed): " + req;

            U.error(log, err, e);

            res = new GridDhtLockResponse<>(ctx.cacheId(), req.version(), req.futureId(), req.miniId(),
                new IgniteTxRollbackException(err, e));

            fail = true;
        }
        catch (IgniteCheckedException e) {
            String err = "Failed processing DHT lock request: " + req;

            U.error(log, err, e);

            res = new GridDhtLockResponse<>(ctx.cacheId(), req.version(), req.futureId(), req.miniId(), new IgniteCheckedException(err, e));

            fail = true;
        }
        catch (GridDistributedLockCancelledException ignored) {
            // Received lock request for cancelled lock.
            if (log.isDebugEnabled())
                log.debug("Received lock request for canceled lock (will ignore): " + req);

            res = null;

            fail = true;
            cancelled = true;
        }

        boolean releaseAll = false;

        if (res != null) {
            try {
                // Reply back to sender.
                ctx.io().send(nodeId, res, ctx.system() ? UTILITY_CACHE_POOL : SYSTEM_POOL);
            }
            catch (ClusterTopologyException ignored) {
                U.warn(log, "Failed to send lock reply to remote node because it left grid: " + nodeId);

                fail = true;
                releaseAll = true;
            }
            catch (IgniteCheckedException e) {
                U.error(log, "Failed to send lock reply to node (lock will not be acquired): " + nodeId, e);

                fail = true;
            }
        }

        if (fail) {
            if (dhtTx != null)
                dhtTx.rollback();

            if (nearTx != null) // Even though this should never happen, we leave this check for consistency.
                nearTx.rollback();

            List<K> keys = req.keys();

            if (keys != null) {
                for (K key : keys) {
                    while (true) {
                        GridDistributedCacheEntry<K, V> entry = peekExx(key);

                        try {
                            if (entry != null) {
                                // Release all locks because sender node left grid.
                                if (releaseAll)
                                    entry.removeExplicitNodeLocks(req.nodeId());
                                else
                                    entry.removeLock(req.version());
                            }

                            break;
                        }
                        catch (GridCacheEntryRemovedException ignore) {
                            if (log.isDebugEnabled())
                                log.debug("Attempted to remove lock on removed entity during during failure " +
                                    "handling for dht lock request (will retry): " + entry);
                        }
                    }
                }
            }

            if (releaseAll && !cancelled)
                U.warn(log, "Sender node left grid in the midst of lock acquisition (locks have been released).");
        }
    }

    /** {@inheritDoc} */
    protected void processDhtUnlockRequest(UUID nodeId, GridDhtUnlockRequest<K, V> req) {
        clearLocks(nodeId, req);

        if (isNearEnabled(cacheCfg))
            near().clearLocks(nodeId, req);
    }

    /**
     * @param nodeId Node ID.
     * @param req Request.
     */
    private void processNearLockRequest(UUID nodeId, GridNearLockRequest<K, V> req) {
        assert isAffinityNode(cacheCfg);
        assert nodeId != null;
        assert req != null;

        if (log.isDebugEnabled())
            log.debug("Processing near lock request [locNodeId=" + locNodeId + ", nodeId=" + nodeId + ", req=" + req +
                ']');

        ClusterNode nearNode = ctx.discovery().node(nodeId);

        if (nearNode == null) {
            U.warn(log, "Received lock request from unknown node (will ignore): " + nodeId);

            return;
        }

        // Group lock can be only started from local node, so we never start group lock transaction on remote node.
        IgniteInternalFuture<?> f = lockAllAsync(ctx, nearNode, req, null);

        // Register listener just so we print out errors.
        // Exclude lock timeout exception since it's not a fatal exception.
        f.listenAsync(CU.errorLogger(log, GridCacheLockTimeoutException.class,
            GridDistributedLockCancelledException.class));
    }

    /**
     * @param nodeId Node ID.
     * @param res Response.
     */
    private void processDhtLockResponse(UUID nodeId, GridDhtLockResponse<K, V> res) {
        assert nodeId != null;
        assert res != null;
        GridDhtLockFuture<K, V> fut = (GridDhtLockFuture<K, V>)ctx.mvcc().<Boolean>future(res.version(),
            res.futureId());

        if (fut == null) {
            if (log.isDebugEnabled())
                log.debug("Received response for unknown future (will ignore): " + res);

            return;
        }

        fut.onResult(nodeId, res);
    }

    /** {@inheritDoc} */
    @Override public IgniteInternalFuture<Boolean> lockAllAsync(@Nullable Collection<? extends K> keys,
        long timeout,
        IgniteTxLocalEx<K, V> txx,
        boolean isInvalidate,
        boolean isRead,
        boolean retval,
        IgniteTxIsolation isolation,
        long accessTtl,
        IgnitePredicate<CacheEntry<K, V>>[] filter) {
        return lockAllAsyncInternal(keys,
            timeout,
            txx,
            isInvalidate,
            isRead,
            retval,
            isolation,
            accessTtl,
            filter);
    }

    /**
     * Acquires locks in partitioned cache.
     *
     * @param keys Keys to lock.
     * @param timeout Lock timeout.
     * @param txx Transaction.
     * @param isInvalidate Invalidate flag.
     * @param isRead Read flag.
     * @param retval Return value flag.
     * @param isolation Transaction isolation.
     * @param accessTtl TTL for read operation.
     * @param filter Optional filter.
     * @return Lock future.
     */
    public GridDhtFuture<Boolean> lockAllAsyncInternal(@Nullable Collection<? extends K> keys,
        long timeout,
        IgniteTxLocalEx<K, V> txx,
        boolean isInvalidate,
        boolean isRead,
        boolean retval,
        IgniteTxIsolation isolation,
        long accessTtl,
        IgnitePredicate<CacheEntry<K, V>>[] filter) {
        if (keys == null || keys.isEmpty())
            return new GridDhtFinishedFuture<>(ctx.kernalContext(), true);

        GridDhtTxLocalAdapter<K, V> tx = (GridDhtTxLocalAdapter<K, V>)txx;

        assert tx != null;

        GridDhtLockFuture<K, V> fut = new GridDhtLockFuture<>(
            ctx,
            tx.nearNodeId(),
            tx.nearXidVersion(),
            tx.topologyVersion(),
            keys.size(),
            isRead,
            timeout,
            tx,
            tx.threadId(),
            accessTtl,
            filter);

        for (K key : keys) {
            if (key == null)
                continue;

            try {
                while (true) {
                    GridDhtCacheEntry<K, V> entry = entryExx(key, tx.topologyVersion());

                    try {
                        fut.addEntry(entry);

                        // Possible in case of cancellation or time out.
                        if (fut.isDone())
                            return fut;

                        break;
                    }
                    catch (GridCacheEntryRemovedException ignore) {
                        if (log.isDebugEnabled())
                            log.debug("Got removed entry when adding lock (will retry): " + entry);
                    }
                    catch (GridDistributedLockCancelledException e) {
                        if (log.isDebugEnabled())
                            log.debug("Got lock request for cancelled lock (will fail): " + entry);

                        return new GridDhtFinishedFuture<>(ctx.kernalContext(), e);
                    }
                }
            }
            catch (GridDhtInvalidPartitionException e) {
                fut.addInvalidPartition(ctx, e.partition());

                if (log.isDebugEnabled())
                    log.debug("Added invalid partition to DHT lock future [part=" + e.partition() + ", fut=" +
                        fut + ']');
            }
        }

        ctx.mvcc().addFuture(fut);

        fut.map();

        return fut;
    }

    /**
     * @param cacheCtx Cache context.
     * @param nearNode Near node.
     * @param req Request.
     * @param filter0 Filter.
     * @return Future.
     */
    public IgniteInternalFuture<GridNearLockResponse<K, V>> lockAllAsync(
        final GridCacheContext<K, V> cacheCtx,
        final ClusterNode nearNode,
        final GridNearLockRequest<K, V> req,
        @Nullable final IgnitePredicate<CacheEntry<K, V>>[] filter0) {
        final List<K> keys = req.keys();

        IgniteInternalFuture<Object> keyFut = null;

        if (req.onePhaseCommit()) {
            boolean forceKeys = req.hasTransforms() || req.filter() != null;

            if (!forceKeys) {
                for (int i = 0; i < req.keysCount() && !forceKeys; i++)
                    forceKeys |= req.returnValue(i);
            }

            if (forceKeys)
                keyFut = ctx.dht().dhtPreloader().request(keys, req.topologyVersion());
        }

        if (keyFut == null)
            keyFut = new GridFinishedFutureEx<>();

        return new GridEmbeddedFuture<>(true, keyFut,
            new C2<Object, Exception, IgniteInternalFuture<GridNearLockResponse<K,V>>>() {
                @Override public IgniteInternalFuture<GridNearLockResponse<K, V>> apply(Object o, Exception exx) {
                    if (exx != null)
                        return new GridDhtFinishedFuture<>(ctx.kernalContext(), exx);

                    IgnitePredicate<CacheEntry<K, V>>[] filter = filter0;

                    // Set message into thread context.
                    GridDhtTxLocal<K, V> tx = null;

                    try {
                        int cnt = keys.size();

                        if (req.inTx()) {
                            GridCacheVersion dhtVer = ctx.tm().mappedVersion(req.version());

                            if (dhtVer != null)
                                tx = ctx.tm().tx(dhtVer);
                        }

                        final List<GridCacheEntryEx<K, V>> entries = new ArrayList<>(cnt);

                        // Unmarshal filter first.
                        if (filter == null)
                            filter = req.filter();

                        GridDhtLockFuture<K, V> fut = null;

                        if (!req.inTx()) {
                            fut = new GridDhtLockFuture<>(ctx,
                                nearNode.id(),
                                req.version(),
                                req.topologyVersion(),
                                cnt,
                                req.txRead(),
                                req.timeout(),
                                tx,
                                req.threadId(),
                                req.accessTtl(),
                                filter);

                            // Add before mapping.
                            if (!ctx.mvcc().addFuture(fut))
                                throw new IllegalStateException("Duplicate future ID: " + fut);
                        }

                        boolean timedout = false;

                        for (K key : keys) {
                            if (timedout)
                                break;

                            while (true) {
                                // Specify topology version to make sure containment is checked
                                // based on the requested version, not the latest.
                                GridDhtCacheEntry<K, V> entry = entryExx(key, req.topologyVersion());

                                try {
                                    if (fut != null) {
                                        // This method will add local candidate.
                                        // Entry cannot become obsolete after this method succeeded.
                                        fut.addEntry(key == null ? null : entry);

                                        if (fut.isDone()) {
                                            timedout = true;

                                            break;
                                        }
                                    }

                                    entries.add(entry);

                                    break;
                                }
                                catch (GridCacheEntryRemovedException ignore) {
                                    if (log.isDebugEnabled())
                                        log.debug("Got removed entry when adding lock (will retry): " + entry);
                                }
                                catch (GridDistributedLockCancelledException e) {
                                    if (log.isDebugEnabled())
                                        log.debug("Got lock request for cancelled lock (will ignore): " +
                                            entry);

                                    fut.onError(e);

                                    return new GridDhtFinishedFuture<>(ctx.kernalContext(), e);
                                }
                            }
                        }

                        // Handle implicit locks for pessimistic transactions.
                        if (req.inTx()) {
                            if (tx == null) {
                                tx = new GridDhtTxLocal<>(
                                    ctx.shared(),
                                    nearNode.id(),
                                    req.version(),
                                    req.futureId(),
                                    req.miniId(),
                                    req.threadId(),
                                    req.implicitTx(),
                                    req.implicitSingleTx(),
                                    ctx.system(),
                                    PESSIMISTIC,
                                    req.isolation(),
                                    req.timeout(),
                                    req.isInvalidate(),
                                    false,
                                    req.txSize(),
                                    req.groupLockKey(),
                                    req.partitionLock(),
                                    null,
                                    req.subjectId(),
                                    req.taskNameHash());

                                tx.syncCommit(req.syncCommit());

                                tx = ctx.tm().onCreated(tx);

                                if (tx == null || !tx.init()) {
                                    String msg = "Failed to acquire lock (transaction has been completed): " +
                                        req.version();

                                    U.warn(log, msg);

                                    if (tx != null)
                                        tx.rollback();

                                    return new GridDhtFinishedFuture<>(ctx.kernalContext(), new IgniteCheckedException(msg));
                                }

                                tx.topologyVersion(req.topologyVersion());
                            }

                            ctx.tm().txContext(tx);

                            if (log.isDebugEnabled())
                                log.debug("Performing DHT lock [tx=" + tx + ", entries=" + entries + ']');

<<<<<<< HEAD
                            IgniteFuture<GridCacheReturn<V>> txFut = tx.lockAllAsync(
=======
                            assert req.writeEntries() == null || req.writeEntries().size() == entries.size();

                            IgniteInternalFuture<GridCacheReturn<V>> txFut = tx.lockAllAsync(
>>>>>>> 9502c0d9
                                cacheCtx,
                                entries,
                                req.onePhaseCommit(),
                                req.messageId(),
                                req.txRead(),
                                req.accessTtl());

                            final GridDhtTxLocal<K, V> t = tx;

                            return new GridDhtEmbeddedFuture<>(
                                txFut,
                                new C2<GridCacheReturn<V>, Exception, IgniteInternalFuture<GridNearLockResponse<K, V>>>() {
                                    @Override public IgniteInternalFuture<GridNearLockResponse<K, V>> apply(
                                        GridCacheReturn<V> o, Exception e) {
                                        if (e != null)
                                            e = U.unwrap(e);

                                        assert !t.empty();

                                        // Create response while holding locks.
                                        final GridNearLockResponse<K, V> resp = createLockReply(nearNode,
                                            entries,
                                            req,
                                            t,
                                            t.xidVersion(),
                                            e);

                                        if (resp.error() == null && t.onePhaseCommit()) {
                                            assert t.implicit();

                                            return t.commitAsync().chain(
                                                new C1<IgniteInternalFuture<IgniteTx>, GridNearLockResponse<K, V>>() {
                                                    @Override public GridNearLockResponse<K, V> apply(IgniteInternalFuture<IgniteTx> f) {
                                                        try {
                                                            // Check for error.
                                                            f.get();
                                                        }
                                                        catch (IgniteCheckedException e1) {
                                                            resp.error(e1);
                                                        }

                                                        sendLockReply(nearNode, t, req, resp);

                                                        return resp;
                                                    }
                                                });
                                        }
                                        else {
                                            sendLockReply(nearNode, t, req, resp);

                                            return new GridFinishedFutureEx<>(resp);
                                        }
                                    }
                                },
                                ctx.kernalContext());
                        }
                        else {
                            assert fut != null;

                            // This will send remote messages.
                            fut.map();

                            final GridCacheVersion mappedVer = fut.version();

                            return new GridDhtEmbeddedFuture<>(
                                ctx.kernalContext(),
                                fut,
                                new C2<Boolean, Exception, GridNearLockResponse<K, V>>() {
                                    @Override public GridNearLockResponse<K, V> apply(Boolean b, Exception e) {
                                        if (e != null)
                                            e = U.unwrap(e);
                                        else if (!b)
                                            e = new GridCacheLockTimeoutException(req.version());

                                        GridNearLockResponse<K, V> res = createLockReply(nearNode,
                                            entries,
                                            req,
                                            null,
                                            mappedVer,
                                            e);

                                        sendLockReply(nearNode, null, req, res);

                                        return res;
                                    }
                                });
                        }
                    }
                    catch (IgniteCheckedException e) {
                        String err = "Failed to unmarshal at least one of the keys for lock request message: " + req;

                        U.error(log, err, e);

                        if (tx != null) {
                            try {
                                tx.rollback();
                            }
                            catch (IgniteCheckedException ex) {
                                U.error(log, "Failed to rollback the transaction: " + tx, ex);
                            }
                        }

                        return new GridDhtFinishedFuture<>(ctx.kernalContext(),
                            new IgniteCheckedException(err, e));
                    }
                }
            },
            ctx.kernalContext());
    }

    /**
     * @param nearNode Near node.
     * @param entries Entries.
     * @param req Lock request.
     * @param tx Transaction.
     * @param mappedVer Mapped version.
     * @param err Error.
     * @return Response.
     */
    private GridNearLockResponse<K, V> createLockReply(
        ClusterNode nearNode,
        List<GridCacheEntryEx<K, V>> entries,
        GridNearLockRequest<K, V> req,
        @Nullable GridDhtTxLocalAdapter<K,V> tx,
        GridCacheVersion mappedVer,
        Throwable err) {
        assert mappedVer != null;
        assert tx == null || tx.xidVersion().equals(mappedVer);

        try {
            // Send reply back to originating near node.
            GridNearLockResponse<K, V> res = new GridNearLockResponse<>(ctx.cacheId(),
                req.version(), req.futureId(), req.miniId(), tx != null && tx.onePhaseCommit(), entries.size(), err);

            if (err == null) {
                res.pending(localDhtPendingVersions(entries, mappedVer));

                // We have to add completed versions for cases when nearLocal and remote transactions
                // execute concurrently.
                res.completedVersions(ctx.tm().committedVersions(req.version()),
                    ctx.tm().rolledbackVersions(req.version()));

                int i = 0;

                for (ListIterator<GridCacheEntryEx<K, V>> it = entries.listIterator(); it.hasNext();) {
                    GridCacheEntryEx<K, V> e = it.next();

                    assert e != null;

                    while (true) {
                        try {
                            // Don't return anything for invalid partitions.
                            if (tx == null || !tx.isRollbackOnly()) {
                                GridCacheVersion dhtVer = req.dhtVersion(i);

                                try {
                                    GridCacheVersion ver = e.version();

                                    boolean ret = req.returnValue(i) || dhtVer == null || !dhtVer.equals(ver);

                                    V val = null;

                                    if (ret)
                                        val = e.innerGet(tx,
                                            /*swap*/true,
                                            /*read-through*/ctx.loadPreviousValue(),
                                            /*fail-fast.*/false,
                                            /*unmarshal*/false,
                                            /*update-metrics*/true,
                                            /*event notification*/req.returnValue(i),
                                            /*temporary*/false,
                                            CU.subjectId(tx, ctx.shared()),
                                            null,
                                            tx != null ? tx.resolveTaskName() : null,
                                            CU.<K, V>empty(),
                                            null);

                                    assert e.lockedBy(mappedVer) ||
                                        (ctx.mvcc().isRemoved(e.context(), mappedVer) && req.timeout() > 0) :
                                        "Entry does not own lock for tx [locNodeId=" + ctx.localNodeId() +
                                            ", entry=" + e +
                                            ", mappedVer=" + mappedVer + ", ver=" + ver +
                                            ", tx=" + tx + ", req=" + req +
                                            ", err=" + err + ']';

                                    boolean filterPassed = false;

                                    if (tx != null && tx.onePhaseCommit()) {
                                        IgniteTxEntry<K, V> writeEntry = tx.entry(ctx.txKey(e.key()));

                                        assert writeEntry != null :
                                            "Missing tx entry for locked cache entry: " + e;

                                        filterPassed = writeEntry.filtersPassed();
                                    }

                                    GridCacheValueBytes valBytes = ret ? e.valueBytes(null) : GridCacheValueBytes.nil();

                                    // We include values into response since they are required for local
                                    // calls and won't be serialized. We are also including DHT version.
                                    res.addValueBytes(
                                        val != null ? val : (V)valBytes.getIfPlain(),
                                        ret ? valBytes.getIfMarshaled() : null,
                                        filterPassed,
                                        ver,
                                        mappedVer,
                                        ctx);
                                }
                                catch (GridCacheFilterFailedException ex) {
                                    assert false : "Filter should never fail if fail-fast is false.";

                                    ex.printStackTrace();
                                }
                            }
                            else {
                                // We include values into response since they are required for local
                                // calls and won't be serialized. We are also including DHT version.
                                res.addValueBytes(null, null, false, e.version(), mappedVer, ctx);
                            }

                            break;
                        }
                        catch (GridCacheEntryRemovedException ignore) {
                            if (log.isDebugEnabled())
                                log.debug("Got removed entry when sending reply to DHT lock request " +
                                    "(will retry): " + e);

                            e = entryExx(e.key());

                            it.set(e);
                        }
                    }

                    i++;
                }
            }

            return res;
        }
        catch (IgniteCheckedException e) {
            U.error(log, "Failed to get value for lock reply message for node [node=" +
                U.toShortString(nearNode) + ", req=" + req + ']', e);

            return new GridNearLockResponse<>(ctx.cacheId(), req.version(), req.futureId(), req.miniId(), false,
                entries.size(), e);
        }
    }

    /**
     * Send lock reply back to near node.
     *
     * @param nearNode Near node.
     * @param tx Transaction.
     * @param req Lock request.
     * @param res Lock response.
     */
    private void sendLockReply(
        ClusterNode nearNode,
        @Nullable IgniteTxEx<K,V> tx,
        GridNearLockRequest<K, V> req,
        GridNearLockResponse<K, V> res
    ) {
        Throwable err = res.error();

        // Log error before sending reply.
        if (err != null && !(err instanceof GridCacheLockTimeoutException))
            U.error(log, "Failed to acquire lock for request: " + req, err);

        try {
            // Don't send reply message to this node or if lock was cancelled.
            if (!nearNode.id().equals(ctx.nodeId()) && !X.hasCause(err, GridDistributedLockCancelledException.class))
                ctx.io().send(nearNode, res, ctx.system() ? UTILITY_CACHE_POOL : SYSTEM_POOL);
        }
        catch (IgniteCheckedException e) {
            U.error(log, "Failed to send lock reply to originating node (will rollback transaction) [node=" +
                U.toShortString(nearNode) + ", req=" + req + ']', e);

            if (tx != null)
                tx.rollbackAsync();

            // Convert to closure exception as this method is only called form closures.
            throw new GridClosureException(e);
        }
    }

    /**
     * Collects versions of pending candidates versions less then base.
     *
     * @param entries Tx entries to process.
     * @param baseVer Base version.
     * @return Collection of pending candidates versions.
     */
    private Collection<GridCacheVersion> localDhtPendingVersions(Iterable<GridCacheEntryEx<K, V>> entries,
        GridCacheVersion baseVer) {
        Collection<GridCacheVersion> lessPending = new GridLeanSet<>(5);

        for (GridCacheEntryEx<K, V> entry : entries) {
            // Since entries were collected before locks are added, some of them may become obsolete.
            while (true) {
                try {
                    for (GridCacheMvccCandidate cand : entry.localCandidates()) {
                        if (cand.version().isLess(baseVer))
                            lessPending.add(cand.version());
                    }

                    break; // While.
                }
                catch (GridCacheEntryRemovedException ignored) {
                    if (log.isDebugEnabled())
                        log.debug("Got removed entry is localDhtPendingVersions (will retry): " + entry);

                    entry = entryExx(entry.key());
                }
            }
        }

        return lessPending;
    }

    /**
     * @param nodeId Node ID.
     * @param req Request.
     */
    @SuppressWarnings({"RedundantTypeArguments"})
    private void clearLocks(UUID nodeId, GridDistributedUnlockRequest<K, V> req) {
        assert nodeId != null;

        List<K> keys = req.keys();

        if (keys != null) {
            for (K key : keys) {
                while (true) {
                    GridDistributedCacheEntry<K, V> entry = peekExx(key);

                    boolean created = false;

                    if (entry == null) {
                        entry = entryExx(key);

                        created = true;
                    }

                    try {
                        entry.doneRemote(
                            req.version(),
                            req.version(),
                            null,
                            null,
                            null,
                            /*system invalidate*/false);

                        // Note that we don't reorder completed versions here,
                        // as there is no point to reorder relative to the version
                        // we are about to remove.
                        if (entry.removeLock(req.version())) {
                            if (log.isDebugEnabled())
                                log.debug("Removed lock [lockId=" + req.version() + ", key=" + key + ']');
                        }
                        else {
                            if (log.isDebugEnabled())
                                log.debug("Received unlock request for unknown candidate " +
                                    "(added to cancelled locks set): " + req);
                        }

                        if (created && entry.markObsolete(req.version()))
                            removeEntry(entry);

                        ctx.evicts().touch(entry, ctx.affinity().affinityTopologyVersion());

                        break;
                    }
                    catch (GridCacheEntryRemovedException ignored) {
                        if (log.isDebugEnabled())
                            log.debug("Received remove lock request for removed entry (will retry) [entry=" +
                                entry + ", req=" + req + ']');
                    }
                }
            }
        }
    }

    /**
     * @param nodeId Sender ID.
     * @param req Request.
     */
    @SuppressWarnings({"RedundantTypeArguments", "TypeMayBeWeakened"})
    private void processNearUnlockRequest(UUID nodeId, GridNearUnlockRequest<K, V> req) {
        assert isAffinityNode(cacheCfg);
        assert nodeId != null;

        removeLocks(nodeId, req.version(), req.keys(), true);
    }

    /**
     * @param nodeId Sender node ID.
     * @param topVer Topology version.
     * @param cached Entry.
     * @param readers Readers for this entry.
     * @param dhtMap DHT map.
     * @param nearMap Near map.
     * @throws IgniteCheckedException If failed.
     */
    private void map(UUID nodeId,
        long topVer,
        GridCacheEntryEx<K,V> cached,
        Collection<UUID> readers,
        Map<ClusterNode, List<T2<K, byte[]>>> dhtMap,
        Map<ClusterNode, List<T2<K, byte[]>>> nearMap)
        throws IgniteCheckedException {
        Collection<ClusterNode> dhtNodes = ctx.dht().topology().nodes(cached.partition(), topVer);

        ClusterNode primary = F.first(dhtNodes);

        assert primary != null;

        if (!primary.id().equals(ctx.nodeId())) {
            if (log.isDebugEnabled())
                log.debug("Primary node mismatch for unlock [entry=" + cached + ", expected=" + ctx.nodeId() +
                    ", actual=" + U.toShortString(primary) + ']');

            return;
        }

        if (log.isDebugEnabled())
            log.debug("Mapping entry to DHT nodes [nodes=" + U.toShortString(dhtNodes) + ", entry=" + cached + ']');

        Collection<ClusterNode> nearNodes = null;

        if (!F.isEmpty(readers)) {
            nearNodes = ctx.discovery().nodes(readers, F0.not(F.idForNodeId(nodeId)));

            if (log.isDebugEnabled())
                log.debug("Mapping entry to near nodes [nodes=" + U.toShortString(nearNodes) + ", entry=" + cached +
                    ']');
        }
        else {
            if (log.isDebugEnabled())
                log.debug("Entry has no near readers: " + cached);
        }

        map(cached, F.view(dhtNodes, F.remoteNodes(ctx.nodeId())), dhtMap); // Exclude local node.
        map(cached, nearNodes, nearMap);
    }

    /**
     * @param entry Entry.
     * @param nodes Nodes.
     * @param map Map.
     * @throws IgniteCheckedException If failed.
     */
    @SuppressWarnings( {"MismatchedQueryAndUpdateOfCollection"})
    private void map(GridCacheEntryEx<K, V> entry,
        @Nullable Iterable<? extends ClusterNode> nodes,
        Map<ClusterNode, List<T2<K, byte[]>>> map) throws IgniteCheckedException {
        if (nodes != null) {
            for (ClusterNode n : nodes) {
                List<T2<K, byte[]>> keys = map.get(n);

                if (keys == null)
                    map.put(n, keys = new LinkedList<>());

                keys.add(new T2<>(entry.key(), entry.getOrMarshalKeyBytes()));
            }
        }
    }

    /**
     * @param nodeId Node ID.
     * @param ver Version.
     * @param keys Keys.
     * @param unmap Flag for un-mapping version.
     */
    public void removeLocks(UUID nodeId, GridCacheVersion ver, Iterable<? extends K> keys, boolean unmap) {
        assert nodeId != null;
        assert ver != null;

        if (F.isEmpty(keys))
            return;

        // Remove mapped versions.
        GridCacheVersion dhtVer = unmap ? ctx.mvcc().unmapVersion(ver) : ver;

        Map<ClusterNode, List<T2<K, byte[]>>> dhtMap = new HashMap<>();
        Map<ClusterNode, List<T2<K, byte[]>>> nearMap = new HashMap<>();

        GridCacheVersion obsoleteVer = null;

        for (K key : keys) {
            while (true) {
                boolean created = false;

                GridDhtCacheEntry<K, V> entry = peekExx(key);

                if (entry == null) {
                    entry = entryExx(key);

                    created = true;
                }

                try {
                    GridCacheMvccCandidate<K> cand = null;

                    if (dhtVer == null) {
                        cand = entry.localCandidateByNearVersion(ver, true);

                        if (cand != null)
                            dhtVer = cand.version();
                        else {
                            if (log.isDebugEnabled())
                                log.debug("Failed to locate lock candidate based on dht or near versions [nodeId=" +
                                    nodeId + ", ver=" + ver + ", unmap=" + unmap + ", keys=" + keys + ']');

                            entry.removeLock(ver);

                            if (created) {
                                if (obsoleteVer == null)
                                    obsoleteVer = ctx.versions().next();

                                if (entry.markObsolete(obsoleteVer))
                                    removeEntry(entry);
                            }

                            break;
                        }
                    }

                    if (cand == null)
                        cand = entry.candidate(dhtVer);

                    long topVer = cand == null ? -1 : cand.topologyVersion();

                    // Note that we obtain readers before lock is removed.
                    // Even in case if entry would be removed just after lock is removed,
                    // we must send release messages to backups and readers.
                    Collection<UUID> readers = entry.readers();

                    // Note that we don't reorder completed versions here,
                    // as there is no point to reorder relative to the version
                    // we are about to remove.
                    if (entry.removeLock(dhtVer)) {
                        // Map to backups and near readers.
                        map(nodeId, topVer, entry, readers, dhtMap, nearMap);

                        if (log.isDebugEnabled())
                            log.debug("Removed lock [lockId=" + ver + ", key=" + key + ']');
                    }
                    else if (log.isDebugEnabled())
                        log.debug("Received unlock request for unknown candidate " +
                            "(added to cancelled locks set) [ver=" + ver + ", entry=" + entry + ']');

                    if (created && entry.markObsolete(dhtVer))
                        removeEntry(entry);

                    ctx.evicts().touch(entry, topVer);

                    break;
                }
                catch (GridCacheEntryRemovedException ignored) {
                    if (log.isDebugEnabled())
                        log.debug("Received remove lock request for removed entry (will retry): " + entry);
                }
                catch (IgniteCheckedException e) {
                    U.error(log, "Failed to remove locks for keys: " + keys, e);
                }
            }
        }

        Collection<GridCacheVersion> committed = ctx.tm().committedVersions(ver);
        Collection<GridCacheVersion> rolledback = ctx.tm().rolledbackVersions(ver);

        // Backups.
        for (Map.Entry<ClusterNode, List<T2<K, byte[]>>> entry : dhtMap.entrySet()) {
            ClusterNode n = entry.getKey();

            List<T2<K, byte[]>> keyBytes = entry.getValue();

            GridDhtUnlockRequest<K, V> req = new GridDhtUnlockRequest<>(ctx.cacheId(), keyBytes.size());

            req.version(dhtVer);

            try {
                for (T2<K, byte[]> key : keyBytes)
                    req.addKey(key.get1(), key.get2(), ctx);

                keyBytes = nearMap.get(n);

                if (keyBytes != null)
                    for (T2<K, byte[]> key : keyBytes)
                        req.addNearKey(key.get1(), key.get2(), ctx.shared());

                req.completedVersions(committed, rolledback);

                ctx.io().send(n, req);
            }
            catch (ClusterTopologyException ignore) {
                if (log.isDebugEnabled())
                    log.debug("Node left while sending unlock request: " + n);
            }
            catch (IgniteCheckedException e) {
                U.error(log, "Failed to send unlock request to node (will make best effort to complete): " + n, e);
            }
        }

        // Readers.
        for (Map.Entry<ClusterNode, List<T2<K, byte[]>>> entry : nearMap.entrySet()) {
            ClusterNode n = entry.getKey();

            if (!dhtMap.containsKey(n)) {
                List<T2<K, byte[]>> keyBytes = entry.getValue();

                GridDhtUnlockRequest<K, V> req = new GridDhtUnlockRequest<>(ctx.cacheId(), keyBytes.size());

                req.version(dhtVer);

                try {
                    for (T2<K, byte[]> key : keyBytes)
                        req.addNearKey(key.get1(), key.get2(), ctx.shared());

                    req.completedVersions(committed, rolledback);

                    ctx.io().send(n, req);
                }
                catch (ClusterTopologyException ignore) {
                    if (log.isDebugEnabled())
                        log.debug("Node left while sending unlock request: " + n);
                }
                catch (IgniteCheckedException e) {
                    U.error(log, "Failed to send unlock request to node (will make best effort to complete): " + n, e);
                }
            }
        }
    }

    /**
     * @param key Key
     * @param ver Version.
     * @throws IgniteCheckedException If invalidate failed.
     */
    private void invalidateNearEntry(K key, GridCacheVersion ver) throws IgniteCheckedException {
        GridCacheEntryEx<K, V> nearEntry = near().peekEx(key);

        if (nearEntry != null)
            nearEntry.invalidate(null, ver);
    }

    /**
     * @param key Key
     * @param ver Version.
     */
    private void obsoleteNearEntry(K key, GridCacheVersion ver) {
        GridCacheEntryEx<K, V> nearEntry = near().peekEx(key);

        if (nearEntry != null)
            nearEntry.markObsolete(ver);
    }
}<|MERGE_RESOLUTION|>--- conflicted
+++ resolved
@@ -823,13 +823,7 @@
                             if (log.isDebugEnabled())
                                 log.debug("Performing DHT lock [tx=" + tx + ", entries=" + entries + ']');
 
-<<<<<<< HEAD
-                            IgniteFuture<GridCacheReturn<V>> txFut = tx.lockAllAsync(
-=======
-                            assert req.writeEntries() == null || req.writeEntries().size() == entries.size();
-
                             IgniteInternalFuture<GridCacheReturn<V>> txFut = tx.lockAllAsync(
->>>>>>> 9502c0d9
                                 cacheCtx,
                                 entries,
                                 req.onePhaseCommit(),
