/*
 * Licensed to the Apache Software Foundation (ASF) under one or more
 * contributor license agreements.  See the NOTICE file distributed with
 * this work for additional information regarding copyright ownership.
 * The ASF licenses this file to You under the Apache License, Version 2.0
 * (the "License"); you may not use this file except in compliance with
 * the License.  You may obtain a copy of the License at
 *
 *      http://www.apache.org/licenses/LICENSE-2.0
 *
 * Unless required by applicable law or agreed to in writing, software
 * distributed under the License is distributed on an "AS IS" BASIS,
 * WITHOUT WARRANTIES OR CONDITIONS OF ANY KIND, either express or implied.
 * See the License for the specific language governing permissions and
 * limitations under the License.
 */

package org.apache.ignite.internal.processors.cache.distributed.dht.atomic;

import java.util.ArrayList;
import java.util.Collection;
import java.util.HashMap;
import java.util.List;
import java.util.Map;
import java.util.UUID;
<<<<<<< HEAD
import java.util.concurrent.atomic.AtomicReference;
import javax.cache.processor.EntryProcessor;
import org.apache.ignite.IgniteCheckedException;
import org.apache.ignite.IgniteLogger;
import org.apache.ignite.IgniteSystemProperties;
=======
>>>>>>> 9326f9a5
import org.apache.ignite.cache.CacheWriteSynchronizationMode;
import org.apache.ignite.cluster.ClusterNode;
import org.apache.ignite.internal.processors.affinity.AffinityTopologyVersion;
import org.apache.ignite.internal.processors.cache.GridCacheContext;
import org.apache.ignite.internal.processors.cache.GridCacheEntryRemovedException;
import org.apache.ignite.internal.processors.cache.KeyCacheObject;
import org.apache.ignite.internal.processors.cache.distributed.dht.GridDhtCacheEntry;
import org.apache.ignite.internal.processors.cache.version.GridCacheVersion;
import org.apache.ignite.internal.util.typedef.CI2;
import org.apache.ignite.internal.util.typedef.F;
import org.apache.ignite.internal.util.typedef.internal.S;
import org.apache.ignite.internal.util.typedef.internal.U;
import org.jetbrains.annotations.NotNull;
import org.jetbrains.annotations.Nullable;

<<<<<<< HEAD
import static org.apache.ignite.IgniteSystemProperties.IGNITE_ATOMIC_CACHE_MAX_CONCURRENT_DHT_UPDATES;
import static org.apache.ignite.cache.CacheWriteSynchronizationMode.FULL_SYNC;

=======
>>>>>>> 9326f9a5
/**
 * DHT atomic cache backup update future.
 */
class GridDhtAtomicUpdateFuture extends GridDhtAtomicAbstractUpdateFuture {
    /** */
    private static final long serialVersionUID = 0L;

<<<<<<< HEAD
    /** Max concurrent updates. */
    private static final int MAX_CONCURRENT_UPDATES =
        IgniteSystemProperties.getInteger(IGNITE_ATOMIC_CACHE_MAX_CONCURRENT_DHT_UPDATES, 2000);

    /** Logger reference. */
    private static final AtomicReference<IgniteLogger> logRef = new AtomicReference<>();

    /** Logger. */
    private static IgniteLogger log;

    /** Logger. */
    private static IgniteLogger msgLog;

    /** Cache context. */
    private final GridCacheContext cctx;

    /** Future version. */
    private final GridCacheVersion futVer;

    /** Write version. */
    private final GridCacheVersion writeVer;

    /** Force transform backup flag. */
    private boolean forceTransformBackups;

    /** Force full sync. */
    private volatile boolean forceFullSync;

    /** Completion callback. */
    @GridToStringExclude
    private final CI2<GridNearAtomicUpdateRequest, GridNearAtomicUpdateResponse> completionCb;

    /** Mappings. */
    @GridToStringInclude
    private final Map<UUID, GridDhtAtomicUpdateRequest> mappings;

    /** Entries with readers. */
    private Map<KeyCacheObject, GridDhtCacheEntry> nearReadersEntries;

    /** Update request. */
    private final GridNearAtomicUpdateRequest updateReq;

    /** Update response. */
    private final GridNearAtomicUpdateResponse updateRes;

=======
>>>>>>> 9326f9a5
    /** Future keys. */
    private final Collection<KeyCacheObject> keys;

    /** Entries with readers. */
    private Map<KeyCacheObject, GridDhtCacheEntry> nearReadersEntries;


    /**
     * @param cctx Cache context.
     * @param completionCb Callback to invoke when future is completed.
     * @param writeVer Write version.
     * @param updateReq Update request.
     * @param updateRes Update response.
     */
    GridDhtAtomicUpdateFuture(
        GridCacheContext cctx,
        CI2<GridNearAtomicAbstractUpdateRequest, GridNearAtomicUpdateResponse> completionCb,
        GridCacheVersion writeVer,
        GridNearAtomicAbstractUpdateRequest updateReq,
        GridNearAtomicUpdateResponse updateRes
    ) {
        super(cctx, completionCb, writeVer, updateReq, updateRes);

        keys = new ArrayList<>(updateReq.size());
        mappings = U.newHashMap(updateReq.size());
    }

    /** {@inheritDoc} */
    @Override protected void addDhtKey(KeyCacheObject key, List<ClusterNode> dhtNodes) {
        keys.add(key);
    }

    /** {@inheritDoc} */
    @Override protected void addNearKey(KeyCacheObject key, Collection<UUID> readers) {
        keys.add(key);
    }

    /** {@inheritDoc} */
    @Override protected void addNearReaderEntry(GridDhtCacheEntry entry) {
        if (nearReadersEntries == null)
            nearReadersEntries = new HashMap<>();

        nearReadersEntries.put(entry.key(), entry);
    }

    /** {@inheritDoc} */
<<<<<<< HEAD
    @Override public IgniteInternalFuture<Void> completeFuture(AffinityTopologyVersion topVer) {
        if (waitForExchange && updateReq.topologyVersion().compareTo(topVer) < 0)
            return this;

        return null;
    }

    /**
     * @param entry Entry to map.
     * @param val Value to write.
     * @param entryProcessor Entry processor.
     * @param ttl TTL (optional).
     * @param conflictExpireTime Conflict expire time (optional).
     * @param conflictVer Conflict version (optional).
     * @param addPrevVal If {@code true} sends previous value to backups.
     * @param prevVal Previous value.
     * @param updateCntr Partition update counter.
     */
    @SuppressWarnings("ForLoopReplaceableByForEach")
    public void addWriteEntry(GridDhtCacheEntry entry,
        @Nullable CacheObject val,
        EntryProcessor<Object, Object, Object> entryProcessor,
        long ttl,
        long conflictExpireTime,
        @Nullable GridCacheVersion conflictVer,
        boolean addPrevVal,
        @Nullable CacheObject prevVal,
        long updateCntr) {
        AffinityTopologyVersion topVer = updateReq.topologyVersion();

        List<ClusterNode> dhtNodes = cctx.dht().topology().nodes(entry.partition(), topVer);

        if (log.isDebugEnabled())
            log.debug("Mapping entry to DHT nodes [nodes=" + U.nodeIds(dhtNodes) + ", entry=" + entry + ']');

        CacheWriteSynchronizationMode syncMode = updateReq.writeSynchronizationMode();

        keys.add(entry.key());

        for (int i = 0; i < dhtNodes.size(); i++) {
            ClusterNode node = dhtNodes.get(i);

            UUID nodeId = node.id();

            if (!nodeId.equals(cctx.localNodeId())) {
                GridDhtAtomicUpdateRequest updateReq = mappings.get(nodeId);

                if (updateReq == null) {
                    updateReq = new GridDhtAtomicUpdateRequest(
                        cctx.cacheId(),
                        nodeId,
                        futVer,
                        writeVer,
                        syncMode,
                        topVer,
                        forceTransformBackups,
                        this.updateReq.subjectId(),
                        this.updateReq.taskNameHash(),
                        forceTransformBackups ? this.updateReq.invokeArguments() : null,
                        cctx.deploymentEnabled(),
                        this.updateReq.keepBinary(),
                        this.updateReq.skipStore());

                    mappings.put(nodeId, updateReq);
                }

                updateReq.addWriteValue(entry.key(),
                    val,
                    entryProcessor,
                    ttl,
                    conflictExpireTime,
                    conflictVer,
                    addPrevVal,
                    entry.partition(),
                    prevVal,
                    updateCntr);
            }
        }
    }

    /**
     * @param readers Entry readers.
     * @param entry Entry.
     * @param val Value.
     * @param entryProcessor Entry processor..
     * @param ttl TTL for near cache update (optional).
     * @param expireTime Expire time for near cache update (optional).
     */
    public void addNearWriteEntries(Iterable<UUID> readers,
        GridDhtCacheEntry entry,
        @Nullable CacheObject val,
        EntryProcessor<Object, Object, Object> entryProcessor,
        long ttl,
        long expireTime) {
        CacheWriteSynchronizationMode syncMode = updateReq.writeSynchronizationMode();

        keys.add(entry.key());

        AffinityTopologyVersion topVer = updateReq.topologyVersion();

        for (UUID nodeId : readers) {
            GridDhtAtomicUpdateRequest updateReq = mappings.get(nodeId);

            if (updateReq == null) {
                ClusterNode node = cctx.discovery().node(nodeId);

                // Node left the grid.
                if (node == null)
                    continue;

                updateReq = new GridDhtAtomicUpdateRequest(
                    cctx.cacheId(),
                    nodeId,
                    futVer,
                    writeVer,
                    syncMode,
                    topVer,
                    forceTransformBackups,
                    this.updateReq.subjectId(),
                    this.updateReq.taskNameHash(),
                    forceTransformBackups ? this.updateReq.invokeArguments() : null,
                    cctx.deploymentEnabled(),
                    this.updateReq.keepBinary(),
                    this.updateReq.skipStore());

                mappings.put(nodeId, updateReq);
            }

            if (nearReadersEntries == null)
                nearReadersEntries = new HashMap<>();

            nearReadersEntries.put(entry.key(), entry);

            updateReq.addNearWriteValue(entry.key(),
                val,
                entryProcessor,
                ttl,
                expireTime);
        }
    }

    /**
     * @param clsr Continuous query closure.
     */
    public void addContinuousQueryClosure(CI1<Boolean> clsr){
        assert !isDone() : this;

        if (cntQryClsrs == null)
            cntQryClsrs = new ArrayList<>(10);

        cntQryClsrs.add(clsr);
    }

    /** {@inheritDoc} */
    @Override public boolean onDone(@Nullable Void res, @Nullable Throwable err) {
        if (super.onDone(res, err)) {
            cctx.mvcc().removeAtomicFuture(version());

            boolean suc = err == null;

            if (!suc) {
                for (KeyCacheObject key : keys)
                    updateRes.addFailedKey(key, err);
            }

            if (cntQryClsrs != null) {
                for (CI1<Boolean> clsr : cntQryClsrs)
                    clsr.apply(suc);
            }

            if (updateReq.writeSynchronizationMode() == FULL_SYNC || forceFullSync)
                completionCb.apply(updateReq, updateRes);

            if (backpressureEnabled())
                cctx.shared().finishDhtAtomicUpdate(futVer);

            return true;
        }

        return false;
    }

    /**
     * Sends requests to remote nodes.
     */
    public void map() {
        if (!mappings.isEmpty()) {
            // Set the flag before sending requests.
            forceFullSync = backpressureEnabled() &&
                cctx.shared().startDhtAtomicUpdate(futVer) > MAX_CONCURRENT_UPDATES;

            for (GridDhtAtomicUpdateRequest req : mappings.values()) {
                try {
                    cctx.io().send(req.nodeId(), req, cctx.ioPolicy());

                    if (msgLog.isDebugEnabled()) {
                        msgLog.debug("DTH update fut, sent request [futId=" + futVer +
                            ", writeVer=" + writeVer + ", node=" + req.nodeId() + ']');
                    }
                }
                catch (ClusterTopologyCheckedException ignored) {
                    if (msgLog.isDebugEnabled()) {
                        msgLog.debug("DTH update fut, failed to send request, node left [futId=" + futVer +
                            ", writeVer=" + writeVer + ", node=" + req.nodeId() + ']');
                    }

                    registerResponse(req.nodeId());
                }
                catch (IgniteCheckedException e) {
                    U.error(msgLog, "Failed to send request [futId=" + futVer +
                        ", writeVer=" + writeVer + ", node=" + req.nodeId() + ']', e);

                    registerResponse(req.nodeId());
                }
            }
        }
        else
            onDone();

        // Send response right away if no ACKs from backup is required.
        // Backups will send ACKs anyway, future will be completed after all backups have replied.
        if (updateReq.writeSynchronizationMode() != FULL_SYNC) {
            if (!forceFullSync)
                completionCb.apply(updateReq, updateRes);
        }
    }

    /**
     * @return Backpressure enabled flag.
     */
    private boolean backpressureEnabled() {
        return cctx.shared().database().persistenceEnabled() &&
            cctx.shared().wal().isFullSync() &&
            updateReq.writeSynchronizationMode() != FULL_SYNC &&
            MAX_CONCURRENT_UPDATES > 0;
    }

    /**
     * Callback for backup update response.
     *
     * @param nodeId Backup node ID.
     * @param updateRes Update response.
     */
    public void onResult(UUID nodeId, GridDhtAtomicUpdateResponse updateRes) {
=======
    @Override public void onResult(UUID nodeId, GridDhtAtomicUpdateResponse updateRes) {
>>>>>>> 9326f9a5
        if (log.isDebugEnabled())
            log.debug("Received DHT atomic update future result [nodeId=" + nodeId + ", updateRes=" + updateRes + ']');

        if (updateRes.error() != null)
            this.updateRes.addFailedKeys(updateRes.failedKeys(), updateRes.error());

        if (!F.isEmpty(updateRes.nearEvicted())) {
            for (KeyCacheObject key : updateRes.nearEvicted()) {
                GridDhtCacheEntry entry = nearReadersEntries.get(key);

                try {
                    entry.removeReader(nodeId, updateRes.messageId());
                }
                catch (GridCacheEntryRemovedException e) {
                    if (log.isDebugEnabled())
                        log.debug("Entry with evicted reader was removed [entry=" + entry + ", err=" + e + ']');
                }
            }
        }

        registerResponse(nodeId);
    }

    /** {@inheritDoc} */
    @Override protected void addFailedKeys(GridNearAtomicUpdateResponse updateRes, Throwable err) {
        for (KeyCacheObject key : keys)
            updateRes.addFailedKey(key, err);
    }

    /** {@inheritDoc} */
    @Override protected GridDhtAtomicAbstractUpdateRequest createRequest(ClusterNode node,
        GridCacheVersion futVer,
        GridCacheVersion writeVer,
        CacheWriteSynchronizationMode syncMode,
        @NotNull AffinityTopologyVersion topVer,
        long ttl,
        long conflictExpireTime,
        @Nullable GridCacheVersion conflictVer
    ) {
        return new GridDhtAtomicUpdateRequest(
            cctx.cacheId(),
            node.id(),
            futVer,
            writeVer,
            syncMode,
            topVer,
            false,
            updateReq.subjectId(),
            updateReq.taskNameHash(),
            null,
            cctx.deploymentEnabled(),
            updateReq.keepBinary(),
            updateReq.skipStore());
    }

    /** {@inheritDoc} */
    @Override public String toString() {
        return S.toString(GridDhtAtomicUpdateFuture.class, this);
    }
}<|MERGE_RESOLUTION|>--- conflicted
+++ resolved
@@ -23,14 +23,6 @@
 import java.util.List;
 import java.util.Map;
 import java.util.UUID;
-<<<<<<< HEAD
-import java.util.concurrent.atomic.AtomicReference;
-import javax.cache.processor.EntryProcessor;
-import org.apache.ignite.IgniteCheckedException;
-import org.apache.ignite.IgniteLogger;
-import org.apache.ignite.IgniteSystemProperties;
-=======
->>>>>>> 9326f9a5
 import org.apache.ignite.cache.CacheWriteSynchronizationMode;
 import org.apache.ignite.cluster.ClusterNode;
 import org.apache.ignite.internal.processors.affinity.AffinityTopologyVersion;
@@ -46,12 +38,6 @@
 import org.jetbrains.annotations.NotNull;
 import org.jetbrains.annotations.Nullable;
 
-<<<<<<< HEAD
-import static org.apache.ignite.IgniteSystemProperties.IGNITE_ATOMIC_CACHE_MAX_CONCURRENT_DHT_UPDATES;
-import static org.apache.ignite.cache.CacheWriteSynchronizationMode.FULL_SYNC;
-
-=======
->>>>>>> 9326f9a5
 /**
  * DHT atomic cache backup update future.
  */
@@ -59,54 +45,6 @@
     /** */
     private static final long serialVersionUID = 0L;
 
-<<<<<<< HEAD
-    /** Max concurrent updates. */
-    private static final int MAX_CONCURRENT_UPDATES =
-        IgniteSystemProperties.getInteger(IGNITE_ATOMIC_CACHE_MAX_CONCURRENT_DHT_UPDATES, 2000);
-
-    /** Logger reference. */
-    private static final AtomicReference<IgniteLogger> logRef = new AtomicReference<>();
-
-    /** Logger. */
-    private static IgniteLogger log;
-
-    /** Logger. */
-    private static IgniteLogger msgLog;
-
-    /** Cache context. */
-    private final GridCacheContext cctx;
-
-    /** Future version. */
-    private final GridCacheVersion futVer;
-
-    /** Write version. */
-    private final GridCacheVersion writeVer;
-
-    /** Force transform backup flag. */
-    private boolean forceTransformBackups;
-
-    /** Force full sync. */
-    private volatile boolean forceFullSync;
-
-    /** Completion callback. */
-    @GridToStringExclude
-    private final CI2<GridNearAtomicUpdateRequest, GridNearAtomicUpdateResponse> completionCb;
-
-    /** Mappings. */
-    @GridToStringInclude
-    private final Map<UUID, GridDhtAtomicUpdateRequest> mappings;
-
-    /** Entries with readers. */
-    private Map<KeyCacheObject, GridDhtCacheEntry> nearReadersEntries;
-
-    /** Update request. */
-    private final GridNearAtomicUpdateRequest updateReq;
-
-    /** Update response. */
-    private final GridNearAtomicUpdateResponse updateRes;
-
-=======
->>>>>>> 9326f9a5
     /** Future keys. */
     private final Collection<KeyCacheObject> keys;
 
@@ -153,254 +91,7 @@
     }
 
     /** {@inheritDoc} */
-<<<<<<< HEAD
-    @Override public IgniteInternalFuture<Void> completeFuture(AffinityTopologyVersion topVer) {
-        if (waitForExchange && updateReq.topologyVersion().compareTo(topVer) < 0)
-            return this;
-
-        return null;
-    }
-
-    /**
-     * @param entry Entry to map.
-     * @param val Value to write.
-     * @param entryProcessor Entry processor.
-     * @param ttl TTL (optional).
-     * @param conflictExpireTime Conflict expire time (optional).
-     * @param conflictVer Conflict version (optional).
-     * @param addPrevVal If {@code true} sends previous value to backups.
-     * @param prevVal Previous value.
-     * @param updateCntr Partition update counter.
-     */
-    @SuppressWarnings("ForLoopReplaceableByForEach")
-    public void addWriteEntry(GridDhtCacheEntry entry,
-        @Nullable CacheObject val,
-        EntryProcessor<Object, Object, Object> entryProcessor,
-        long ttl,
-        long conflictExpireTime,
-        @Nullable GridCacheVersion conflictVer,
-        boolean addPrevVal,
-        @Nullable CacheObject prevVal,
-        long updateCntr) {
-        AffinityTopologyVersion topVer = updateReq.topologyVersion();
-
-        List<ClusterNode> dhtNodes = cctx.dht().topology().nodes(entry.partition(), topVer);
-
-        if (log.isDebugEnabled())
-            log.debug("Mapping entry to DHT nodes [nodes=" + U.nodeIds(dhtNodes) + ", entry=" + entry + ']');
-
-        CacheWriteSynchronizationMode syncMode = updateReq.writeSynchronizationMode();
-
-        keys.add(entry.key());
-
-        for (int i = 0; i < dhtNodes.size(); i++) {
-            ClusterNode node = dhtNodes.get(i);
-
-            UUID nodeId = node.id();
-
-            if (!nodeId.equals(cctx.localNodeId())) {
-                GridDhtAtomicUpdateRequest updateReq = mappings.get(nodeId);
-
-                if (updateReq == null) {
-                    updateReq = new GridDhtAtomicUpdateRequest(
-                        cctx.cacheId(),
-                        nodeId,
-                        futVer,
-                        writeVer,
-                        syncMode,
-                        topVer,
-                        forceTransformBackups,
-                        this.updateReq.subjectId(),
-                        this.updateReq.taskNameHash(),
-                        forceTransformBackups ? this.updateReq.invokeArguments() : null,
-                        cctx.deploymentEnabled(),
-                        this.updateReq.keepBinary(),
-                        this.updateReq.skipStore());
-
-                    mappings.put(nodeId, updateReq);
-                }
-
-                updateReq.addWriteValue(entry.key(),
-                    val,
-                    entryProcessor,
-                    ttl,
-                    conflictExpireTime,
-                    conflictVer,
-                    addPrevVal,
-                    entry.partition(),
-                    prevVal,
-                    updateCntr);
-            }
-        }
-    }
-
-    /**
-     * @param readers Entry readers.
-     * @param entry Entry.
-     * @param val Value.
-     * @param entryProcessor Entry processor..
-     * @param ttl TTL for near cache update (optional).
-     * @param expireTime Expire time for near cache update (optional).
-     */
-    public void addNearWriteEntries(Iterable<UUID> readers,
-        GridDhtCacheEntry entry,
-        @Nullable CacheObject val,
-        EntryProcessor<Object, Object, Object> entryProcessor,
-        long ttl,
-        long expireTime) {
-        CacheWriteSynchronizationMode syncMode = updateReq.writeSynchronizationMode();
-
-        keys.add(entry.key());
-
-        AffinityTopologyVersion topVer = updateReq.topologyVersion();
-
-        for (UUID nodeId : readers) {
-            GridDhtAtomicUpdateRequest updateReq = mappings.get(nodeId);
-
-            if (updateReq == null) {
-                ClusterNode node = cctx.discovery().node(nodeId);
-
-                // Node left the grid.
-                if (node == null)
-                    continue;
-
-                updateReq = new GridDhtAtomicUpdateRequest(
-                    cctx.cacheId(),
-                    nodeId,
-                    futVer,
-                    writeVer,
-                    syncMode,
-                    topVer,
-                    forceTransformBackups,
-                    this.updateReq.subjectId(),
-                    this.updateReq.taskNameHash(),
-                    forceTransformBackups ? this.updateReq.invokeArguments() : null,
-                    cctx.deploymentEnabled(),
-                    this.updateReq.keepBinary(),
-                    this.updateReq.skipStore());
-
-                mappings.put(nodeId, updateReq);
-            }
-
-            if (nearReadersEntries == null)
-                nearReadersEntries = new HashMap<>();
-
-            nearReadersEntries.put(entry.key(), entry);
-
-            updateReq.addNearWriteValue(entry.key(),
-                val,
-                entryProcessor,
-                ttl,
-                expireTime);
-        }
-    }
-
-    /**
-     * @param clsr Continuous query closure.
-     */
-    public void addContinuousQueryClosure(CI1<Boolean> clsr){
-        assert !isDone() : this;
-
-        if (cntQryClsrs == null)
-            cntQryClsrs = new ArrayList<>(10);
-
-        cntQryClsrs.add(clsr);
-    }
-
-    /** {@inheritDoc} */
-    @Override public boolean onDone(@Nullable Void res, @Nullable Throwable err) {
-        if (super.onDone(res, err)) {
-            cctx.mvcc().removeAtomicFuture(version());
-
-            boolean suc = err == null;
-
-            if (!suc) {
-                for (KeyCacheObject key : keys)
-                    updateRes.addFailedKey(key, err);
-            }
-
-            if (cntQryClsrs != null) {
-                for (CI1<Boolean> clsr : cntQryClsrs)
-                    clsr.apply(suc);
-            }
-
-            if (updateReq.writeSynchronizationMode() == FULL_SYNC || forceFullSync)
-                completionCb.apply(updateReq, updateRes);
-
-            if (backpressureEnabled())
-                cctx.shared().finishDhtAtomicUpdate(futVer);
-
-            return true;
-        }
-
-        return false;
-    }
-
-    /**
-     * Sends requests to remote nodes.
-     */
-    public void map() {
-        if (!mappings.isEmpty()) {
-            // Set the flag before sending requests.
-            forceFullSync = backpressureEnabled() &&
-                cctx.shared().startDhtAtomicUpdate(futVer) > MAX_CONCURRENT_UPDATES;
-
-            for (GridDhtAtomicUpdateRequest req : mappings.values()) {
-                try {
-                    cctx.io().send(req.nodeId(), req, cctx.ioPolicy());
-
-                    if (msgLog.isDebugEnabled()) {
-                        msgLog.debug("DTH update fut, sent request [futId=" + futVer +
-                            ", writeVer=" + writeVer + ", node=" + req.nodeId() + ']');
-                    }
-                }
-                catch (ClusterTopologyCheckedException ignored) {
-                    if (msgLog.isDebugEnabled()) {
-                        msgLog.debug("DTH update fut, failed to send request, node left [futId=" + futVer +
-                            ", writeVer=" + writeVer + ", node=" + req.nodeId() + ']');
-                    }
-
-                    registerResponse(req.nodeId());
-                }
-                catch (IgniteCheckedException e) {
-                    U.error(msgLog, "Failed to send request [futId=" + futVer +
-                        ", writeVer=" + writeVer + ", node=" + req.nodeId() + ']', e);
-
-                    registerResponse(req.nodeId());
-                }
-            }
-        }
-        else
-            onDone();
-
-        // Send response right away if no ACKs from backup is required.
-        // Backups will send ACKs anyway, future will be completed after all backups have replied.
-        if (updateReq.writeSynchronizationMode() != FULL_SYNC) {
-            if (!forceFullSync)
-                completionCb.apply(updateReq, updateRes);
-        }
-    }
-
-    /**
-     * @return Backpressure enabled flag.
-     */
-    private boolean backpressureEnabled() {
-        return cctx.shared().database().persistenceEnabled() &&
-            cctx.shared().wal().isFullSync() &&
-            updateReq.writeSynchronizationMode() != FULL_SYNC &&
-            MAX_CONCURRENT_UPDATES > 0;
-    }
-
-    /**
-     * Callback for backup update response.
-     *
-     * @param nodeId Backup node ID.
-     * @param updateRes Update response.
-     */
-    public void onResult(UUID nodeId, GridDhtAtomicUpdateResponse updateRes) {
-=======
     @Override public void onResult(UUID nodeId, GridDhtAtomicUpdateResponse updateRes) {
->>>>>>> 9326f9a5
         if (log.isDebugEnabled())
             log.debug("Received DHT atomic update future result [nodeId=" + nodeId + ", updateRes=" + updateRes + ']');
 
