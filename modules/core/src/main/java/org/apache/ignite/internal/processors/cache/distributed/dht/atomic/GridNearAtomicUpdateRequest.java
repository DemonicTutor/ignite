--- conflicted
+++ resolved
@@ -665,11 +665,7 @@
                 writer.incrementState();
 
             case 19:
-<<<<<<< HEAD
-                if (!writer.writeMessage("topVer", topVer))
-=======
                 if (!writer.writeInt("taskNameHash", taskNameHash))
->>>>>>> 6c4282a1
                     return false;
 
                 writer.incrementState();
@@ -852,13 +848,8 @@
 
                 reader.incrementState();
 
-<<<<<<< HEAD
-            case 19:
-                topVer = reader.readMessage("topVer");
-=======
             case 20:
                 topVer = reader.readLong("topVer");
->>>>>>> 6c4282a1
 
                 if (!reader.isLastRead())
                     return false;
