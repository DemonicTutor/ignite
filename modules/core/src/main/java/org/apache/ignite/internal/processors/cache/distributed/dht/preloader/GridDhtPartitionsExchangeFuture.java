/*
 * Licensed to the Apache Software Foundation (ASF) under one or more
 * contributor license agreements.  See the NOTICE file distributed with
 * this work for additional information regarding copyright ownership.
 * The ASF licenses this file to You under the Apache License, Version 2.0
 * (the "License"); you may not use this file except in compliance with
 * the License.  You may obtain a copy of the License at
 *
 *      http://www.apache.org/licenses/LICENSE-2.0
 *
 * Unless required by applicable law or agreed to in writing, software
 * distributed under the License is distributed on an "AS IS" BASIS,
 * WITHOUT WARRANTIES OR CONDITIONS OF ANY KIND, either express or implied.
 * See the License for the specific language governing permissions and
 * limitations under the License.
 */

package org.apache.ignite.internal.processors.cache.distributed.dht.preloader;

import java.io.IOException;
import java.util.ArrayList;
import java.util.Collection;
import java.util.Collections;
import java.util.HashMap;
import java.util.HashSet;
import java.util.List;
import java.util.Map;
import java.util.Set;
import java.util.UUID;
import java.util.concurrent.ConcurrentMap;
import java.util.concurrent.CountDownLatch;
import java.util.concurrent.TimeUnit;
import java.util.concurrent.atomic.AtomicBoolean;
import java.util.concurrent.atomic.AtomicReference;
import java.util.concurrent.locks.ReadWriteLock;
import org.apache.ignite.IgniteCheckedException;
import org.apache.ignite.internal.IgniteNeedReconnectException;
import org.apache.ignite.IgniteLogger;
import org.apache.ignite.IgniteSystemProperties;
import org.apache.ignite.cache.PartitionLossPolicy;
import org.apache.ignite.cluster.ClusterNode;
import org.apache.ignite.events.CacheEvent;
import org.apache.ignite.events.DiscoveryEvent;
import org.apache.ignite.events.Event;
import org.apache.ignite.events.EventType;
import org.apache.ignite.internal.IgniteClientDisconnectedCheckedException;
import org.apache.ignite.internal.IgniteFutureTimeoutCheckedException;
import org.apache.ignite.internal.IgniteInternalFuture;
import org.apache.ignite.internal.IgniteInterruptedCheckedException;
import org.apache.ignite.internal.cluster.ClusterTopologyCheckedException;
import org.apache.ignite.internal.events.DiscoveryCustomEvent;
import org.apache.ignite.internal.managers.discovery.DiscoveryCustomMessage;
import org.apache.ignite.internal.managers.discovery.DiscoCache;
import org.apache.ignite.internal.pagemem.snapshot.StartFullSnapshotAckDiscoveryMessage;
import org.apache.ignite.internal.processors.affinity.AffinityTopologyVersion;
import org.apache.ignite.internal.processors.affinity.GridAffinityAssignmentCache;
import org.apache.ignite.internal.processors.cache.CacheAffinityChangeMessage;
import org.apache.ignite.internal.processors.cache.CacheInvalidStateException;
import org.apache.ignite.internal.processors.cache.ClusterState;
import org.apache.ignite.internal.processors.cache.DynamicCacheChangeBatch;
import org.apache.ignite.internal.processors.cache.CachePartitionExchangeWorkerTask;
import org.apache.ignite.internal.processors.cache.DynamicCacheChangeRequest;
import org.apache.ignite.internal.processors.cache.DynamicCacheDescriptor;
import org.apache.ignite.internal.processors.cache.GridCacheContext;
import org.apache.ignite.internal.processors.cache.GridCacheMvccCandidate;
import org.apache.ignite.internal.processors.cache.GridCacheSharedContext;
import org.apache.ignite.internal.processors.cache.distributed.dht.GridClientPartitionTopology;
import org.apache.ignite.internal.processors.cache.distributed.dht.GridDhtLocalPartition;
import org.apache.ignite.internal.processors.cache.distributed.dht.GridDhtPartitionState;
import org.apache.ignite.internal.processors.cache.distributed.dht.GridDhtPartitionTopology;
import org.apache.ignite.internal.processors.cache.distributed.dht.GridDhtTopologyFuture;
import org.apache.ignite.internal.processors.cache.transactions.IgniteTxKey;
import org.apache.ignite.internal.processors.cache.version.GridCacheVersion;
import org.apache.ignite.internal.processors.cluster.GridClusterStateProcessor;
import org.apache.ignite.internal.processors.timeout.GridTimeoutObjectAdapter;
import org.apache.ignite.internal.util.future.GridFutureAdapter;
import org.apache.ignite.internal.util.tostring.GridToStringExclude;
import org.apache.ignite.internal.util.tostring.GridToStringInclude;
import org.apache.ignite.internal.util.typedef.CI1;
import org.apache.ignite.internal.util.typedef.F;
import org.apache.ignite.internal.util.typedef.T2;
import org.apache.ignite.internal.util.typedef.X;
import org.apache.ignite.internal.util.typedef.internal.CU;
import org.apache.ignite.internal.util.typedef.internal.LT;
import org.apache.ignite.internal.util.typedef.internal.S;
import org.apache.ignite.internal.util.typedef.internal.U;
import org.apache.ignite.lang.IgniteInClosure;
import org.apache.ignite.lang.IgniteRunnable;
import org.jetbrains.annotations.Nullable;
import org.jsr166.ConcurrentHashMap8;

import static org.apache.ignite.IgniteSystemProperties.IGNITE_THREAD_DUMP_ON_EXCHANGE_TIMEOUT;
import static org.apache.ignite.cache.PartitionLossPolicy.READ_ONLY_ALL;
import static org.apache.ignite.cache.PartitionLossPolicy.READ_ONLY_SAFE;
import static org.apache.ignite.cache.PartitionLossPolicy.READ_WRITE_ALL;
import static org.apache.ignite.cache.PartitionLossPolicy.READ_WRITE_SAFE;
import static org.apache.ignite.events.EventType.EVT_NODE_FAILED;
import static org.apache.ignite.events.EventType.EVT_NODE_JOINED;
import static org.apache.ignite.events.EventType.EVT_NODE_LEFT;
import static org.apache.ignite.internal.events.DiscoveryCustomEvent.EVT_DISCOVERY_CUSTOM_EVT;
import static org.apache.ignite.internal.managers.communication.GridIoPolicy.SYSTEM_POOL;

/**
 * Future for exchanging partition maps.
 */
@SuppressWarnings({"TypeMayBeWeakened", "unchecked"})
public class GridDhtPartitionsExchangeFuture extends GridFutureAdapter<AffinityTopologyVersion>
    implements Comparable<GridDhtPartitionsExchangeFuture>, GridDhtTopologyFuture, CachePartitionExchangeWorkerTask {
    /** */
    public static final int DUMP_PENDING_OBJECTS_THRESHOLD =
        IgniteSystemProperties.getInteger(IgniteSystemProperties.IGNITE_DUMP_PENDING_OBJECTS_THRESHOLD, 10);

    /** */
    private static final long serialVersionUID = 0L;

    /** Dummy flag. */
    private final boolean dummy;

    /** Force preload flag. */
    private final boolean forcePreload;

    /** Dummy reassign flag. */
    private final boolean reassign;

    /** */
    @GridToStringExclude
    private volatile DiscoCache discoCache;

    /** Discovery event. */
    private volatile DiscoveryEvent discoEvt;

    /** */
    @GridToStringExclude
    private final Set<UUID> remaining = new HashSet<>();

    /** */
    @GridToStringExclude
    private int pendingSingleUpdates;

    /** */
    @GridToStringExclude
    private List<ClusterNode> srvNodes;

    /** */
    private ClusterNode crd;

    /** ExchangeFuture id. */
    private final GridDhtPartitionExchangeId exchId;

    /** Cache context. */
    private final GridCacheSharedContext<?, ?> cctx;

    /** Busy lock to prevent activities from accessing exchanger while it's stopping. */
    private ReadWriteLock busyLock;

    /** */
    private AtomicBoolean added = new AtomicBoolean(false);

    /** Event latch. */
    @GridToStringExclude
    private final CountDownLatch evtLatch = new CountDownLatch(1);

    /** */
    private GridFutureAdapter<Boolean> initFut;

    /** */
    @GridToStringExclude
    private final List<IgniteRunnable> discoEvts = new ArrayList<>();

    /** */
    private boolean init;

    /** Last committed cache version before next topology version use. */
    private AtomicReference<GridCacheVersion> lastVer = new AtomicReference<>();

    /**
     * Messages received on non-coordinator are stored in case if this node
     * becomes coordinator.
     */
    private final Map<ClusterNode, GridDhtPartitionsSingleMessage> singleMsgs = new ConcurrentHashMap8<>();

    /** Messages received from new coordinator. */
    private final Map<ClusterNode, GridDhtPartitionsFullMessage> fullMsgs = new ConcurrentHashMap8<>();

    /** */
    @SuppressWarnings({"FieldCanBeLocal", "UnusedDeclaration"})
    @GridToStringInclude
    private volatile IgniteInternalFuture<?> partReleaseFut;

    /** */
    private final Object mux = new Object();

    /** Logger. */
    private final IgniteLogger log;

    /** Dynamic cache change requests. */
    private Collection<DynamicCacheChangeRequest> reqs;

    /** */
    private CacheAffinityChangeMessage affChangeMsg;

    /** Cache validation results. */
    private volatile Map<Integer, CacheValidation> cacheValidRes;

    /** Skip preload flag. */
    private boolean skipPreload;

    /** */
    private boolean clientOnlyExchange;

    /** Init timestamp. Used to track the amount of time spent to complete the future. */
    private long initTs;

    /** */
    private boolean centralizedAff;

    /** Change global state exception. */
    private Exception changeGlobalStateE;

    /** Change global state exceptions. */
    private final Map<UUID, Exception> changeGlobalStateExceptions = new ConcurrentHashMap8<>();

    /** This exchange for change global state. */
    private boolean exchangeOnChangeGlobalState;

    /** */
    private final ConcurrentMap<UUID, GridDhtPartitionsAbstractMessage> msgs = new ConcurrentHashMap8<>();

    /** Forced Rebalance future. */
    private GridFutureAdapter<Boolean> forcedRebFut;

    /**
     * Dummy future created to trigger reassignments if partition
     * topology changed while preloading.
     *
     * @param cctx Cache context.
     * @param reassign Dummy reassign flag.
     * @param discoEvt Discovery event.
     * @param exchId Exchange id.
     */
    public GridDhtPartitionsExchangeFuture(
        GridCacheSharedContext cctx,
        boolean reassign,
        DiscoveryEvent discoEvt,
        GridDhtPartitionExchangeId exchId
    ) {
        dummy = true;
        forcePreload = false;

        this.exchId = exchId;
        this.reassign = reassign;
        this.discoEvt = discoEvt;
        this.cctx = cctx;

        log = cctx.logger(getClass());

        onDone(exchId.topologyVersion());
    }

    /**
     * Force preload future created to trigger reassignments if partition
     * topology changed while preloading.
     *
     * @param cctx Cache context.
     * @param discoEvt Discovery event.
     * @param exchId Exchange id.
     * @param forcedRebFut Forced Rebalance future.
     */
    public GridDhtPartitionsExchangeFuture(GridCacheSharedContext cctx, DiscoveryEvent discoEvt,
        GridDhtPartitionExchangeId exchId, GridFutureAdapter<Boolean> forcedRebFut) {
        dummy = false;
        forcePreload = true;

        this.exchId = exchId;
        this.discoEvt = discoEvt;
        this.cctx = cctx;
        this.forcedRebFut = forcedRebFut;

        log = cctx.logger(getClass());

        reassign = true;

        onDone(exchId.topologyVersion());
    }

    /**
     * @param cctx Cache context.
     * @param busyLock Busy lock.
     * @param exchId Exchange ID.
     * @param reqs Cache change requests.
     * @param affChangeMsg Affinity change message.
     */
    public GridDhtPartitionsExchangeFuture(
        GridCacheSharedContext cctx,
        ReadWriteLock busyLock,
        GridDhtPartitionExchangeId exchId,
        Collection<DynamicCacheChangeRequest> reqs,
        CacheAffinityChangeMessage affChangeMsg
    ) {
        assert busyLock != null;
        assert exchId != null;
        assert exchId.topologyVersion() != null;

        dummy = false;
        forcePreload = false;
        reassign = false;

        this.cctx = cctx;
        this.busyLock = busyLock;
        this.exchId = exchId;
        this.reqs = reqs;
        this.affChangeMsg = affChangeMsg;

        log = cctx.logger(getClass());

        initFut = new GridFutureAdapter<>();

        if (log.isDebugEnabled())
            log.debug("Creating exchange future [localNode=" + cctx.localNodeId() + ", fut=" + this + ']');
    }

    /**
     * @param reqs Cache change requests.
     */
    public void cacheChangeRequests(Collection<DynamicCacheChangeRequest> reqs) {
        this.reqs = reqs;
    }

    /**
     * @param affChangeMsg Affinity change message.
     */
    public void affinityChangeMessage(CacheAffinityChangeMessage affChangeMsg) {
        this.affChangeMsg = affChangeMsg;
    }

    /** {@inheritDoc} */
    @Override public AffinityTopologyVersion topologyVersion() {
        return exchId.topologyVersion();
    }

    /**
     * @return Skip preload flag.
     */
    public boolean skipPreload() {
        return skipPreload;
    }

    /**
     * @return Dummy flag.
     */
    public boolean dummy() {
        return dummy;
    }

    /**
     * @return Force preload flag.
     */
    public boolean forcePreload() {
        return forcePreload;
    }

    /**
     * @return Dummy reassign flag.
     */
    public boolean reassign() {
        return reassign;
    }

    /**
     * @return {@code True} if dummy reassign.
     */
    public boolean dummyReassign() {
        return (dummy() || forcePreload()) && reassign();
    }

    /**
     * @return Discovery cache.
     */
    public DiscoCache discoCache() {
        return discoCache;
    }

    /**
     * @param cacheId Cache ID to check.
     * @param topVer Topology version.
     * @return {@code True} if cache was added during this exchange.
     */
    public boolean isCacheAdded(int cacheId, AffinityTopologyVersion topVer) {
        if (cacheStarted(cacheId))
            return true;

        GridCacheContext<?, ?> cacheCtx = cctx.cacheContext(cacheId);

        return cacheCtx != null && F.eq(cacheCtx.startTopologyVersion(), topVer);
    }

    /**
     * @param cacheId Cache ID.
     * @return {@code True} if non-client cache was added during this exchange.
     */
    public boolean cacheStarted(int cacheId) {
        if (!F.isEmpty(reqs)) {
            for (DynamicCacheChangeRequest req : reqs) {
                if (req.start() && !req.clientStartOnly()) {
                    if (CU.cacheId(req.cacheName()) == cacheId)
                        return true;
                }
            }
        }

        return false;
    }

    /**
     * @return {@code True}
     */
    public boolean onAdded() {
        return added.compareAndSet(false, true);
    }

    /**
     * Event callback.
     *
     * @param exchId Exchange ID.
     * @param discoEvt Discovery event.
     * @param discoCache Discovery data cache.
     */
    public void onEvent(GridDhtPartitionExchangeId exchId, DiscoveryEvent discoEvt, DiscoCache discoCache) {
        assert exchId.equals(this.exchId);

        this.discoEvt = discoEvt;
        this.discoCache = discoCache;

        evtLatch.countDown();
    }

    /**
     *
     */
    public ClusterState newClusterState() {
        if (!F.isEmpty(reqs)) {
            for (DynamicCacheChangeRequest req : reqs) {
                if (req.globalStateChange())
                    return req.state();
            }
        }

        return null;
    }

    /**
     * @return Discovery event.
     */
    public DiscoveryEvent discoveryEvent() {
        return discoEvt;
    }

    /**
     * @return Exchange ID.
     */
    public GridDhtPartitionExchangeId exchangeId() {
        return exchId;
    }

    /**
     * @return Forced Rebalance future.
     */
    @Nullable public GridFutureAdapter<Boolean> forcedRebalanceFuture() {
        return forcedRebFut;
    }

    /**
     * @return {@code true} if entered to busy state.
     */
    private boolean enterBusy() {
        if (busyLock.readLock().tryLock())
            return true;

        if (log.isDebugEnabled())
            log.debug("Failed to enter busy state (exchanger is stopping): " + this);

        return false;
    }

    /**
     *
     */
    private void leaveBusy() {
        busyLock.readLock().unlock();
    }

    /**
     * Starts activity.
     *
     * @throws IgniteInterruptedCheckedException If interrupted.
     */
    public void init() throws IgniteInterruptedCheckedException {
        if (isDone())
            return;

        initTs = U.currentTimeMillis();

        U.await(evtLatch);

        assert discoEvt != null : this;
        assert exchId.nodeId().equals(discoEvt.eventNode().id()) : this;
        assert !dummy && !forcePreload : this;

        try {
            discoCache.updateAlives(cctx.discovery());

            AffinityTopologyVersion topVer = topologyVersion();

            srvNodes = new ArrayList<>(discoCache.serverNodes());

            remaining.addAll(F.nodeIds(F.view(srvNodes, F.remoteNodes(cctx.localNodeId()))));

            crd = srvNodes.isEmpty() ? null : srvNodes.get(0);

            boolean crdNode = crd != null && crd.isLocal();

            skipPreload = cctx.kernalContext().clientNode();

            ExchangeType exchange;

            if (discoEvt.type() == EVT_DISCOVERY_CUSTOM_EVT) {
                DiscoveryCustomMessage msg = ((DiscoveryCustomEvent)discoEvt).customMessage();

                if (msg instanceof DynamicCacheChangeBatch){
                    assert !F.isEmpty(reqs);

                    exchange = onCacheChangeRequest(crdNode);
                }
                else if (msg instanceof StartFullSnapshotAckDiscoveryMessage)
                    exchange = CU.clientNode(discoEvt.eventNode()) ?
                        onClientNodeEvent(crdNode) :
                        onServerNodeEvent(crdNode);
                else {
                    assert affChangeMsg != null : this;

                    exchange = onAffinityChangeRequest(crdNode);
                }
            }
            else {
                if (discoEvt.type() == EVT_NODE_JOINED) {
                    Collection<DynamicCacheDescriptor> receivedCaches = cctx.cache().startReceivedCaches(topVer);

                    if (!discoEvt.eventNode().isLocal())
                        cctx.affinity().initStartedCaches(crdNode, this, receivedCaches);
                }

                exchange = CU.clientNode(discoEvt.eventNode()) ?
                    onClientNodeEvent(crdNode) :
                    onServerNodeEvent(crdNode);
            }

            updateTopologies(crdNode);

            if (!F.isEmpty(reqs)) {
                boolean hasStop = false;

                for (DynamicCacheChangeRequest req : reqs) {
                    if (req.stop()) {
                        hasStop = true;

                        break;
                    }
                }

                if (hasStop)
                    cctx.cache().context().database().beforeCachesStop();
            }

            switch (exchange) {
                case ALL: {
                    distributedExchange();

                    break;
                }

                case CLIENT: {
                    initTopologies();

                    clientOnlyExchange();

                    break;
                }

                case NONE: {
                    initTopologies();

                    onDone(topVer);

                    break;
                }

                default:
                    assert false;
            }
        }
        catch (IgniteInterruptedCheckedException e) {
            onDone(e);

            throw e;
        }
        catch (IgniteNeedReconnectException e) {
            onDone(e);
        }
        catch (Throwable e) {
            if (reconnectOnError(e))
                onDone(new IgniteNeedReconnectException(cctx.localNode(), e));
            else {
                U.error(log, "Failed to reinitialize local partitions (preloading will be stopped): " + exchId, e);

                onDone(e);
            }

            if (e instanceof Error)
                throw (Error)e;
        }
    }

    /**
     * @throws IgniteCheckedException If failed.
     */
    private void initTopologies() throws IgniteCheckedException {
        cctx.database().checkpointReadLock();

        try {
            if (crd != null) {
                for (GridCacheContext cacheCtx : cctx.cacheContexts()) {
                    if (cacheCtx.isLocal())
                        continue;

                    cacheCtx.topology().beforeExchange(this, !centralizedAff);
                }
            }
        }
        finally {
            cctx.database().checkpointReadUnlock();
        }
    }

    /**
     * @param crd Coordinator flag.
     * @throws IgniteCheckedException If failed.
     */
    private void updateTopologies(boolean crd) throws IgniteCheckedException {
        for (GridCacheContext cacheCtx : cctx.cacheContexts()) {
            if (cacheCtx.isLocal())
                continue;

            GridClientPartitionTopology clientTop = cctx.exchange().clearClientTopology(cacheCtx.cacheId());

            long updSeq = clientTop == null ? -1 : clientTop.lastUpdateSequence();

            GridDhtPartitionTopology top = cacheCtx.topology();

            if (crd) {
                boolean updateTop = !cacheCtx.isLocal() &&
                    exchId.topologyVersion().equals(cacheCtx.startTopologyVersion());

                if (updateTop && clientTop != null)
                    top.update(exchId, clientTop.partitionMap(true), clientTop.updateCounters(false));
            }

            top.updateTopologyVersion(exchId, this, updSeq, stopping(cacheCtx.cacheId()));
        }

        for (GridClientPartitionTopology top : cctx.exchange().clientTopologies())
            top.updateTopologyVersion(exchId, this, -1, stopping(top.cacheId()));
    }

    /**
     * @param crd Coordinator flag.
     * @return Exchange type.
     * @throws IgniteCheckedException If failed.
     */
    private ExchangeType onCacheChangeRequest(boolean crd) throws IgniteCheckedException {
        assert !F.isEmpty(reqs) : this;

        GridClusterStateProcessor stateProc = cctx.kernalContext().state();

        if (exchangeOnChangeGlobalState = stateProc.changeGlobalState(reqs, topologyVersion())) {
            changeGlobalStateE = stateProc.onChangeGlobalState();

            if (crd && changeGlobalStateE != null)
                changeGlobalStateExceptions.put(cctx.localNodeId(), changeGlobalStateE);
        }

        boolean clientOnly = cctx.affinity().onCacheChangeRequest(this, crd, reqs);

        if (clientOnly) {
            boolean clientCacheStarted = false;

            for (DynamicCacheChangeRequest req : reqs) {
                if (req.start() && req.clientStartOnly() && req.initiatingNodeId().equals(cctx.localNodeId())) {
                    clientCacheStarted = true;

                    break;
                }
            }

            return clientCacheStarted ? ExchangeType.CLIENT : ExchangeType.NONE;
        }
        else
            return cctx.kernalContext().clientNode() ? ExchangeType.CLIENT : ExchangeType.ALL;
    }

    /**
     * @param crd Coordinator flag.
     * @throws IgniteCheckedException If failed.
     * @return Exchange type.
     */
    private ExchangeType onAffinityChangeRequest(boolean crd) throws IgniteCheckedException {
        assert affChangeMsg != null : this;

        cctx.affinity().onChangeAffinityMessage(this, crd, affChangeMsg);

        if (cctx.kernalContext().clientNode())
            return ExchangeType.CLIENT;

        return ExchangeType.ALL;
    }

    /**
     * @param crd Coordinator flag.
     * @throws IgniteCheckedException If failed.
     * @return Exchange type.
     */
    private ExchangeType onClientNodeEvent(boolean crd) throws IgniteCheckedException {
        assert CU.clientNode(discoEvt.eventNode()) : this;

        if (discoEvt.type() == EVT_NODE_LEFT || discoEvt.type() == EVT_NODE_FAILED) {
            onLeft();

            assert !discoEvt.eventNode().isLocal() : discoEvt;
        }
        else
            assert discoEvt.type() == EVT_NODE_JOINED || discoEvt.type() == EVT_DISCOVERY_CUSTOM_EVT : discoEvt;

        cctx.affinity().onClientEvent(this, crd);

        return discoEvt.eventNode().isLocal() ? ExchangeType.CLIENT : ExchangeType.NONE;
    }

    /**
     * @param crd Coordinator flag.
     * @throws IgniteCheckedException If failed.
     * @return Exchange type.
     */
    private ExchangeType onServerNodeEvent(boolean crd) throws IgniteCheckedException {
        assert !CU.clientNode(discoEvt.eventNode()) : this;

        if (discoEvt.type() == EVT_NODE_LEFT || discoEvt.type() == EVT_NODE_FAILED) {
            onLeft();

            warnNoAffinityNodes();

            centralizedAff = cctx.affinity().onServerLeft(this);
        }
        else
            cctx.affinity().onServerJoin(this, crd);

        return cctx.kernalContext().clientNode() ? ExchangeType.CLIENT : ExchangeType.ALL;
    }

    /**
     * @throws IgniteCheckedException If failed.
     */
    private void clientOnlyExchange() throws IgniteCheckedException {
        clientOnlyExchange = true;

        //todo checl invoke on client
        if (crd != null) {
            if (crd.isLocal()) {
                for (GridCacheContext cacheCtx : cctx.cacheContexts()) {
                    boolean updateTop = !cacheCtx.isLocal() &&
                        exchId.topologyVersion().equals(cacheCtx.startTopologyVersion());

                    if (updateTop) {
                        for (GridClientPartitionTopology top : cctx.exchange().clientTopologies()) {
                            if (top.cacheId() == cacheCtx.cacheId()) {
                                cacheCtx.topology().update(exchId,
                                    top.partitionMap(true),
                                    top.updateCounters(false));

                                break;
                            }
                        }
                    }
                }
            }
            else {
                if (!centralizedAff)
                    sendLocalPartitions(crd);

                initDone();

                return;
            }
        }
        else {
            if (centralizedAff) { // Last server node failed.
                for (GridCacheContext cacheCtx : cctx.cacheContexts()) {
                    GridAffinityAssignmentCache aff = cacheCtx.affinity().affinityCache();

                    aff.initialize(topologyVersion(), aff.idealAssignment());
                }
            }
        }

        onDone(topologyVersion());
    }

    /**
     * @throws IgniteCheckedException If failed.
     */
    private void distributedExchange() throws IgniteCheckedException {
        assert crd != null;

        assert !cctx.kernalContext().clientNode();

        for (GridCacheContext cacheCtx : cctx.cacheContexts()) {
            if (cacheCtx.isLocal())
                continue;

            cacheCtx.preloader().onTopologyChanged(this);
        }

        waitPartitionRelease();

        boolean topChanged = discoEvt.type() != EVT_DISCOVERY_CUSTOM_EVT || affChangeMsg != null;

        //todo check
        for (GridCacheContext cacheCtx : cctx.cacheContexts()) {
            if (cacheCtx.isLocal() || stopping(cacheCtx.cacheId()))
                continue;

            if (topChanged) {
                cacheCtx.continuousQueries().beforeExchange(exchId.topologyVersion());

                // Partition release future is done so we can flush the write-behind store.
                cacheCtx.store().forceFlush();
            }

            cacheCtx.topology().beforeExchange(this, !centralizedAff);
        }

        cctx.database().beforeExchange(this);

        // If a backup request, synchronously wait for backup start.
        if (discoEvt.type() == EVT_DISCOVERY_CUSTOM_EVT) {
            DiscoveryCustomMessage customMessage = ((DiscoveryCustomEvent)discoEvt).customMessage();

            if (customMessage instanceof StartFullSnapshotAckDiscoveryMessage) {
                StartFullSnapshotAckDiscoveryMessage backupMsg = (StartFullSnapshotAckDiscoveryMessage)customMessage;

                if (!cctx.localNode().isClient() && !cctx.localNode().isDaemon()) {
                    ClusterNode node = cctx.discovery().node(backupMsg.initiatorNodeId());

                    assert node != null;

                    IgniteInternalFuture fut = cctx.database().startLocalSnapshotCreation(backupMsg, node, backupMsg.message());

                    if (fut != null)
                        fut.get();
                }
            }
        }

        if (crd.isLocal()) {
            if (remaining.isEmpty())
                onAllReceived();
        }
        else
            sendPartitions(crd);

        initDone();
    }

    /**
     * @throws IgniteCheckedException If failed.
     */
    private void waitPartitionRelease() throws IgniteCheckedException {
        IgniteInternalFuture<?> partReleaseFut = cctx.partitionReleaseFuture(topologyVersion());

        // Assign to class variable so it will be included into toString() method.
        this.partReleaseFut = partReleaseFut;

        if (exchId.isLeft())
            cctx.mvcc().removeExplicitNodeLocks(exchId.nodeId(), exchId.topologyVersion());

        if (log.isDebugEnabled())
            log.debug("Before waiting for partition release future: " + this);

        int dumpedObjects = 0;

        while (true) {
            try {
                partReleaseFut.get(2 * cctx.gridConfig().getNetworkTimeout(), TimeUnit.MILLISECONDS);

                break;
            }
            catch (IgniteFutureTimeoutCheckedException ignored) {
                // Print pending transactions and locks that might have led to hang.
                if (dumpedObjects < DUMP_PENDING_OBJECTS_THRESHOLD) {
                    dumpPendingObjects();

                    dumpedObjects++;
                }
            }
        }

        if (log.isDebugEnabled())
            log.debug("After waiting for partition release future: " + this);

        IgniteInternalFuture<?> locksFut = cctx.mvcc().finishLocks(exchId.topologyVersion());

        dumpedObjects = 0;

        while (true) {
            try {
                locksFut.get(2 * cctx.gridConfig().getNetworkTimeout(), TimeUnit.MILLISECONDS);

                break;
            }
            catch (IgniteFutureTimeoutCheckedException ignored) {
                if (dumpedObjects < DUMP_PENDING_OBJECTS_THRESHOLD) {
                    U.warn(log, "Failed to wait for locks release future. " +
                        "Dumping pending objects that might be the cause: " + cctx.localNodeId());

                    U.warn(log, "Locked keys:");

                    for (IgniteTxKey key : cctx.mvcc().lockedKeys())
                        U.warn(log, "Locked key: " + key);

                    for (IgniteTxKey key : cctx.mvcc().nearLockedKeys())
                        U.warn(log, "Locked near key: " + key);

                    Map<IgniteTxKey, Collection<GridCacheMvccCandidate>> locks =
                        cctx.mvcc().unfinishedLocks(exchId.topologyVersion());

                    for (Map.Entry<IgniteTxKey, Collection<GridCacheMvccCandidate>> e : locks.entrySet())
                        U.warn(log, "Awaited locked entry [key=" + e.getKey() + ", mvcc=" + e.getValue() + ']');

                    dumpedObjects++;

                    if (IgniteSystemProperties.getBoolean(IGNITE_THREAD_DUMP_ON_EXCHANGE_TIMEOUT, false))
                        U.dumpThreads(log);
                }
            }
        }
    }

    /**
     *
     */
    private void onLeft() {
        for (GridCacheContext cacheCtx : cctx.cacheContexts()) {
            if (cacheCtx.isLocal())
                continue;

            cacheCtx.preloader().unwindUndeploys();
        }

        cctx.mvcc().removeExplicitNodeLocks(exchId.nodeId(), exchId.topologyVersion());
    }

    /**
     *
     */
    private void warnNoAffinityNodes() {
        List<String> cachesWithoutNodes = null;

        for (String name : cctx.cache().cacheNames()) {
            if (discoCache.cacheAffinityNodes(name).isEmpty()) {
                if (cachesWithoutNodes == null)
                    cachesWithoutNodes = new ArrayList<>();

                cachesWithoutNodes.add(name);

                // Fire event even if there is no client cache started.
                if (cctx.gridEvents().isRecordable(EventType.EVT_CACHE_NODES_LEFT)) {
                    Event evt = new CacheEvent(
                        name,
                        cctx.localNode(),
                        cctx.localNode(),
                        "All server nodes have left the cluster.",
                        EventType.EVT_CACHE_NODES_LEFT,
                        0,
                        false,
                        null,
                        null,
                        null,
                        null,
                        false,
                        null,
                        false,
                        null,
                        null,
                        null
                    );

                    cctx.gridEvents().record(evt);
                }
            }
        }

        if (cachesWithoutNodes != null) {
            StringBuilder sb =
                new StringBuilder("All server nodes for the following caches have left the cluster: ");

            for (int i = 0; i < cachesWithoutNodes.size(); i++) {
                String cache = cachesWithoutNodes.get(i);

                sb.append('\'').append(cache).append('\'');

                if (i != cachesWithoutNodes.size() - 1)
                    sb.append(", ");
            }

            U.quietAndWarn(log, sb.toString());

            U.quietAndWarn(log, "Must have server nodes for caches to operate.");
        }
    }

    /**
     *
     */
    private void dumpPendingObjects() {
        U.warn(log, "Failed to wait for partition release future [topVer=" + topologyVersion() +
            ", node=" + cctx.localNodeId() + "]. Dumping pending objects that might be the cause: ");

        try {
            cctx.exchange().dumpDebugInfo(topologyVersion());
        }
        catch (Exception e) {
            U.error(log, "Failed to dump debug information: " + e, e);
        }

        if (IgniteSystemProperties.getBoolean(IGNITE_THREAD_DUMP_ON_EXCHANGE_TIMEOUT, false))
            U.dumpThreads(log);
    }

    /**
     * @param cacheId Cache ID to check.
     * @return {@code True} if cache is stopping by this exchange.
     */
    public boolean stopping(int cacheId) {
        boolean stopping = false;

        if (!F.isEmpty(reqs)) {
            for (DynamicCacheChangeRequest req : reqs) {
                if (cacheId == CU.cacheId(req.cacheName())) {
                    stopping = req.stop();

                    break;
                }
            }
        }

        return stopping;
    }

    /**
     * @param node Node.
     * @throws IgniteCheckedException If failed.
     */
    private void sendLocalPartitions(ClusterNode node) throws IgniteCheckedException {
        assert node != null;

        // Reset lost partition before send local partition to coordinator.
        if (!F.isEmpty(reqs)) {
            Set<String> caches = new HashSet<>();

            for (DynamicCacheChangeRequest req : reqs) {
                if (req.resetLostPartitions())
                    caches.add(req.cacheName());
            }

            if (!F.isEmpty(caches))
                resetLostPartitions(caches);
        }

        GridDhtPartitionsSingleMessage m = cctx.exchange().createPartitionsSingleMessage(
            node, exchangeId(), clientOnlyExchange, true);

        if (exchangeOnChangeGlobalState && changeGlobalStateE != null)
            m.setException(changeGlobalStateE);

        if (log.isDebugEnabled())
            log.debug("Sending local partitions [nodeId=" + node.id() + ", exchId=" + exchId + ", msg=" + m + ']');

        try {
            cctx.io().send(node, m, SYSTEM_POOL);
        }
        catch (ClusterTopologyCheckedException ignored) {
            if (log.isDebugEnabled())
                log.debug("Node left during partition exchange [nodeId=" + node.id() + ", exchId=" + exchId + ']');
        }
    }

    /**
     * @param compress {@code True} if it is possible to use compression for message.
     * @return Message.
     */
    private GridDhtPartitionsFullMessage createPartitionsMessage(Collection<ClusterNode> nodes, boolean compress) {
        GridCacheVersion last = lastVer.get();

        GridDhtPartitionsFullMessage m = cctx.exchange().createPartitionsFullMessage(
            nodes,
            exchangeId(),
            last != null ? last : cctx.versions().last(),
            compress);

        if (exchangeOnChangeGlobalState && !F.isEmpty(changeGlobalStateExceptions))
            m.setExceptionsMap(changeGlobalStateExceptions);

        return m;
    }

    /**
     * @param nodes Nodes.
     * @throws IgniteCheckedException If failed.
     */
    private void sendAllPartitions(Collection<ClusterNode> nodes) throws IgniteCheckedException {
        GridDhtPartitionsFullMessage m = createPartitionsMessage(nodes, true);

        assert !nodes.contains(cctx.localNode());

        if (log.isDebugEnabled())
            log.debug("Sending full partition map [nodeIds=" + F.viewReadOnly(nodes, F.node2id()) +
                ", exchId=" + exchId + ", msg=" + m + ']');

        cctx.io().safeSend(nodes, m, SYSTEM_POOL, null);
    }

    /**
     * @param oldestNode Oldest node.
     */
    private void sendPartitions(ClusterNode oldestNode) {
        try {
            sendLocalPartitions(oldestNode);
        }
        catch (ClusterTopologyCheckedException ignore) {
            if (log.isDebugEnabled())
                log.debug("Oldest node left during partition exchange [nodeId=" + oldestNode.id() +
                    ", exchId=" + exchId + ']');
        }
        catch (IgniteCheckedException e) {
            U.error(log, "Failed to send local partitions to oldest node (will retry after timeout) [oldestNodeId=" +
                oldestNode.id() + ", exchId=" + exchId + ']', e);
        }
    }

    /** {@inheritDoc} */
    @Override public boolean onDone(@Nullable AffinityTopologyVersion res, @Nullable Throwable err) {
        boolean realExchange = !dummy && !forcePreload;

        if (err == null && realExchange) {
            for (GridCacheContext cacheCtx : cctx.cacheContexts()) {
                if (cacheCtx.isLocal())
                    continue;

                try {
                    if (centralizedAff)
                        cacheCtx.topology().initPartitions(this);
                }
                catch (IgniteInterruptedCheckedException e) {
                    U.error(log, "Failed to initialize partitions.", e);
                }

                GridCacheContext drCacheCtx = cacheCtx.isNear() ? cacheCtx.near().dht().context() : cacheCtx;

                if (drCacheCtx.isDrEnabled()) {
                    try {
                        drCacheCtx.dr().onExchange(topologyVersion(), exchId.isLeft());
                    }
                    catch (IgniteCheckedException e) {
                        U.error(log, "Failed to notify DR: " + e, e);
                    }
                }
            }

            if (discoEvt.type() == EVT_NODE_LEFT ||
                discoEvt.type() == EVT_NODE_FAILED ||
                discoEvt.type() == EVT_NODE_JOINED)
                detectLostPartitions();

            Map<Integer, CacheValidation> m = new HashMap<>(cctx.cacheContexts().size());

            for (GridCacheContext cacheCtx : cctx.cacheContexts()) {
                Collection<Integer> lostParts = cacheCtx.isLocal() ?
                    Collections.<Integer>emptyList() : cacheCtx.topology().lostPartitions();

                boolean valid = true;

                if (cacheCtx.config().getTopologyValidator() != null && !CU.isSystemCache(cacheCtx.name()))
                    valid = cacheCtx.config().getTopologyValidator().validate(discoEvt.topologyNodes());

                m.put(cacheCtx.cacheId(), new CacheValidation(valid, lostParts));
            }

            cacheValidRes = m;
        }

        cctx.cache().onExchangeDone(exchId.topologyVersion(), reqs, err);

        cctx.exchange().onExchangeDone(this, err);

        if (!F.isEmpty(reqs) && err == null) {
            for (DynamicCacheChangeRequest req : reqs)
                cctx.cache().completeStartFuture(req);
        }

        if (exchangeOnChangeGlobalState && err == null)
            cctx.kernalContext().state().onExchangeDone();

        if (super.onDone(res, err) && realExchange) {
            if (log.isDebugEnabled())
                log.debug("Completed partition exchange [localNode=" + cctx.localNodeId() + ", exchange= " + this +
                    "duration=" + duration() + ", durationFromInit=" + (U.currentTimeMillis() - initTs) + ']');

            initFut.onDone(err == null);

            if (exchId.isLeft()) {
                for (GridCacheContext cacheCtx : cctx.cacheContexts())
                    cacheCtx.config().getAffinity().removeNode(exchId.nodeId());
            }

            reqs = null;

            if (discoEvt instanceof DiscoveryCustomEvent)
                ((DiscoveryCustomEvent)discoEvt).customMessage(null);

            cctx.exchange().lastFinishedFuture(this);

            return true;
        }

        return dummy;
    }

    /** {@inheritDoc} */
    @Nullable @Override public Throwable validateCache(
        GridCacheContext cctx,
        boolean recovery,
        boolean read,
        @Nullable Object key,
        @Nullable Collection<?> keys
    ) {
        assert isDone() : this;

        Throwable err = error();

        if (err != null)
            return err;

        if (!cctx.shared().kernalContext().state().active())
            return new CacheInvalidStateException(
                "Failed to perform cache operation (cluster is not activated): " + cctx.name());

        PartitionLossPolicy partLossPlc = cctx.config().getPartitionLossPolicy();

        if (cctx.needsRecovery() && !recovery) {
            if (!read && (partLossPlc == READ_ONLY_SAFE || partLossPlc == READ_ONLY_ALL))
                return new IgniteCheckedException("Failed to write to cache (cache is moved to a read-only state): " +
                    cctx.name());
        }

        if (cctx.needsRecovery() || cctx.config().getTopologyValidator() != null) {
            CacheValidation validation = cacheValidRes.get(cctx.cacheId());

            if (validation == null)
                return null;

            if (!validation.valid && !read)
                return new IgniteCheckedException("Failed to perform cache operation " +
                    "(cache topology is not valid): " + cctx.name());

            if (recovery || !cctx.needsRecovery())
                return null;

            if (key != null) {
                int p = cctx.affinity().partition(key);

                CacheInvalidStateException ex = validatePartitionOperation(cctx.name(), read, key, p,
                    validation.lostParts, partLossPlc);

                if (ex != null)
                    return ex;
            }

            if (keys != null) {
                for (Object k : keys) {
                    int p = cctx.affinity().partition(k);

                    CacheInvalidStateException ex = validatePartitionOperation(cctx.name(), read, k, p,
                        validation.lostParts, partLossPlc);

                    if (ex != null)
                        return ex;
                }
            }
        }

        return null;
    }

    /**
     * @param cacheName Cache name.
     * @param read Read flag.
     * @param key Key to check.
     * @param part Partition this key belongs to.
     * @param lostParts Collection of lost partitions.
     * @param plc Partition loss policy.
     * @return Invalid state exception if this operation is disallowed.
     */
    private CacheInvalidStateException validatePartitionOperation(
        String cacheName,
        boolean read,
        Object key,
        int part,
        Collection<Integer> lostParts,
        PartitionLossPolicy plc
    ) {
        if (lostParts.contains(part)) {
            if (!read) {
                assert plc == READ_WRITE_ALL || plc == READ_WRITE_SAFE;

                if (plc == READ_WRITE_SAFE) {
                    return new CacheInvalidStateException("Failed to execute cache operation " +
                        "(all partition owners have left the grid, partition data has been lost) [" +
                        "cacheName=" + cacheName + ", part=" + part + ", key=" + key + ']');
                }
            }
            else {
                // Read.
                if (plc == READ_ONLY_SAFE || plc == READ_WRITE_SAFE)
                    return new CacheInvalidStateException("Failed to execute cache operation " +
                        "(all partition owners have left the grid, partition data has been lost) [" +
                        "cacheName=" + cacheName + ", part=" + part + ", key=" + key + ']');
            }
        }

        return null;
    }

    /**
     * Cleans up resources to avoid excessive memory usage.
     */
    public void cleanUp() {
        singleMsgs.clear();
        fullMsgs.clear();
        changeGlobalStateExceptions.clear();
        crd = null;
        partReleaseFut = null;
        changeGlobalStateE = null;
    }

    /**
     * @param ver Version.
     */
    private void updateLastVersion(GridCacheVersion ver) {
        assert ver != null;

        while (true) {
            GridCacheVersion old = lastVer.get();

            if (old == null || Long.compare(old.order(), ver.order()) < 0) {
                if (lastVer.compareAndSet(old, ver))
                    break;
            }
            else
                break;
        }
    }

    /**
     * @param node Sender node.
     * @param msg Single partition info.
     */
    public void onReceive(final ClusterNode node, final GridDhtPartitionsSingleMessage msg) {
        assert msg != null;
        assert msg.exchangeId().equals(exchId) : msg;
        assert msg.lastVersion() != null : msg;

        if (!msg.client())
            updateLastVersion(msg.lastVersion());

        if (isDone()) {
            if (log.isDebugEnabled())
                log.debug("Received message for finished future (will reply only to sender) [msg=" + msg +
                    ", fut=" + this + ']');

            if (!centralizedAff)
                sendAllPartitions(node.id(), cctx.gridConfig().getNetworkSendRetryCount());
        }
        else {
            initFut.listen(new CI1<IgniteInternalFuture<Boolean>>() {
                @Override public void apply(IgniteInternalFuture<Boolean> f) {
                    try {
                        if (!f.get())
                            return;
                    }
                    catch (IgniteCheckedException e) {
                        U.error(log, "Failed to initialize exchange future: " + this, e);

                        return;
                    }

                    processMessage(node, msg);
                }
            });
        }
    }

    /**
     * @param node Sender node.
     * @param msg Message.
     */
    private void processMessage(ClusterNode node, GridDhtPartitionsSingleMessage msg) {
        boolean allReceived = false;
        boolean updateSingleMap = false;

        synchronized (mux) {
            assert crd != null;

            if (crd.isLocal()) {
                if (remaining.remove(node.id())) {
                    updateSingleMap = true;

                    pendingSingleUpdates++;

                    if (exchangeOnChangeGlobalState && msg.getException() != null)
                        changeGlobalStateExceptions.put(node.id(), msg.getException());

                    allReceived = remaining.isEmpty();
                }
            }
            else
                singleMsgs.put(node, msg);
        }

        if (updateSingleMap) {
            try {
                updatePartitionSingleMap(node, msg);
            }
            finally {
                synchronized (mux) {
                    assert pendingSingleUpdates > 0;

                    pendingSingleUpdates--;

                    if (pendingSingleUpdates == 0)
                        mux.notifyAll();
                }
            }
        }

        if (allReceived) {
            awaitSingleMapUpdates();

            onAllReceived();
        }
    }

    /**
     *
     */
    private void awaitSingleMapUpdates() {
        synchronized (mux) {
            try {
                while (pendingSingleUpdates > 0)
                    U.wait(mux);
            }
            catch (IgniteInterruptedCheckedException e) {
                U.warn(log, "Failed to wait for partition map updates, thread was interrupted: " + e);
            }
        }
    }

    /**
     * @param fut Affinity future.
     */
    private void onAffinityInitialized(IgniteInternalFuture<Map<Integer, Map<Integer, List<UUID>>>> fut) {
        try {
            assert fut.isDone();

            Map<Integer, Map<Integer, List<UUID>>> assignmentChange = fut.get();

            GridDhtPartitionsFullMessage m = createPartitionsMessage(null, false);

            CacheAffinityChangeMessage msg = new CacheAffinityChangeMessage(exchId, m, assignmentChange);

            if (log.isDebugEnabled())
                log.debug("Centralized affinity exchange, send affinity change message: " + msg);

            cctx.discovery().sendCustomEvent(msg);
        }
        catch (IgniteCheckedException e) {
            onDone(e);
        }
    }

    /**
     * @param top Topology to assign.
     */
    private void assignPartitionStates(GridDhtPartitionTopology top) {
        Map<Integer, CounterWithNodes> maxCntrs = new HashMap<>();

        for (Map.Entry<UUID, GridDhtPartitionsAbstractMessage> e : msgs.entrySet()) {
            assert e.getValue().partitionUpdateCounters(top.cacheId()) != null;

            for (Map.Entry<Integer, T2<Long, Long>> e0 : e.getValue().partitionUpdateCounters(top.cacheId()).entrySet()) {
                int p = e0.getKey();

                UUID uuid = e.getKey();

                GridDhtPartitionState state = top.partitionState(uuid, p);

                if (state != GridDhtPartitionState.OWNING)
                    continue;

                Long cntr = e0.getValue().get1();

                if (cntr == null)
                    continue;

                CounterWithNodes maxCntr = maxCntrs.get(p);

                if (maxCntr == null || cntr > maxCntr.cnt)
                    maxCntrs.put(p, new CounterWithNodes(cntr, uuid));
                else if (cntr == maxCntr.cnt)
                    maxCntr.nodes.add(uuid);
            }
        }

        // Also must process counters from the local node.
        for (GridDhtLocalPartition part : top.currentLocalPartitions()) {
            GridDhtPartitionState state = top.partitionState(cctx.localNodeId(), part.id());

            if (state != GridDhtPartitionState.OWNING)
                continue;

            CounterWithNodes maxCntr = maxCntrs.get(part.id());

            if (maxCntr == null || part.initialUpdateCounter() > maxCntr.cnt)
                maxCntrs.put(part.id(), new CounterWithNodes(part.updateCounter(), cctx.localNodeId()));
            else if (part.initialUpdateCounter() == maxCntr.cnt)
                maxCntr.nodes.add(cctx.localNodeId());
        }

        int entryLeft = maxCntrs.size();

        for (Map.Entry<Integer, CounterWithNodes> e : maxCntrs.entrySet()) {
            int p = e.getKey();
            long maxCntr = e.getValue().cnt;

            entryLeft --;

            if (entryLeft != 0 && maxCntr == 0)
                continue;

            top.setOwners(p, e.getValue().nodes, entryLeft == 0);
        }
    }

    /**
     * Detect lost partitions.
     */
    private void detectLostPartitions() {
        synchronized (cctx.exchange().interruptLock()) {
            if (Thread.currentThread().isInterrupted())
                return;

            for (GridCacheContext cacheCtx : cctx.cacheContexts()) {
                if (!cacheCtx.isLocal())
                    cacheCtx.topology().detectLostPartitions(discoEvt);
            }
        }
    }

    /**
     *
     */
    private void resetLostPartitions(Collection<String> cacheNames) {
        synchronized (cctx.exchange().interruptLock()) {
            if (Thread.currentThread().isInterrupted())
                return;

            for (GridCacheContext cacheCtx : cctx.cacheContexts()) {
                if (!cacheCtx.isLocal() && cacheNames.contains(cacheCtx.name()))
                    cacheCtx.topology().resetLostPartitions();
            }
        }
    }

    /**
     *
     */
    private void onAllReceived() {
        try {
            assert crd.isLocal();

            if (!crd.equals(discoCache.serverNodes().get(0))) {
                for (GridCacheContext cacheCtx : cctx.cacheContexts()) {
                    if (!cacheCtx.isLocal())
                        cacheCtx.topology().beforeExchange(this, !centralizedAff);
                }
            }

            if (discoEvt.type() == EVT_NODE_JOINED) {
                if (cctx.kernalContext().state().active())
                    assignPartitionsStates();
            }
            else if (discoEvt.type() == EVT_DISCOVERY_CUSTOM_EVT) {
                assert discoEvt instanceof DiscoveryCustomEvent;

                if (((DiscoveryCustomEvent)discoEvt).customMessage() instanceof DynamicCacheChangeBatch) {
                    DynamicCacheChangeBatch batch = (DynamicCacheChangeBatch)((DiscoveryCustomEvent)discoEvt)
                        .customMessage();

                    Set<String> caches = new HashSet<>();

                    for (DynamicCacheChangeRequest req : batch.requests()) {
                        if (req.resetLostPartitions())
                            caches.add(req.cacheName());
                        else if (req.globalStateChange() && req.state() != ClusterState.INACTIVE)
                            assignPartitionsStates();
                    }

                    if (!F.isEmpty(caches))
                        resetLostPartitions(caches);
                }
            }
            else if (discoEvt.type() == EVT_NODE_LEFT || discoEvt.type() == EVT_NODE_FAILED)
                detectLostPartitions();

            updateLastVersion(cctx.versions().last());

            cctx.versions().onExchange(lastVer.get().order());

            if (centralizedAff) {
                IgniteInternalFuture<Map<Integer, Map<Integer, List<UUID>>>> fut = cctx.affinity().initAffinityOnNodeLeft(this);

                if (!fut.isDone()) {
                    fut.listen(new IgniteInClosure<IgniteInternalFuture<Map<Integer, Map<Integer, List<UUID>>>>>() {
                        @Override public void apply(IgniteInternalFuture<Map<Integer, Map<Integer, List<UUID>>>> fut) {
                            onAffinityInitialized(fut);
                        }
                    });
                }
                else
                    onAffinityInitialized(fut);
            }
            else {
                List<ClusterNode> nodes;

                synchronized (mux) {
                    srvNodes.remove(cctx.localNode());

                    nodes = new ArrayList<>(srvNodes);
                }

                if (!nodes.isEmpty())
                    sendAllPartitions(nodes);

                if (exchangeOnChangeGlobalState && !F.isEmpty(changeGlobalStateExceptions))
                    cctx.kernalContext().state().onFullResponseMessage(changeGlobalStateExceptions);

                onDone(exchangeId().topologyVersion());
            }
        }
        catch (IgniteCheckedException e) {
            if (reconnectOnError(e))
                onDone(new IgniteNeedReconnectException(cctx.localNode(), e));
            else
                onDone(e);
        }
    }

    /**
     *
     */
    private void assignPartitionsStates() {
        if (cctx.database().persistenceEnabled()) {
            for (GridCacheContext cacheCtx : cctx.cacheContexts()) {
                if (cacheCtx.isLocal())
                    continue;

                assignPartitionStates(cacheCtx.topology());
            }
        }
    }

    /**
     * @param nodeId Node ID.
     * @param retryCnt Number of retries.
     */
    private void sendAllPartitions(final UUID nodeId, final int retryCnt) {
        ClusterNode n = cctx.node(nodeId);

        try {
            if (n != null)
                sendAllPartitions(F.asList(n));
        }
        catch (IgniteCheckedException e) {
            if (e instanceof ClusterTopologyCheckedException || !cctx.discovery().alive(n)) {
                if (log.isDebugEnabled())
                    log.debug("Failed to send full partition map to node, node left grid " +
                        "[rmtNode=" + nodeId + ", exchangeId=" + exchId + ']');

                return;
            }

            if (reconnectOnError(e)) {
                onDone(new IgniteNeedReconnectException(cctx.localNode(), e));

                return;
            }

            if (retryCnt > 0) {
                long timeout = cctx.gridConfig().getNetworkSendRetryDelay();

                LT.error(log, e, "Failed to send full partition map to node (will retry after timeout) " +
                    "[node=" + nodeId + ", exchangeId=" + exchId + ", timeout=" + timeout + ']');

                cctx.time().addTimeoutObject(new GridTimeoutObjectAdapter(timeout) {
                    @Override public void onTimeout() {
                        sendAllPartitions(nodeId, retryCnt - 1);
                    }
                });
            }
            else
                U.error(log, "Failed to send full partition map [node=" + n + ", exchangeId=" + exchId + ']', e);
        }
    }

    /**
     * @param node Sender node.
     * @param msg Full partition info.
     */
    public void onReceive(final ClusterNode node, final GridDhtPartitionsFullMessage msg) {
        assert msg != null;

        final UUID nodeId = node.id();

        if (isDone()) {
            if (log.isDebugEnabled())
                log.debug("Received message for finished future [msg=" + msg + ", fut=" + this + ']');

            return;
        }

        if (log.isDebugEnabled())
            log.debug("Received full partition map from node [nodeId=" + nodeId + ", msg=" + msg + ']');

        initFut.listen(new CI1<IgniteInternalFuture<Boolean>>() {
            @Override public void apply(IgniteInternalFuture<Boolean> f) {
                try {
                    if (!f.get())
                        return;
                }
                catch (IgniteCheckedException e) {
                    U.error(log, "Failed to initialize exchange future: " + this, e);

                    return;
                }

                processMessage(node, msg);
            }
        });
    }

    /**
     * @param node Sender node.
     * @param msg Message.
     */
    private void processMessage(ClusterNode node, GridDhtPartitionsFullMessage msg) {
        assert msg.exchangeId().equals(exchId) : msg;
        assert msg.lastVersion() != null : msg;

        synchronized (mux) {
            if (crd == null)
                return;

            if (!crd.equals(node)) {
                if (log.isDebugEnabled())
                    log.debug("Received full partition map from unexpected node [oldest=" + crd.id() +
                        ", nodeId=" + node.id() + ']');

                if (node.order() > crd.order())
                    fullMsgs.put(node, msg);

                return;
            }
        }

        updatePartitionFullMap(msg);

        if (exchangeOnChangeGlobalState && !F.isEmpty(msg.getExceptionsMap()))
            cctx.kernalContext().state().onFullResponseMessage(msg.getExceptionsMap());

        onDone(exchId.topologyVersion());
    }

    /**
     * Updates partition map in all caches.
     *
     * @param msg Partitions full messages.
     */
    private void updatePartitionFullMap(GridDhtPartitionsFullMessage msg) {
        cctx.versions().onExchange(msg.lastVersion().order());

        for (Map.Entry<Integer, GridDhtPartitionFullMap> entry : msg.partitions().entrySet()) {
            Integer cacheId = entry.getKey();

            Map<Integer, T2<Long, Long>> cntrMap = msg.partitionUpdateCounters(cacheId);

            GridCacheContext cacheCtx = cctx.cacheContext(cacheId);

            if (cacheCtx != null)
                cacheCtx.topology().update(exchId, entry.getValue(), cntrMap);
            else {
                ClusterNode oldest = cctx.discovery().oldestAliveCacheServerNode(AffinityTopologyVersion.NONE);

                if (oldest != null && oldest.isLocal())
                    cctx.exchange().clientTopology(cacheId, this).update(exchId, entry.getValue(), cntrMap);
            }
        }
    }

    /**
     * Updates partition map in all caches.
     *
     * @param msg Partitions single message.
     */
<<<<<<< HEAD
    private void updatePartitionSingleMap(ClusterNode node, GridDhtPartitionsSingleMessage msg) {
        msgs.put(node.id(), msg);

        for (Map.Entry<Integer, GridDhtPartitionMap2> entry : msg.partitions().entrySet()) {
=======
    private void updatePartitionSingleMap(GridDhtPartitionsSingleMessage msg) {
        for (Map.Entry<Integer, GridDhtPartitionMap> entry : msg.partitions().entrySet()) {
>>>>>>> 44cf1d21
            Integer cacheId = entry.getKey();
            GridCacheContext cacheCtx = cctx.cacheContext(cacheId);

            GridDhtPartitionTopology top = cacheCtx != null ? cacheCtx.topology() :
                cctx.exchange().clientTopology(cacheId, this);

            top.update(exchId, entry.getValue(), msg.partitionUpdateCounters(cacheId));
        }
    }

    /**
     * Affinity change message callback, processed from the same thread as {@link #onNodeLeft}.
     *
     * @param node Message sender node.
     * @param msg Message.
     */
    public void onAffinityChangeMessage(final ClusterNode node, final CacheAffinityChangeMessage msg) {
        assert exchId.equals(msg.exchangeId()) : msg;

        onDiscoveryEvent(new IgniteRunnable() {
            @Override public void run() {
                if (isDone() || !enterBusy())
                    return;

                try {
                    assert centralizedAff;

                    if (crd.equals(node)) {
                        cctx.affinity().onExchangeChangeAffinityMessage(GridDhtPartitionsExchangeFuture.this,
                            crd.isLocal(),
                            msg);

                        if (!crd.isLocal()) {
                            GridDhtPartitionsFullMessage partsMsg = msg.partitionsMessage();

                            assert partsMsg != null : msg;
                            assert partsMsg.lastVersion() != null : partsMsg;

                            updatePartitionFullMap(partsMsg);
                        }

                        onDone(topologyVersion());
                    }
                    else {
                        if (log.isDebugEnabled()) {
                            log.debug("Ignore affinity change message, coordinator changed [node=" + node.id() +
                                ", crd=" + crd.id() +
                                ", msg=" + msg +
                                ']');
                        }
                    }
                }
                finally {
                    leaveBusy();
                }
            }
        });
    }

    /**
     * @param c Closure.
     */
    private void onDiscoveryEvent(IgniteRunnable c) {
        synchronized (discoEvts) {
            if (!init) {
                discoEvts.add(c);

                return;
            }

            assert discoEvts.isEmpty() : discoEvts;
        }

        c.run();
    }

    /**
     *
     */
    private void initDone() {
        while (!isDone()) {
            List<IgniteRunnable> evts;

            synchronized (discoEvts) {
                if (discoEvts.isEmpty()) {
                    init = true;

                    break;
                }

                evts = new ArrayList<>(discoEvts);

                discoEvts.clear();
            }

            for (IgniteRunnable c : evts)
                c.run();
        }

        initFut.onDone(true);
    }

    /**
     * Node left callback, processed from the same thread as {@link #onAffinityChangeMessage}.
     *
     * @param node Left node.
     */
    public void onNodeLeft(final ClusterNode node) {
        if (isDone() || !enterBusy())
            return;

        cctx.mvcc().removeExplicitNodeLocks(node.id(), topologyVersion());

        try {
            onDiscoveryEvent(new IgniteRunnable() {
                @Override public void run() {
                    if (isDone() || !enterBusy())
                        return;

                    try {
                        boolean crdChanged = false;
                        boolean allReceived = false;
                        Set<UUID> reqFrom = null;

                        ClusterNode crd0;

                        discoCache.updateAlives(node);

                        synchronized (mux) {
                            if (!srvNodes.remove(node))
                                return;

                            boolean rmvd = remaining.remove(node.id());

                            if (node.equals(crd)) {
                                crdChanged = true;

                                crd = !srvNodes.isEmpty() ? srvNodes.get(0) : null;
                            }

                            if (crd != null && crd.isLocal()) {
                                if (rmvd)
                                    allReceived = remaining.isEmpty();

                                if (crdChanged && !remaining.isEmpty())
                                    reqFrom = new HashSet<>(remaining);
                            }

                            crd0 = crd;
                        }

                        if (crd0 == null) {
                            assert cctx.kernalContext().clientNode() || cctx.localNode().isDaemon() : cctx.localNode();

                            List<ClusterNode> empty = Collections.emptyList();

                            for (GridCacheContext cacheCtx : cctx.cacheContexts()) {
                                List<List<ClusterNode>> affAssignment = new ArrayList<>(cacheCtx.affinity().partitions());

                                for (int i = 0; i < cacheCtx.affinity().partitions(); i++)
                                    affAssignment.add(empty);

                                cacheCtx.affinity().affinityCache().initialize(topologyVersion(), affAssignment);
                            }

                            onDone(topologyVersion());

                            return;
                        }

                        if (crd0.isLocal()) {
                            if (exchangeOnChangeGlobalState && changeGlobalStateE !=null)
                                changeGlobalStateExceptions.put(crd0.id(), changeGlobalStateE);

                            if (allReceived) {
                                awaitSingleMapUpdates();

                                onAllReceived();

                                return;
                            }

                            if (crdChanged && reqFrom != null) {
                                GridDhtPartitionsSingleRequest req = new GridDhtPartitionsSingleRequest(exchId);

                                for (UUID nodeId : reqFrom) {
                                    try {
                                        // It is possible that some nodes finished exchange with previous coordinator.
                                        cctx.io().send(nodeId, req, SYSTEM_POOL);
                                    }
                                    catch (ClusterTopologyCheckedException ignored) {
                                        if (log.isDebugEnabled())
                                            log.debug("Node left during partition exchange [nodeId=" + nodeId +
                                                ", exchId=" + exchId + ']');
                                    }
                                    catch (IgniteCheckedException e) {
                                        U.error(log, "Failed to request partitions from node: " + nodeId, e);
                                    }
                                }
                            }

                            for (Map.Entry<ClusterNode, GridDhtPartitionsSingleMessage> m : singleMsgs.entrySet())
                                processMessage(m.getKey(), m.getValue());
                        }
                        else {
                            if (crdChanged) {
                                sendPartitions(crd0);

                                for (Map.Entry<ClusterNode, GridDhtPartitionsFullMessage> m : fullMsgs.entrySet())
                                    processMessage(m.getKey(), m.getValue());
                            }
                        }
                    }
                    catch (Exception e) {
                        if (reconnectOnError(e))
                            onDone(new IgniteNeedReconnectException(cctx.localNode(), e));
                        else
                            throw e;
                    }
                    finally {
                        leaveBusy();
                    }
                }
            });
        }
        finally {
            leaveBusy();
        }
    }

    /**
     * @param e Exception.
     * @return {@code True} if local node should try reconnect in case of error.
     */
    public boolean reconnectOnError(Throwable e) {
        return X.hasCause(e, IOException.class, IgniteClientDisconnectedCheckedException.class) &&
            cctx.discovery().reconnectSupported();
    }

    /** {@inheritDoc} */
    @Override public boolean isExchange() {
        return true;
    }

    /** {@inheritDoc} */
    @Override public int compareTo(GridDhtPartitionsExchangeFuture fut) {
        return exchId.compareTo(fut.exchId);
    }

    /** {@inheritDoc} */
    @Override public boolean equals(Object o) {
        if (this == o)
            return true;

        GridDhtPartitionsExchangeFuture fut = (GridDhtPartitionsExchangeFuture)o;

        return exchId.equals(fut.exchId);
    }

    /** {@inheritDoc} */
    @Override public int hashCode() {
        return exchId.hashCode();
    }

    /**
     *
     */
    enum ExchangeType {
        /** */
        CLIENT,
        /** */
        ALL,
        /** */
        NONE
    }

    /**
     * Cache validation result.
     */
    private static class CacheValidation {
        /** Topology validation result. */
        private boolean valid;

        /** Lost partitions on this topology version. */
        private Collection<Integer> lostParts;

        /**
         * @param valid Valid flag.
         * @param lostParts Lost partitions.
         */
        private CacheValidation(boolean valid, Collection<Integer> lostParts) {
            this.valid = valid;
            this.lostParts = lostParts;
        }
    }

    /** {@inheritDoc} */
    @Override public String toString() {
        Set<UUID> remaining;
        List<ClusterNode> srvNodes;

        synchronized (mux) {
            remaining = new HashSet<>(this.remaining);
            srvNodes = this.srvNodes != null ? new ArrayList<>(this.srvNodes) : null;
        }

        return S.toString(GridDhtPartitionsExchangeFuture.class, this,
            "evtLatch", evtLatch == null ? "null" : evtLatch.getCount(),
            "remaining", remaining,
            "srvNodes", srvNodes,
            "super", super.toString());
    }

    /**
     *
     */
    private static class CounterWithNodes {
        /** */
        private final long cnt;

        /** */
        private final Set<UUID> nodes = new HashSet<>();

        /**
         * @param cnt Count.
         * @param firstNode Node ID.
         */
        private CounterWithNodes(long cnt, UUID firstNode) {
            this.cnt = cnt;

            nodes.add(firstNode);
        }

        /** {@inheritDoc} */
        @Override public String toString() {
            return S.toString(CounterWithNodes.class, this);
        }
    }
}<|MERGE_RESOLUTION|>--- conflicted
+++ resolved
@@ -1838,15 +1838,10 @@
      *
      * @param msg Partitions single message.
      */
-<<<<<<< HEAD
     private void updatePartitionSingleMap(ClusterNode node, GridDhtPartitionsSingleMessage msg) {
         msgs.put(node.id(), msg);
 
-        for (Map.Entry<Integer, GridDhtPartitionMap2> entry : msg.partitions().entrySet()) {
-=======
-    private void updatePartitionSingleMap(GridDhtPartitionsSingleMessage msg) {
         for (Map.Entry<Integer, GridDhtPartitionMap> entry : msg.partitions().entrySet()) {
->>>>>>> 44cf1d21
             Integer cacheId = entry.getKey();
             GridCacheContext cacheCtx = cctx.cacheContext(cacheId);
 
