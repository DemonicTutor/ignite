/*
 * Licensed to the Apache Software Foundation (ASF) under one or more
 * contributor license agreements.  See the NOTICE file distributed with
 * this work for additional information regarding copyright ownership.
 * The ASF licenses this file to You under the Apache License, Version 2.0
 * (the "License"); you may not use this file except in compliance with
 * the License.  You may obtain a copy of the License at
 *
 *      http://www.apache.org/licenses/LICENSE-2.0
 *
 * Unless required by applicable law or agreed to in writing, software
 * distributed under the License is distributed on an "AS IS" BASIS,
 * WITHOUT WARRANTIES OR CONDITIONS OF ANY KIND, either express or implied.
 * See the License for the specific language governing permissions and
 * limitations under the License.
 */

package org.apache.ignite.internal.processors.cache.distributed.near;

import org.apache.ignite.*;
import org.apache.ignite.cluster.*;
import org.apache.ignite.internal.*;
import org.apache.ignite.internal.cluster.*;
import org.apache.ignite.internal.managers.discovery.*;
import org.apache.ignite.internal.processors.cache.*;
import org.apache.ignite.internal.processors.cache.distributed.*;
import org.apache.ignite.internal.processors.cache.distributed.dht.*;
import org.apache.ignite.internal.processors.cache.transactions.*;
import org.apache.ignite.internal.processors.cache.version.*;
import org.apache.ignite.internal.processors.timeout.*;
import org.apache.ignite.internal.util.future.*;
import org.apache.ignite.internal.util.tostring.*;
import org.apache.ignite.internal.util.typedef.*;
import org.apache.ignite.internal.util.typedef.internal.*;
import org.apache.ignite.lang.*;
import org.apache.ignite.transactions.*;
import org.jdk8.backport.*;
import org.jetbrains.annotations.*;

import java.util.*;
import java.util.concurrent.atomic.*;

import static org.apache.ignite.events.EventType.*;

/**
 * Cache lock future.
 */
public final class GridNearLockFuture<K, V> extends GridCompoundIdentityFuture<Boolean>
<<<<<<< HEAD
    implements GridCacheMvccFuture<Boolean> {
=======
    implements GridCacheMvccFuture<K, V, Boolean> {
    /** */
    private static final long serialVersionUID = 0L;

>>>>>>> 697d1999
    /** Logger reference. */
    private static final AtomicReference<IgniteLogger> logRef = new AtomicReference<>();

    /** */
    private static IgniteLogger log;

    /** Cache registry. */
    @GridToStringExclude
    private GridCacheContext<K, V> cctx;

    /** Lock owner thread. */
    @GridToStringInclude
    private long threadId;

    /** Keys to lock. */
    private Collection<KeyCacheObject> keys;

    /** Future ID. */
    private IgniteUuid futId;

    /** Lock version. */
    private GridCacheVersion lockVer;

    /** Read flag. */
    private boolean read;

    /** Flag to return value. */
    private boolean retval;

    /** Error. */
    private AtomicReference<Throwable> err = new AtomicReference<>(null);

    /** Timed out flag. */
    private volatile boolean timedOut;

    /** Timeout object. */
    @GridToStringExclude
    private LockTimeoutObject timeoutObj;

    /** Lock timeout. */
    private long timeout;

    /** Filter. */
    private CacheEntryPredicate[] filter;

    /** Transaction. */
    @GridToStringExclude
    private GridNearTxLocal tx;

    /** Topology snapshot to operate on. */
    private AtomicReference<GridDiscoveryTopologySnapshot> topSnapshot =
        new AtomicReference<>();

    /** Map of current values. */
    private Map<KeyCacheObject, IgniteBiTuple<GridCacheVersion, CacheObject>> valMap;

    /** Trackable flag. */
    private boolean trackable = true;

    /** Mutex. */
    private final Object mux = new Object();

    /** Keys locked so far. */
    @SuppressWarnings({"FieldAccessedSynchronizedAndUnsynchronized"})
    @GridToStringExclude
    private List<GridDistributedCacheEntry> entries;

    /** TTL for read operation. */
    private long accessTtl;

    /**
     * @param cctx Registry.
     * @param keys Keys to lock.
     * @param tx Transaction.
     * @param read Read flag.
     * @param retval Flag to return value or not.
     * @param timeout Lock acquisition timeout.
     * @param accessTtl TTL for read operation.
     * @param filter Filter.
     */
    public GridNearLockFuture(
        GridCacheContext<K, V> cctx,
        Collection<KeyCacheObject> keys,
        @Nullable GridNearTxLocal tx,
        boolean read,
        boolean retval,
        long timeout,
        long accessTtl,
        CacheEntryPredicate[] filter) {
        super(cctx.kernalContext(), CU.boolReducer());

        assert keys != null;

        this.cctx = cctx;
        this.keys = keys;
        this.tx = tx;
        this.read = read;
        this.retval = retval;
        this.timeout = timeout;
        this.accessTtl = accessTtl;
        this.filter = filter;

        threadId = tx == null ? Thread.currentThread().getId() : tx.threadId();

        lockVer = tx != null ? tx.xidVersion() : cctx.versions().next();

        futId = IgniteUuid.randomUuid();

        entries = new ArrayList<>(keys.size());

        if (log == null)
            log = U.logger(cctx.kernalContext(), logRef, GridNearLockFuture.class);

        if (timeout > 0) {
            timeoutObj = new LockTimeoutObject();

            cctx.time().addTimeoutObject(timeoutObj);
        }

        valMap = new ConcurrentHashMap8<>(keys.size(), 1f);
    }

    /**
     * @return Participating nodes.
     */
    @Override public Collection<? extends ClusterNode> nodes() {
        return
            F.viewReadOnly(futures(), new IgniteClosure<IgniteInternalFuture<?>, ClusterNode>() {
                @Nullable @Override public ClusterNode apply(IgniteInternalFuture<?> f) {
                    if (isMini(f))
                        return ((MiniFuture)f).node();

                    return cctx.discovery().localNode();
                }
            });
    }

    /** {@inheritDoc} */
    @Override public GridCacheVersion version() {
        return lockVer;
    }

    /**
     * @return Entries.
     */
    public List<GridDistributedCacheEntry> entriesCopy() {
        synchronized (mux) {
            return new ArrayList<>(entries);
        }
    }

    /**
     * @return Future ID.
     */
    @Override public IgniteUuid futureId() {
        return futId;
    }

    /** {@inheritDoc} */
    @Override public boolean trackable() {
        return trackable;
    }

    /** {@inheritDoc} */
    @Override public void markNotTrackable() {
        trackable = false;
    }

    /**
     * @return {@code True} if transaction is not {@code null}.
     */
    private boolean inTx() {
        return tx != null;
    }

    /**
     * @return {@code True} if implicit-single-tx flag is set.
     */
    private boolean implicitSingleTx() {
        return tx != null && tx.implicitSingle();
    }

    /**
     * @return {@code True} if transaction is not {@code null} and has invalidate flag set.
     */
    private boolean isInvalidate() {
        return tx != null && tx.isInvalidate();
    }

    /**
     * @return {@code True} if commit is synchronous.
     */
    private boolean syncCommit() {
        return tx != null && tx.syncCommit();
    }

    /**
     * @return {@code True} if rollback is synchronous.
     */
    private boolean syncRollback() {
        return tx != null && tx.syncRollback();
    }

    /**
     * @return Transaction isolation or {@code null} if no transaction.
     */
    @Nullable private TransactionIsolation isolation() {
        return tx == null ? null : tx.isolation();
    }

    /**
     * @return {@code true} if related transaction is implicit.
     */
    private boolean implicitTx() {
        return tx != null && tx.implicit();
    }

    /**
     * @param cached Entry.
     * @return {@code True} if locked.
     * @throws GridCacheEntryRemovedException If removed.
     */
    private boolean locked(GridCacheEntryEx cached) throws GridCacheEntryRemovedException {
        // Reentry-aware check (If filter failed, lock is failed).
        return cached.lockedLocallyByIdOrThread(lockVer, threadId) && filter(cached);
    }

    /**
     * Adds entry to future.
     *
     * @param topVer Topology version.
     * @param entry Entry to add.
     * @param dhtNodeId DHT node ID.
     * @return Lock candidate.
     * @throws GridCacheEntryRemovedException If entry was removed.
     */
    @Nullable private GridCacheMvccCandidate addEntry(long topVer, GridNearCacheEntry entry, UUID dhtNodeId)
        throws GridCacheEntryRemovedException {
        // Check if lock acquisition is timed out.
        if (timedOut)
            return null;

        // Add local lock first, as it may throw GridCacheEntryRemovedException.
        GridCacheMvccCandidate c = entry.addNearLocal(
            dhtNodeId,
            threadId,
            lockVer,
            timeout,
            !inTx(),
            inTx(),
            implicitSingleTx()
        );

        if (inTx()) {
            IgniteTxEntry txEntry = tx.entry(entry.txKey());

            txEntry.cached(entry);
        }

        if (c != null)
            c.topologyVersion(topVer);

        synchronized (mux) {
            entries.add(entry);
        }

        if (c == null && timeout < 0) {
            if (log.isDebugEnabled())
                log.debug("Failed to acquire lock with negative timeout: " + entry);

            onFailed(false);

            return null;
        }

        // Double check if lock acquisition has already timed out.
        if (timedOut) {
            entry.removeLock(lockVer);

            return null;
        }

        return c;
    }

    /**
     * Undoes all locks.
     *
     * @param dist If {@code true}, then remove locks from remote nodes as well.
     */
    private void undoLocks(boolean dist) {
        // Transactions will undo during rollback.
        if (dist && tx == null)
            cctx.nearTx().removeLocks(lockVer, keys);
        else {
            if (tx != null) {
                if (tx.setRollbackOnly()) {
                    if (log.isDebugEnabled())
                        log.debug("Marked transaction as rollback only because locks could not be acquired: " + tx);
                }
                else if (log.isDebugEnabled())
                    log.debug("Transaction was not marked rollback-only while locks were not acquired: " + tx);
            }

            for (GridCacheEntryEx e : entriesCopy()) {
                try {
                    e.removeLock(lockVer);
                }
                catch (GridCacheEntryRemovedException ignored) {
                    while (true) {
                        try {
                            e = cctx.cache().peekEx(e.key());

                            if (e != null)
                                e.removeLock(lockVer);

                            break;
                        }
                        catch (GridCacheEntryRemovedException ignore) {
                            if (log.isDebugEnabled())
                                log.debug("Attempted to remove lock on removed entry (will retry) [ver=" +
                                    lockVer + ", entry=" + e + ']');
                        }
                    }
                }
            }
        }

        cctx.mvcc().recheckPendingLocks();
    }

    /**
     *
     * @param dist {@code True} if need to distribute lock release.
     */
    private void onFailed(boolean dist) {
        undoLocks(dist);

        complete(false);
    }

    /**
     * @param success Success flag.
     */
    public void complete(boolean success) {
        onComplete(success, true);
    }

    /**
     * @param nodeId Left node ID
     * @return {@code True} if node was in the list.
     */
    @SuppressWarnings({"ThrowableInstanceNeverThrown"})
    @Override public boolean onNodeLeft(UUID nodeId) {
        boolean found = false;

        for (IgniteInternalFuture<?> fut : futures()) {
            if (isMini(fut)) {
                MiniFuture f = (MiniFuture)fut;

                if (f.node().id().equals(nodeId)) {
                    if (log.isDebugEnabled())
                        log.debug("Found mini-future for left node [nodeId=" + nodeId + ", mini=" + f + ", fut=" +
                            this + ']');

                    f.onResult(newTopologyException(null, nodeId));

                    found = true;
                }
            }
        }

        if (!found) {
            if (log.isDebugEnabled())
                log.debug("Near lock future does not have mapping for left node (ignoring) [nodeId=" + nodeId +
                    ", fut=" + this + ']');
        }

        return found;
    }

    /**
     * @param nodeId Sender.
     * @param res Result.
     */
    void onResult(UUID nodeId, GridNearLockResponse res) {
        if (!isDone()) {
            if (log.isDebugEnabled())
                log.debug("Received lock response from node [nodeId=" + nodeId + ", res=" + res + ", fut=" + this + ']');

            for (IgniteInternalFuture<Boolean> fut : pending()) {
                if (isMini(fut)) {
                    MiniFuture mini = (MiniFuture)fut;

                    if (mini.futureId().equals(res.miniId())) {
                        assert mini.node().id().equals(nodeId);

                        if (log.isDebugEnabled())
                            log.debug("Found mini future for response [mini=" + mini + ", res=" + res + ']');

                        mini.onResult(res);

                        if (log.isDebugEnabled())
                            log.debug("Future after processed lock response [fut=" + this + ", mini=" + mini +
                                ", res=" + res + ']');

                        return;
                    }
                }
            }

            U.warn(log, "Failed to find mini future for response (perhaps due to stale message) [res=" + res +
                ", fut=" + this + ']');
        }
        else if (log.isDebugEnabled())
            log.debug("Ignoring lock response from node (future is done) [nodeId=" + nodeId + ", res=" + res +
                ", fut=" + this + ']');
    }

    /**
     * @param t Error.
     */
    private void onError(Throwable t) {
        err.compareAndSet(null, t instanceof GridCacheLockTimeoutException ? null : t);
    }

    /**
     * @param cached Entry to check.
     * @return {@code True} if filter passed.
     */
    private boolean filter(GridCacheEntryEx cached) {
        try {
            if (!cctx.isAll(cached, filter)) {
                if (log.isDebugEnabled())
                    log.debug("Filter didn't pass for entry (will fail lock): " + cached);

                onFailed(true);

                return false;
            }

            return true;
        }
        catch (IgniteCheckedException e) {
            onError(e);

            return false;
        }
    }

    /**
     * Callback for whenever entry lock ownership changes.
     *
     * @param entry Entry whose lock ownership changed.
     */
    @Override public boolean onOwnerChanged(GridCacheEntryEx entry, GridCacheMvccCandidate owner) {
        if (owner != null && owner.version().equals(lockVer)) {
            onDone(true);

            return true;
        }

        return false;
    }

    /**
     * @return {@code True} if locks have been acquired.
     */
    private boolean checkLocks() {
        if (!isDone() && initialized() && !hasPending()) {
            for (int i = 0; i < entries.size(); i++) {
                while (true) {
                    GridCacheEntryEx cached = entries.get(i);

                    try {
                        if (!locked(cached)) {
                            if (log.isDebugEnabled())
                                log.debug("Lock is still not acquired for entry (will keep waiting) [entry=" +
                                    cached + ", fut=" + this + ']');

                            return false;
                        }

                        break;
                    }
                    // Possible in concurrent cases, when owner is changed after locks
                    // have been released or cancelled.
                    catch (GridCacheEntryRemovedException ignore) {
                        if (log.isDebugEnabled())
                            log.debug("Got removed entry in onOwnerChanged method (will retry): " + cached);

                        // Replace old entry with new one.
                        entries.set(i, (GridDistributedCacheEntry)cctx.cache().entryEx(cached.key()));
                    }
                }
            }

            if (log.isDebugEnabled())
                log.debug("Local lock acquired for entries [fut=" + this + ", entries=" + entries + "]");

            onComplete(true, true);

            return true;
        }

        return false;
    }

    /** {@inheritDoc} */
    @Override public boolean cancel() {
        if (onCancelled())
            onComplete(false, true);

        return isCancelled();
    }

    /** {@inheritDoc} */
    @Override public boolean onDone(Boolean success, Throwable err) {
        if (log.isDebugEnabled())
            log.debug("Received onDone(..) callback [success=" + success + ", err=" + err + ", fut=" + this + ']');

        // If locks were not acquired yet, delay completion.
        if (isDone() || (err == null && success && !checkLocks()))
            return false;

        this.err.compareAndSet(null, err instanceof GridCacheLockTimeoutException ? null : err);

        if (err != null)
            success = false;

        return onComplete(success, true);
    }

    /**
     * Completeness callback.
     *
     * @param success {@code True} if lock was acquired.
     * @param distribute {@code True} if need to distribute lock removal in case of failure.
     * @return {@code True} if complete by this operation.
     */
    private boolean onComplete(boolean success, boolean distribute) {
        if (log.isDebugEnabled())
            log.debug("Received onComplete(..) callback [success=" + success + ", distribute=" + distribute +
                ", fut=" + this + ']');

        if (!success)
            undoLocks(distribute);

        if (tx != null)
            cctx.tm().txContext(tx);

        if (super.onDone(success, err.get())) {
            if (log.isDebugEnabled())
                log.debug("Completing future: " + this);

            // Clean up.
            cctx.mvcc().removeFuture(this);

            if (timeoutObj != null)
                cctx.time().removeTimeoutObject(timeoutObj);

            return true;
        }

        return false;
    }

    /** {@inheritDoc} */
    @Override public int hashCode() {
        return futId.hashCode();
    }

    /** {@inheritDoc} */
    @Override public String toString() {
        return S.toString(GridNearLockFuture.class, this, "inTx", inTx(), "super", super.toString());
    }

    /**
     * @param f Future.
     * @return {@code True} if mini-future.
     */
    private boolean isMini(IgniteInternalFuture<?> f) {
        return f.getClass().equals(MiniFuture.class);
    }

    /**
     * Basically, future mapping consists from two parts. First, we must determine the topology version this future
     * will map on. Locking is performed within a user transaction, we must continue to map keys on the same
     * topology version as it started. If topology version is undefined, we get current topology future and wait
     * until it completes so the topology is ready to use.
     * <p/>
     * During the second part we map keys to primary nodes using topology snapshot we obtained during the first
     * part. Note that if primary node leaves grid, the future will fail and transaction will be rolled back.
     */
    void map() {
        // Obtain the topology version to use.
        GridDiscoveryTopologySnapshot snapshot = tx != null ? tx.topologySnapshot() :
            cctx.mvcc().lastExplicitLockTopologySnapshot(Thread.currentThread().getId());

        if (snapshot != null) {
            // Continue mapping on the same topology version as it was before.
            topSnapshot.compareAndSet(null, snapshot);

            map(keys);

            markInitialized();

            return;
        }

        // Must get topology snapshot and map on that version.
        mapOnTopology();
    }

    /**
     * Acquires topology future and checks it completeness under the read lock. If it is not complete,
     * will asynchronously wait for it's completeness and then try again.
     */
    void mapOnTopology() {
        // We must acquire topology snapshot from the topology version future.
        try {
            cctx.topology().readLock();

            try {
                GridDhtTopologyFuture fut = cctx.topologyVersionFuture();

                if (fut.isDone()) {
                    GridDiscoveryTopologySnapshot snapshot = fut.topologySnapshot();

                    if (tx != null) {
                        tx.topologyVersion(snapshot.topologyVersion());
                        tx.topologySnapshot(snapshot);
                    }

                    topSnapshot.compareAndSet(null, snapshot);

                    map(keys);

                    markInitialized();
                }
                else {
                    fut.listen(new CI1<IgniteInternalFuture<Long>>() {
                        @Override public void apply(IgniteInternalFuture<Long> t) {
                            mapOnTopology();
                        }
                    });
                }
            }
            finally {
                cctx.topology().readUnlock();
            }
        }
        catch (IgniteCheckedException e) {
            onDone(e);
        }
    }

    /**
     * Maps keys to nodes. Note that we can not simply group keys by nodes and send lock request as
     * such approach does not preserve order of lock acquisition. Instead, keys are split in continuous
     * groups belonging to one primary node and locks for these groups are acquired sequentially.
     *
     * @param keys Keys.
     */
    private void map(Iterable<KeyCacheObject> keys) {
        try {
            GridDiscoveryTopologySnapshot snapshot = topSnapshot.get();

            assert snapshot != null;

            long topVer = snapshot.topologyVersion();

            assert topVer > 0;

            if (CU.affinityNodes(cctx, topVer).isEmpty()) {
                onDone(new ClusterTopologyCheckedException("Failed to map keys for near-only cache (all " +
                    "partition nodes left the grid)."));

                return;
            }

            ConcurrentLinkedDeque8<GridNearLockMapping> mappings =
                new ConcurrentLinkedDeque8<>();

            // Assign keys to primary nodes.
            GridNearLockMapping map = null;

            for (KeyCacheObject key : keys) {
                GridNearLockMapping updated = map(key, map, topVer);

                // If new mapping was created, add to collection.
                if (updated != map) {
                    mappings.add(updated);

                    if (tx != null && updated.node().isLocal())
                        tx.nearLocallyMapped(true);
                }

                map = updated;
            }

            if (isDone()) {
                if (log.isDebugEnabled())
                    log.debug("Abandoning (re)map because future is done: " + this);

                return;
            }

            if (log.isDebugEnabled())
                log.debug("Starting (re)map for mappings [mappings=" + mappings + ", fut=" + this + ']');

            // Create mini futures.
            for (Iterator<GridNearLockMapping> iter = mappings.iterator(); iter.hasNext(); ) {
                GridNearLockMapping mapping = iter.next();

                ClusterNode node = mapping.node();
                Collection<KeyCacheObject> mappedKeys = mapping.mappedKeys();

                assert !mappedKeys.isEmpty();

                GridNearLockRequest req = null;

                Collection<KeyCacheObject> distributedKeys = new ArrayList<>(mappedKeys.size());

                boolean explicit = false;

                for (KeyCacheObject key : mappedKeys) {
                    IgniteTxKey txKey = cctx.txKey(key);

                    while (true) {
                        GridNearCacheEntry entry = null;

                        try {
                            entry = cctx.near().entryExx(key, topVer);

                            if (!cctx.isAll(entry, filter)) {
                                if (log.isDebugEnabled())
                                    log.debug("Entry being locked did not pass filter (will not lock): " + entry);

                                onComplete(false, false);

                                return;
                            }

                            // Removed exception may be thrown here.
                            GridCacheMvccCandidate cand = addEntry(topVer, entry, node.id());

                            if (isDone()) {
                                if (log.isDebugEnabled())
                                    log.debug("Abandoning (re)map because future is done after addEntry attempt " +
                                        "[fut=" + this + ", entry=" + entry + ']');

                                return;
                            }

                            if (cand != null) {
                                if (tx == null && !cand.reentry())
                                    cctx.mvcc().addExplicitLock(threadId, cand, snapshot);

                                IgniteBiTuple<GridCacheVersion, CacheObject> val = entry.versionedValue();

                                if (val == null) {
                                    GridDhtCacheEntry dhtEntry = dht().peekExx(key);

                                    try {
                                        if (dhtEntry != null)
                                            val = dhtEntry.versionedValue(topVer);
                                    }
                                    catch (GridCacheEntryRemovedException ignored) {
                                        assert dhtEntry.obsolete() : " Got removed exception for non-obsolete entry: "
                                            + dhtEntry;

                                        if (log.isDebugEnabled())
                                            log.debug("Got removed exception for DHT entry in map (will ignore): "
                                                + dhtEntry);
                                    }
                                }

                                GridCacheVersion dhtVer = null;

                                if (val != null) {
                                    dhtVer = val.get1();

                                    valMap.put(key, val);
                                }

                                if (!cand.reentry()) {
                                    if (req == null) {
                                        req = new GridNearLockRequest(
                                            cctx.cacheId(),
                                            topVer,
                                            cctx.nodeId(),
                                            threadId,
                                            futId,
                                            lockVer,
                                            inTx(),
                                            implicitTx(),
                                            implicitSingleTx(),
                                            read,
                                            isolation(),
                                            isInvalidate(),
                                            timeout,
                                            mappedKeys.size(),
                                            inTx() ? tx.size() : mappedKeys.size(),
                                            inTx() && tx.syncCommit(),
                                            inTx() ? tx.groupLockKey() : null,
                                            inTx() && tx.partitionLock(),
                                            inTx() ? tx.subjectId() : null,
                                            inTx() ? tx.taskNameHash() : 0,
                                            read ? accessTtl : -1L);

                                        mapping.request(req);
                                    }

                                    distributedKeys.add(key);

                                    if (tx != null)
                                        tx.addKeyMapping(txKey, mapping.node());

                                    req.addKeyBytes(
                                        key,
                                        retval && dhtVer == null,
                                        dhtVer, // Include DHT version to match remote DHT entry.
                                        cctx);
                                }

                                if (cand.reentry())
                                    explicit = tx != null && !entry.hasLockCandidate(tx.xidVersion());
                            }
                            else
                                // Ignore reentries within transactions.
                                explicit = tx != null && !entry.hasLockCandidate(tx.xidVersion());

                            if (explicit)
                                tx.addKeyMapping(txKey, mapping.node());

                            break;
                        }
                        catch (GridCacheEntryRemovedException ignored) {
                            assert entry.obsolete() : "Got removed exception on non-obsolete entry: " + entry;

                            if (log.isDebugEnabled())
                                log.debug("Got removed entry in lockAsync(..) method (will retry): " + entry);
                        }
                    }

                    // Mark mapping explicit lock flag.
                    if (explicit) {
                        boolean marked = tx != null && tx.markExplicit(node.id());

                        assert tx == null || marked;
                    }
                }

                if (!distributedKeys.isEmpty())
                    mapping.distributedKeys(distributedKeys);
                else {
                    assert mapping.request() == null;

                    iter.remove();
                }
            }

            cctx.mvcc().recheckPendingLocks();

            proceedMapping(mappings);
        }
        catch (IgniteCheckedException ex) {
            onError(ex);
        }
    }

    /**
     * Gets next near lock mapping and either acquires dht locks locally or sends near lock request to
     * remote primary node.
     *
     * @param mappings Queue of mappings.
     * @throws IgniteCheckedException If mapping can not be completed.
     */
    @SuppressWarnings("unchecked")
    private void proceedMapping(final ConcurrentLinkedDeque8<GridNearLockMapping> mappings)
        throws IgniteCheckedException {
        GridNearLockMapping map = mappings.poll();

        // If there are no more mappings to process, complete the future.
        if (map == null)
            return;

        final GridNearLockRequest req = map.request();
        final Collection<KeyCacheObject> mappedKeys = map.distributedKeys();
        final ClusterNode node = map.node();

        if (filter != null && filter.length != 0)
            req.filter(filter, cctx);

        if (node.isLocal()) {
            req.miniId(IgniteUuid.randomUuid());

            if (log.isDebugEnabled())
                log.debug("Before locally locking near request: " + req);

            IgniteInternalFuture<GridNearLockResponse> fut = dht().lockAllAsync(cctx, cctx.localNode(), req, filter);

            // Add new future.
            add(new GridEmbeddedFuture<>(
                new C2<GridNearLockResponse, Exception, Boolean>() {
                    @Override public Boolean apply(GridNearLockResponse res, Exception e) {
                        if (CU.isLockTimeoutOrCancelled(e) ||
                            (res != null && CU.isLockTimeoutOrCancelled(res.error())))
                            return false;

                        if (e != null) {
                            onError(e);

                            return false;
                        }

                        if (res == null) {
                            onError(new IgniteCheckedException("Lock response is null for future: " + this));

                            return false;
                        }

                        if (res.error() != null) {
                            onError(res.error());

                            return false;
                        }

                        if (log.isDebugEnabled())
                            log.debug("Acquired lock for local DHT mapping [locId=" + cctx.nodeId() +
                                ", mappedKeys=" + mappedKeys + ", fut=" + GridNearLockFuture.this + ']');

                        try {
                            int i = 0;

                            for (KeyCacheObject k : mappedKeys) {
                                while (true) {
                                    GridNearCacheEntry entry = cctx.near().entryExx(k, req.topologyVersion());

                                    try {
                                        IgniteBiTuple<GridCacheVersion, CacheObject> oldValTup =
                                            valMap.get(entry.key());

                                        boolean hasBytes = entry.hasValue();
                                        CacheObject oldVal = entry.rawGet();
                                        CacheObject newVal = res.value(i);

                                        GridCacheVersion dhtVer = res.dhtVersion(i);
                                        GridCacheVersion mappedVer = res.mappedVersion(i);

                                        // On local node don't record twice if DHT cache already recorded.
                                        boolean record = retval && oldValTup != null && oldValTup.get1().equals(dhtVer);

                                        if (newVal == null) {
                                            if (oldValTup != null) {
                                                if (oldValTup.get1().equals(dhtVer))
                                                    newVal = oldValTup.get2();

                                                oldVal = oldValTup.get2();
                                            }
                                        }

                                        // Lock is held at this point, so we can set the
                                        // returned value if any.
                                        entry.resetFromPrimary(newVal, lockVer, dhtVer, node.id());

                                        entry.readyNearLock(lockVer, mappedVer, res.committedVersions(),
                                            res.rolledbackVersions(), res.pending());

                                        if (inTx() && implicitTx() && tx.onePhaseCommit()) {
                                            boolean pass = res.filterResult(i);

                                            tx.entry(cctx.txKey(k)).filters(pass ? CU.empty0() : CU.alwaysFalse0Arr());
                                        }

                                        if (record) {
                                            if (cctx.events().isRecordable(EVT_CACHE_OBJECT_READ))
                                                cctx.events().addEvent(
                                                    entry.partition(),
                                                    entry.key(),
                                                    tx,
                                                    null,
                                                    EVT_CACHE_OBJECT_READ,
                                                    newVal,
                                                    newVal != null,
                                                    oldVal,
                                                    hasBytes,
                                                    CU.subjectId(tx, cctx.shared()),
                                                    null,
                                                    inTx() ? tx.resolveTaskName() : null);

                                            if (cctx.cache().configuration().isStatisticsEnabled())
                                                cctx.cache().metrics0().onRead(oldVal != null);
                                        }

                                        if (log.isDebugEnabled())
                                            log.debug("Processed response for entry [res=" + res +
                                                ", entry=" + entry + ']');

                                        break; // Inner while loop.
                                    }
                                    catch (GridCacheEntryRemovedException ignored) {
                                        if (log.isDebugEnabled())
                                            log.debug("Failed to add candidates because entry was " +
                                                "removed (will renew).");

                                        // Replace old entry with new one.
                                        entries.set(i, (GridDistributedCacheEntry)
                                            cctx.cache().entryEx(entry.key()));
                                    }
                                }

                                i++; // Increment outside of while loop.
                            }

                            // Proceed and add new future (if any) before completing embedded future.
                            proceedMapping(mappings);
                        }
                        catch (IgniteCheckedException ex) {
                            onError(ex);

                            return false;
                        }

                        return true;
                    }
                },
                fut));
        }
        else {
            final MiniFuture fut = new MiniFuture(node, mappedKeys, mappings);

            req.miniId(fut.futureId());

            add(fut); // Append new future.

            IgniteInternalFuture<?> txSync = null;

            if (inTx())
                txSync = cctx.tm().awaitFinishAckAsync(node.id(), tx.threadId());

            if (txSync == null || txSync.isDone()) {
                try {
                    if (log.isDebugEnabled())
                        log.debug("Sending near lock request [node=" + node.id() + ", req=" + req + ']');

                    cctx.io().send(node, req, cctx.ioPolicy());
                }
                catch (ClusterTopologyCheckedException ex) {
                    assert fut != null;

                    fut.onResult(ex);
                }
            }
            else {
                txSync.listen(new CI1<IgniteInternalFuture<?>>() {
                    @Override public void apply(IgniteInternalFuture<?> t) {
                        try {
                            if (log.isDebugEnabled())
                                log.debug("Sending near lock request [node=" + node.id() + ", req=" + req + ']');

                            cctx.io().send(node, req, cctx.ioPolicy());
                        }
                        catch (ClusterTopologyCheckedException ex) {
                            assert fut != null;

                            fut.onResult(ex);
                        }
                        catch (IgniteCheckedException e) {
                            onError(e);
                        }
                    }
                });
            }
        }
    }

    /**
     * @param mapping Mappings.
     * @param key Key to map.
     * @param topVer Topology version.
     * @return Near lock mapping.
     * @throws IgniteCheckedException If mapping for key failed.
     */
    private GridNearLockMapping map(KeyCacheObject key, @Nullable GridNearLockMapping mapping,
        long topVer) throws IgniteCheckedException {
        assert mapping == null || mapping.node() != null;

        ClusterNode primary = cctx.affinity().primary(key, topVer);

        if (cctx.discovery().node(primary.id()) == null)
            // If primary node left the grid before lock acquisition, fail the whole future.
            throw newTopologyException(null, primary.id());

        if (inTx() && tx.groupLock() && !primary.isLocal())
            throw new IgniteCheckedException("Failed to start group lock transaction (local node is not primary for " +
                " key) [key=" + key + ", primaryNodeId=" + primary.id() + ']');

        if (mapping == null || !primary.id().equals(mapping.node().id()))
            mapping = new GridNearLockMapping(primary, key);
        else
            mapping.addKey(key);

        return mapping;
    }

    /**
     * @return DHT cache.
     */
    private GridDhtTransactionalCacheAdapter<K, V> dht() {
        return cctx.nearTx().dht();
    }

    /**
     * Creates new topology exception for cases when primary node leaves grid during mapping.
     *
     * @param nested Optional nested exception.
     * @param nodeId Node ID.
     * @return Topology exception with user-friendly message.
     */
    private ClusterTopologyCheckedException newTopologyException(@Nullable Throwable nested, UUID nodeId) {
        return new ClusterTopologyCheckedException("Failed to acquire lock for keys (primary node left grid, " +
            "retry transaction if possible) [keys=" + keys + ", node=" + nodeId + ']', nested);
    }

    /**
     * Lock request timeout object.
     */
    private class LockTimeoutObject extends GridTimeoutObjectAdapter {
        /**
         * Default constructor.
         */
        LockTimeoutObject() {
            super(timeout);
        }

        /** {@inheritDoc} */
        @SuppressWarnings({"ThrowableInstanceNeverThrown"})
        @Override public void onTimeout() {
            if (log.isDebugEnabled())
                log.debug("Timed out waiting for lock response: " + this);

            timedOut = true;

            onComplete(false, true);
        }

        /** {@inheritDoc} */
        @Override public String toString() {
            return S.toString(LockTimeoutObject.class, this);
        }
    }

    /**
     * Mini-future for get operations. Mini-futures are only waiting on a single
     * node as opposed to multiple nodes.
     */
    private class MiniFuture extends GridFutureAdapter<Boolean> {
        /** */
        private static final long serialVersionUID = 0L;

        /** */
        private final IgniteUuid futId = IgniteUuid.randomUuid();

        /** Node ID. */
        @GridToStringExclude
        private ClusterNode node;

        /** Keys. */
        @GridToStringInclude
        private Collection<KeyCacheObject> keys;

        /** Mappings to proceed. */
        @GridToStringExclude
        private ConcurrentLinkedDeque8<GridNearLockMapping> mappings;

        /** */
        private AtomicBoolean rcvRes = new AtomicBoolean(false);

        /**
         * @param node Node.
         * @param keys Keys.
         * @param mappings Mappings to proceed.
         */
        MiniFuture(ClusterNode node, Collection<KeyCacheObject> keys,
            ConcurrentLinkedDeque8<GridNearLockMapping> mappings) {
            this.node = node;
            this.keys = keys;
            this.mappings = mappings;
        }

        /**
         * @return Future ID.
         */
        IgniteUuid futureId() {
            return futId;
        }

        /**
         * @return Node ID.
         */
        public ClusterNode node() {
            return node;
        }

        /**
         * @return Keys.
         */
        public Collection<KeyCacheObject> keys() {
            return keys;
        }

        /**
         * @param e Error.
         */
        void onResult(Throwable e) {
            if (rcvRes.compareAndSet(false, true)) {
                if (log.isDebugEnabled())
                    log.debug("Failed to get future result [fut=" + this + ", err=" + e + ']');

                // Fail.
                onDone(e);
            }
            else
                U.warn(log, "Received error after another result has been processed [fut=" + GridNearLockFuture.this +
                    ", mini=" + this + ']', e);
        }

        /**
         * @param e Node left exception.
         */
        void onResult(ClusterTopologyCheckedException e) {
            if (isDone())
                return;

            if (rcvRes.compareAndSet(false, true)) {
                if (log.isDebugEnabled())
                    log.debug("Remote node left grid while sending or waiting for reply (will fail): " + this);

                if (tx != null)
                    tx.removeMapping(node.id());

                // Primary node left the grid, so fail the future.
                GridNearLockFuture.this.onDone(newTopologyException(e, node.id()));

                onDone(true);
            }
        }

        /**
         * @param res Result callback.
         */
        void onResult(GridNearLockResponse res) {
            if (rcvRes.compareAndSet(false, true)) {
                if (res.error() != null) {
                    if (log.isDebugEnabled())
                        log.debug("Finishing mini future with an error due to error in response [miniFut=" + this +
                            ", res=" + res + ']');

                    // Fail.
                    if (res.error() instanceof GridCacheLockTimeoutException)
                        onDone(false);
                    else
                        onDone(res.error());

                    return;
                }

                int i = 0;

                long topVer = topSnapshot.get().topologyVersion();

                for (KeyCacheObject k : keys) {
                    while (true) {
                        GridNearCacheEntry entry = cctx.near().entryExx(k, topVer);

                        try {
                            if (res.dhtVersion(i) == null) {
                                onDone(new IgniteCheckedException("Failed to receive DHT version from remote node " +
                                    "(will fail the lock): " + res));

                                return;
                            }

                            IgniteBiTuple<GridCacheVersion, CacheObject> oldValTup = valMap.get(entry.key());

                            CacheObject oldVal = entry.rawGet();
                            boolean hasOldVal = false;
                            CacheObject newVal = res.value(i);

                            boolean readRecordable = false;

                            if (retval) {
                                readRecordable = cctx.events().isRecordable(EVT_CACHE_OBJECT_READ);

                                if (readRecordable)
                                    hasOldVal = entry.hasValue();
                            }

                            GridCacheVersion dhtVer = res.dhtVersion(i);
                            GridCacheVersion mappedVer = res.mappedVersion(i);

                            if (newVal == null) {
                                if (oldValTup != null) {
                                    if (oldValTup.get1().equals(dhtVer))
                                        newVal = oldValTup.get2();

                                    oldVal = oldValTup.get2();
                                }
                            }

                            // Lock is held at this point, so we can set the
                            // returned value if any.
                            entry.resetFromPrimary(newVal, lockVer, dhtVer, node.id());

                            if (inTx() && implicitTx() && tx.onePhaseCommit()) {
                                boolean pass = res.filterResult(i);

                                tx.entry(cctx.txKey(k)).filters(pass ? CU.empty0() : CU.alwaysFalse0Arr());
                            }

                            entry.readyNearLock(lockVer, mappedVer, res.committedVersions(), res.rolledbackVersions(),
                                res.pending());

                            if (retval) {
                                if (readRecordable)
                                    cctx.events().addEvent(
                                        entry.partition(),
                                        entry.key(),
                                        tx,
                                        null,
                                        EVT_CACHE_OBJECT_READ,
                                        newVal,
                                        newVal != null,
                                        oldVal,
                                        hasOldVal,
                                        CU.subjectId(tx, cctx.shared()),
                                        null,
                                        inTx() ? tx.resolveTaskName() : null);

                                if (cctx.cache().configuration().isStatisticsEnabled())
                                    cctx.cache().metrics0().onRead(false);
                            }

                            if (log.isDebugEnabled())
                                log.debug("Processed response for entry [res=" + res + ", entry=" + entry + ']');

                            break; // Inner while loop.
                        }
                        catch (GridCacheEntryRemovedException ignored) {
                            if (log.isDebugEnabled())
                                log.debug("Failed to add candidates because entry was removed (will renew).");

                            // Replace old entry with new one.
                            entries.set(i, (GridDistributedCacheEntry)cctx.cache().entryEx(entry.key()));
                        }
                        catch (IgniteCheckedException e) {
                            onDone(e);

                            return;
                        }
                    }

                    i++;
                }

                try {
                    proceedMapping(mappings);
                }
                catch (IgniteCheckedException e) {
                    onDone(e);
                }

                onDone(true);
            }
        }

        /** {@inheritDoc} */
        @Override public String toString() {
            return S.toString(MiniFuture.class, this, "node", node.id(), "super", super.toString());
        }
    }
}<|MERGE_RESOLUTION|>--- conflicted
+++ resolved
@@ -46,14 +46,10 @@
  * Cache lock future.
  */
 public final class GridNearLockFuture<K, V> extends GridCompoundIdentityFuture<Boolean>
-<<<<<<< HEAD
     implements GridCacheMvccFuture<Boolean> {
-=======
-    implements GridCacheMvccFuture<K, V, Boolean> {
     /** */
     private static final long serialVersionUID = 0L;
 
->>>>>>> 697d1999
     /** Logger reference. */
     private static final AtomicReference<IgniteLogger> logRef = new AtomicReference<>();
 
