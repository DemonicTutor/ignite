/*
 * Licensed to the Apache Software Foundation (ASF) under one or more
 * contributor license agreements.  See the NOTICE file distributed with
 * this work for additional information regarding copyright ownership.
 * The ASF licenses this file to You under the Apache License, Version 2.0
 * (the "License"); you may not use this file except in compliance with
 * the License.  You may obtain a copy of the License at
 *
 *      http://www.apache.org/licenses/LICENSE-2.0
 *
 * Unless required by applicable law or agreed to in writing, software
 * distributed under the License is distributed on an "AS IS" BASIS,
 * WITHOUT WARRANTIES OR CONDITIONS OF ANY KIND, either express or implied.
 * See the License for the specific language governing permissions and
 * limitations under the License.
 */

package org.apache.ignite.internal.processors.cache.distributed.near;

import org.apache.ignite.*;
import org.apache.ignite.cluster.*;
import org.apache.ignite.internal.*;
import org.apache.ignite.internal.cluster.*;
import org.apache.ignite.internal.managers.discovery.*;
import org.apache.ignite.internal.processors.cache.*;
import org.apache.ignite.internal.processors.cache.distributed.*;
import org.apache.ignite.internal.processors.cache.distributed.dht.*;
import org.apache.ignite.internal.processors.cache.transactions.*;
import org.apache.ignite.internal.processors.cache.version.*;
import org.apache.ignite.internal.processors.timeout.*;
import org.apache.ignite.internal.util.future.*;
import org.apache.ignite.internal.util.lang.*;
import org.apache.ignite.internal.util.tostring.*;
import org.apache.ignite.internal.util.typedef.*;
import org.apache.ignite.internal.util.typedef.internal.*;
import org.apache.ignite.lang.*;
import org.apache.ignite.transactions.*;
import org.jdk8.backport.*;
import org.jetbrains.annotations.*;

import javax.cache.*;
import java.util.*;
import java.util.concurrent.atomic.*;

import static org.apache.ignite.events.EventType.*;

/**
 * Cache lock future.
 */
public final class GridNearLockFuture<K, V> extends GridCompoundIdentityFuture<Boolean>
<<<<<<< HEAD
    implements GridCacheMvccFuture<Boolean> {
    /** */
    private static final long serialVersionUID = 0L;

=======
    implements GridCacheMvccFuture<K, V, Boolean> {
>>>>>>> 1ef545a5
    /** Logger reference. */
    private static final AtomicReference<IgniteLogger> logRef = new AtomicReference<>();

    /** */
    private static IgniteLogger log;

    /** Cache registry. */
    @GridToStringExclude
    private GridCacheContext<K, V> cctx;

    /** Lock owner thread. */
    @GridToStringInclude
    private long threadId;

    /** Keys to lock. */
    private Collection<KeyCacheObject> keys;

    /** Future ID. */
    private IgniteUuid futId;

    /** Lock version. */
    private GridCacheVersion lockVer;

    /** Read flag. */
    private boolean read;

    /** Flag to return value. */
    private boolean retval;

    /** Error. */
    private AtomicReference<Throwable> err = new AtomicReference<>(null);

    /** Timed out flag. */
    private volatile boolean timedOut;

    /** Timeout object. */
    @GridToStringExclude
    private LockTimeoutObject timeoutObj;

    /** Lock timeout. */
    private long timeout;

    /** Filter. */
    private CacheEntryPredicate[] filter;

    /** Transaction. */
    @GridToStringExclude
    private GridNearTxLocal tx;

    /** Topology snapshot to operate on. */
    private AtomicReference<GridDiscoveryTopologySnapshot> topSnapshot =
        new AtomicReference<>();

    /** Map of current values. */
    private Map<KeyCacheObject, IgniteBiTuple<GridCacheVersion, CacheObject>> valMap;

    /** Trackable flag. */
    private boolean trackable = true;

    /** Mutex. */
    private final Object mux = new Object();

    /** Keys locked so far. */
    @SuppressWarnings({"FieldAccessedSynchronizedAndUnsynchronized"})
    @GridToStringExclude
    private List<GridDistributedCacheEntry> entries;

    /** TTL for read operation. */
    private long accessTtl;

    /**
     * @param cctx Registry.
     * @param keys Keys to lock.
     * @param tx Transaction.
     * @param read Read flag.
     * @param retval Flag to return value or not.
     * @param timeout Lock acquisition timeout.
     * @param accessTtl TTL for read operation.
     * @param filter Filter.
     */
    public GridNearLockFuture(
        GridCacheContext<K, V> cctx,
        Collection<KeyCacheObject> keys,
        @Nullable GridNearTxLocal tx,
        boolean read,
        boolean retval,
        long timeout,
        long accessTtl,
        CacheEntryPredicate[] filter) {
        super(cctx.kernalContext(), CU.boolReducer());

        assert keys != null;

        this.cctx = cctx;
        this.keys = keys;
        this.tx = tx;
        this.read = read;
        this.retval = retval;
        this.timeout = timeout;
        this.accessTtl = accessTtl;
        this.filter = filter;

        threadId = tx == null ? Thread.currentThread().getId() : tx.threadId();

        lockVer = tx != null ? tx.xidVersion() : cctx.versions().next();

        futId = IgniteUuid.randomUuid();

        entries = new ArrayList<>(keys.size());

        if (log == null)
            log = U.logger(cctx.kernalContext(), logRef, GridNearLockFuture.class);

        if (timeout > 0) {
            timeoutObj = new LockTimeoutObject();

            cctx.time().addTimeoutObject(timeoutObj);
        }

        valMap = new ConcurrentHashMap8<>(keys.size(), 1f);
    }

    /**
     * @return Participating nodes.
     */
    @Override public Collection<? extends ClusterNode> nodes() {
        return
            F.viewReadOnly(futures(), new IgniteClosure<IgniteInternalFuture<?>, ClusterNode>() {
                @Nullable @Override public ClusterNode apply(IgniteInternalFuture<?> f) {
                    if (isMini(f))
                        return ((MiniFuture)f).node();

                    return cctx.discovery().localNode();
                }
            });
    }

    /** {@inheritDoc} */
    @Override public GridCacheVersion version() {
        return lockVer;
    }

    /**
     * @return Entries.
     */
    public List<GridDistributedCacheEntry> entriesCopy() {
        synchronized (mux) {
            return new ArrayList<>(entries);
        }
    }

    /**
     * @return Future ID.
     */
    @Override public IgniteUuid futureId() {
        return futId;
    }

    /** {@inheritDoc} */
    @Override public boolean trackable() {
        return trackable;
    }

    /** {@inheritDoc} */
    @Override public void markNotTrackable() {
        trackable = false;
    }

    /**
     * @return {@code True} if transaction is not {@code null}.
     */
    private boolean inTx() {
        return tx != null;
    }

    /**
     * @return {@code True} if implicit-single-tx flag is set.
     */
    private boolean implicitSingleTx() {
        return tx != null && tx.implicitSingle();
    }

    /**
     * @return {@code True} if transaction is not {@code null} and has invalidate flag set.
     */
    private boolean isInvalidate() {
        return tx != null && tx.isInvalidate();
    }

    /**
     * @return {@code True} if commit is synchronous.
     */
    private boolean syncCommit() {
        return tx != null && tx.syncCommit();
    }

    /**
     * @return {@code True} if rollback is synchronous.
     */
    private boolean syncRollback() {
        return tx != null && tx.syncRollback();
    }

    /**
     * @return Transaction isolation or {@code null} if no transaction.
     */
    @Nullable private TransactionIsolation isolation() {
        return tx == null ? null : tx.isolation();
    }

    /**
     * @return {@code true} if related transaction is implicit.
     */
    private boolean implicitTx() {
        return tx != null && tx.implicit();
    }

    /**
     * @param cached Entry.
     * @return {@code True} if locked.
     * @throws GridCacheEntryRemovedException If removed.
     */
    private boolean locked(GridCacheEntryEx cached) throws GridCacheEntryRemovedException {
        // Reentry-aware check (If filter failed, lock is failed).
        return cached.lockedLocallyByIdOrThread(lockVer, threadId) && filter(cached);
    }

    /**
     * Adds entry to future.
     *
     * @param topVer Topology version.
     * @param entry Entry to add.
     * @param dhtNodeId DHT node ID.
     * @return Lock candidate.
     * @throws GridCacheEntryRemovedException If entry was removed.
     */
    @Nullable private GridCacheMvccCandidate addEntry(long topVer, GridNearCacheEntry entry, UUID dhtNodeId)
        throws GridCacheEntryRemovedException {
        // Check if lock acquisition is timed out.
        if (timedOut)
            return null;

        // Add local lock first, as it may throw GridCacheEntryRemovedException.
        GridCacheMvccCandidate c = entry.addNearLocal(
            dhtNodeId,
            threadId,
            lockVer,
            timeout,
            !inTx(),
            inTx(),
            implicitSingleTx()
        );

        if (inTx()) {
            IgniteTxEntry txEntry = tx.entry(entry.txKey());

            txEntry.cached(entry);
        }

        if (c != null)
            c.topologyVersion(topVer);

        synchronized (mux) {
            entries.add(entry);
        }

        if (c == null && timeout < 0) {
            if (log.isDebugEnabled())
                log.debug("Failed to acquire lock with negative timeout: " + entry);

            onFailed(false);

            return null;
        }

        // Double check if lock acquisition has already timed out.
        if (timedOut) {
            entry.removeLock(lockVer);

            return null;
        }

        return c;
    }

    /**
     * Undoes all locks.
     *
     * @param dist If {@code true}, then remove locks from remote nodes as well.
     */
    private void undoLocks(boolean dist) {
        // Transactions will undo during rollback.
        if (dist && tx == null)
            cctx.nearTx().removeLocks(lockVer, keys);
        else {
            if (tx != null) {
                if (tx.setRollbackOnly()) {
                    if (log.isDebugEnabled())
                        log.debug("Marked transaction as rollback only because locks could not be acquired: " + tx);
                }
                else if (log.isDebugEnabled())
                    log.debug("Transaction was not marked rollback-only while locks were not acquired: " + tx);
            }

            for (GridCacheEntryEx e : entriesCopy()) {
                try {
                    e.removeLock(lockVer);
                }
                catch (GridCacheEntryRemovedException ignored) {
                    while (true) {
                        try {
                            e = cctx.cache().peekEx(e.key());

                            if (e != null)
                                e.removeLock(lockVer);

                            break;
                        }
                        catch (GridCacheEntryRemovedException ignore) {
                            if (log.isDebugEnabled())
                                log.debug("Attempted to remove lock on removed entry (will retry) [ver=" +
                                    lockVer + ", entry=" + e + ']');
                        }
                    }
                }
            }
        }

        cctx.mvcc().recheckPendingLocks();
    }

    /**
     *
     * @param dist {@code True} if need to distribute lock release.
     */
    private void onFailed(boolean dist) {
        undoLocks(dist);

        complete(false);
    }

    /**
     * @param success Success flag.
     */
    public void complete(boolean success) {
        onComplete(success, true);
    }

    /**
     * @param nodeId Left node ID
     * @return {@code True} if node was in the list.
     */
    @SuppressWarnings({"ThrowableInstanceNeverThrown"})
    @Override public boolean onNodeLeft(UUID nodeId) {
        boolean found = false;

        for (IgniteInternalFuture<?> fut : futures()) {
            if (isMini(fut)) {
                MiniFuture f = (MiniFuture)fut;

                if (f.node().id().equals(nodeId)) {
                    if (log.isDebugEnabled())
                        log.debug("Found mini-future for left node [nodeId=" + nodeId + ", mini=" + f + ", fut=" +
                            this + ']');

                    f.onResult(newTopologyException(null, nodeId));

                    found = true;
                }
            }
        }

        if (!found) {
            if (log.isDebugEnabled())
                log.debug("Near lock future does not have mapping for left node (ignoring) [nodeId=" + nodeId +
                    ", fut=" + this + ']');
        }

        return found;
    }

    /**
     * @param nodeId Sender.
     * @param res Result.
     */
    void onResult(UUID nodeId, GridNearLockResponse res) {
        if (!isDone()) {
            if (log.isDebugEnabled())
                log.debug("Received lock response from node [nodeId=" + nodeId + ", res=" + res + ", fut=" + this + ']');

            for (IgniteInternalFuture<Boolean> fut : pending()) {
                if (isMini(fut)) {
                    MiniFuture mini = (MiniFuture)fut;

                    if (mini.futureId().equals(res.miniId())) {
                        assert mini.node().id().equals(nodeId);

                        if (log.isDebugEnabled())
                            log.debug("Found mini future for response [mini=" + mini + ", res=" + res + ']');

                        mini.onResult(res);

                        if (log.isDebugEnabled())
                            log.debug("Future after processed lock response [fut=" + this + ", mini=" + mini +
                                ", res=" + res + ']');

                        return;
                    }
                }
            }

            U.warn(log, "Failed to find mini future for response (perhaps due to stale message) [res=" + res +
                ", fut=" + this + ']');
        }
        else if (log.isDebugEnabled())
            log.debug("Ignoring lock response from node (future is done) [nodeId=" + nodeId + ", res=" + res +
                ", fut=" + this + ']');
    }

    /**
     * @param t Error.
     */
    private void onError(Throwable t) {
        err.compareAndSet(null, t instanceof GridCacheLockTimeoutException ? null : t);
    }

    /**
     * @param cached Entry to check.
     * @return {@code True} if filter passed.
     */
    private boolean filter(GridCacheEntryEx cached) {
        try {
            if (!cctx.isAll(cached, filter)) {
                if (log.isDebugEnabled())
                    log.debug("Filter didn't pass for entry (will fail lock): " + cached);

                onFailed(true);

                return false;
            }

            return true;
        }
        catch (IgniteCheckedException e) {
            onError(e);

            return false;
        }
    }

    /**
     * Callback for whenever entry lock ownership changes.
     *
     * @param entry Entry whose lock ownership changed.
     */
    @Override public boolean onOwnerChanged(GridCacheEntryEx entry, GridCacheMvccCandidate owner) {
        if (owner != null && owner.version().equals(lockVer)) {
            onDone(true);

            return true;
        }

        return false;
    }

    /**
     * @return {@code True} if locks have been acquired.
     */
    private boolean checkLocks() {
        if (!isDone() && initialized() && !hasPending()) {
            for (int i = 0; i < entries.size(); i++) {
                while (true) {
                    GridCacheEntryEx cached = entries.get(i);

                    try {
                        if (!locked(cached)) {
                            if (log.isDebugEnabled())
                                log.debug("Lock is still not acquired for entry (will keep waiting) [entry=" +
                                    cached + ", fut=" + this + ']');

                            return false;
                        }

                        break;
                    }
                    // Possible in concurrent cases, when owner is changed after locks
                    // have been released or cancelled.
                    catch (GridCacheEntryRemovedException ignore) {
                        if (log.isDebugEnabled())
                            log.debug("Got removed entry in onOwnerChanged method (will retry): " + cached);

                        // Replace old entry with new one.
                        entries.set(i, (GridDistributedCacheEntry)cctx.cache().entryEx(cached.key()));
                    }
                }
            }

            if (log.isDebugEnabled())
                log.debug("Local lock acquired for entries [fut=" + this + ", entries=" + entries + "]");

            onComplete(true, true);

            return true;
        }

        return false;
    }

    /** {@inheritDoc} */
    @Override public boolean cancel() {
        if (onCancelled())
            onComplete(false, true);

        return isCancelled();
    }

    /** {@inheritDoc} */
    @Override public boolean onDone(Boolean success, Throwable err) {
        if (log.isDebugEnabled())
            log.debug("Received onDone(..) callback [success=" + success + ", err=" + err + ", fut=" + this + ']');

        // If locks were not acquired yet, delay completion.
        if (isDone() || (err == null && success && !checkLocks()))
            return false;

        this.err.compareAndSet(null, err instanceof GridCacheLockTimeoutException ? null : err);

        if (err != null)
            success = false;

        return onComplete(success, true);
    }

    /**
     * Completeness callback.
     *
     * @param success {@code True} if lock was acquired.
     * @param distribute {@code True} if need to distribute lock removal in case of failure.
     * @return {@code True} if complete by this operation.
     */
    private boolean onComplete(boolean success, boolean distribute) {
        if (log.isDebugEnabled())
            log.debug("Received onComplete(..) callback [success=" + success + ", distribute=" + distribute +
                ", fut=" + this + ']');

        if (!success)
            undoLocks(distribute);

        if (tx != null)
            cctx.tm().txContext(tx);

        if (super.onDone(success, err.get())) {
            if (log.isDebugEnabled())
                log.debug("Completing future: " + this);

            // Clean up.
            cctx.mvcc().removeFuture(this);

            if (timeoutObj != null)
                cctx.time().removeTimeoutObject(timeoutObj);

            return true;
        }

        return false;
    }

    /** {@inheritDoc} */
    @Override public int hashCode() {
        return futId.hashCode();
    }

    /** {@inheritDoc} */
    @Override public String toString() {
        return S.toString(GridNearLockFuture.class, this, "inTx", inTx(), "super", super.toString());
    }

    /**
     * @param f Future.
     * @return {@code True} if mini-future.
     */
    private boolean isMini(IgniteInternalFuture<?> f) {
        return f.getClass().equals(MiniFuture.class);
    }

    /**
     * Basically, future mapping consists from two parts. First, we must determine the topology version this future
     * will map on. Locking is performed within a user transaction, we must continue to map keys on the same
     * topology version as it started. If topology version is undefined, we get current topology future and wait
     * until it completes so the topology is ready to use.
     * <p/>
     * During the second part we map keys to primary nodes using topology snapshot we obtained during the first
     * part. Note that if primary node leaves grid, the future will fail and transaction will be rolled back.
     */
    void map() {
        // Obtain the topology version to use.
        GridDiscoveryTopologySnapshot snapshot = tx != null ? tx.topologySnapshot() :
            cctx.mvcc().lastExplicitLockTopologySnapshot(Thread.currentThread().getId());

        if (snapshot != null) {
            // Continue mapping on the same topology version as it was before.
            topSnapshot.compareAndSet(null, snapshot);

            map(keys);

            markInitialized();

            return;
        }

        // Must get topology snapshot and map on that version.
        mapOnTopology();
    }

    /**
     * Acquires topology future and checks it completeness under the read lock. If it is not complete,
     * will asynchronously wait for it's completeness and then try again.
     */
    void mapOnTopology() {
        // We must acquire topology snapshot from the topology version future.
        try {
            cctx.topology().readLock();

            try {
                GridDhtTopologyFuture fut = cctx.topologyVersionFuture();

                if (fut.isDone()) {
                    GridDiscoveryTopologySnapshot snapshot = fut.topologySnapshot();

                    if (tx != null) {
                        tx.topologyVersion(snapshot.topologyVersion());
                        tx.topologySnapshot(snapshot);
                    }

                    topSnapshot.compareAndSet(null, snapshot);

                    map(keys);

                    markInitialized();
                }
                else {
                    fut.listen(new CI1<IgniteInternalFuture<Long>>() {
                        @Override public void apply(IgniteInternalFuture<Long> t) {
                            mapOnTopology();
                        }
                    });
                }
            }
            finally {
                cctx.topology().readUnlock();
            }
        }
        catch (IgniteCheckedException e) {
            onDone(e);
        }
    }

    /**
     * Maps keys to nodes. Note that we can not simply group keys by nodes and send lock request as
     * such approach does not preserve order of lock acquisition. Instead, keys are split in continuous
     * groups belonging to one primary node and locks for these groups are acquired sequentially.
     *
     * @param keys Keys.
     */
    private void map(Iterable<KeyCacheObject> keys) {
        try {
            GridDiscoveryTopologySnapshot snapshot = topSnapshot.get();

            assert snapshot != null;

            long topVer = snapshot.topologyVersion();

            assert topVer > 0;

            if (CU.affinityNodes(cctx, topVer).isEmpty()) {
                onDone(new ClusterTopologyCheckedException("Failed to map keys for near-only cache (all " +
                    "partition nodes left the grid)."));

                return;
            }

            ConcurrentLinkedDeque8<GridNearLockMapping> mappings =
                new ConcurrentLinkedDeque8<>();

            // Assign keys to primary nodes.
            GridNearLockMapping map = null;

            for (KeyCacheObject key : keys) {
                GridNearLockMapping updated = map(key, map, topVer);

                // If new mapping was created, add to collection.
                if (updated != map) {
                    mappings.add(updated);

                    if (tx != null && updated.node().isLocal())
                        tx.nearLocallyMapped(true);
                }

                map = updated;
            }

            if (isDone()) {
                if (log.isDebugEnabled())
                    log.debug("Abandoning (re)map because future is done: " + this);

                return;
            }

            if (log.isDebugEnabled())
                log.debug("Starting (re)map for mappings [mappings=" + mappings + ", fut=" + this + ']');

            // Create mini futures.
            for (Iterator<GridNearLockMapping> iter = mappings.iterator(); iter.hasNext(); ) {
                GridNearLockMapping mapping = iter.next();

                ClusterNode node = mapping.node();
                Collection<KeyCacheObject> mappedKeys = mapping.mappedKeys();

                assert !mappedKeys.isEmpty();

                GridNearLockRequest req = null;

                Collection<KeyCacheObject> distributedKeys = new ArrayList<>(mappedKeys.size());

                boolean explicit = false;

                for (KeyCacheObject key : mappedKeys) {
                    IgniteTxKey txKey = cctx.txKey(key);

                    while (true) {
                        GridNearCacheEntry entry = null;

                        try {
                            entry = cctx.near().entryExx(key, topVer);

                            if (!cctx.isAll(entry, filter)) {
                                if (log.isDebugEnabled())
                                    log.debug("Entry being locked did not pass filter (will not lock): " + entry);

                                onComplete(false, false);

                                return;
                            }

                            // Removed exception may be thrown here.
                            GridCacheMvccCandidate cand = addEntry(topVer, entry, node.id());

                            if (isDone()) {
                                if (log.isDebugEnabled())
                                    log.debug("Abandoning (re)map because future is done after addEntry attempt " +
                                        "[fut=" + this + ", entry=" + entry + ']');

                                return;
                            }

                            if (cand != null) {
                                if (tx == null && !cand.reentry())
                                    cctx.mvcc().addExplicitLock(threadId, cand, snapshot);

                                IgniteBiTuple<GridCacheVersion, CacheObject> val = entry.versionedValue();

                                if (val == null) {
                                    GridDhtCacheEntry dhtEntry = dht().peekExx(key);

                                    try {
                                        if (dhtEntry != null)
                                            val = dhtEntry.versionedValue(topVer);
                                    }
                                    catch (GridCacheEntryRemovedException ignored) {
                                        assert dhtEntry.obsolete() : " Got removed exception for non-obsolete entry: "
                                            + dhtEntry;

                                        if (log.isDebugEnabled())
                                            log.debug("Got removed exception for DHT entry in map (will ignore): "
                                                + dhtEntry);
                                    }
                                }

                                GridCacheVersion dhtVer = null;

                                if (val != null) {
                                    dhtVer = val.get1();

                                    valMap.put(key, val);
                                }

                                if (!cand.reentry()) {
                                    if (req == null) {
                                        req = new GridNearLockRequest(
                                            cctx.cacheId(),
                                            topVer,
                                            cctx.nodeId(),
                                            threadId,
                                            futId,
                                            lockVer,
                                            inTx(),
                                            implicitTx(),
                                            implicitSingleTx(),
                                            read,
                                            isolation(),
                                            isInvalidate(),
                                            timeout,
                                            mappedKeys.size(),
                                            inTx() ? tx.size() : mappedKeys.size(),
                                            inTx() && tx.syncCommit(),
                                            inTx() ? tx.groupLockKey() : null,
                                            inTx() && tx.partitionLock(),
                                            inTx() ? tx.subjectId() : null,
                                            inTx() ? tx.taskNameHash() : 0,
                                            read ? accessTtl : -1L);

                                        mapping.request(req);
                                    }

                                    distributedKeys.add(key);

                                    if (tx != null)
                                        tx.addKeyMapping(txKey, mapping.node());

                                    req.addKeyBytes(
                                        key,
                                        retval && dhtVer == null,
                                        dhtVer, // Include DHT version to match remote DHT entry.
                                        cctx);
                                }

                                if (cand.reentry())
                                    explicit = tx != null && !entry.hasLockCandidate(tx.xidVersion());
                            }
                            else
                                // Ignore reentries within transactions.
                                explicit = tx != null && !entry.hasLockCandidate(tx.xidVersion());

                            if (explicit)
                                tx.addKeyMapping(txKey, mapping.node());

                            break;
                        }
                        catch (GridCacheEntryRemovedException ignored) {
                            assert entry.obsolete() : "Got removed exception on non-obsolete entry: " + entry;

                            if (log.isDebugEnabled())
                                log.debug("Got removed entry in lockAsync(..) method (will retry): " + entry);
                        }
                    }

                    // Mark mapping explicit lock flag.
                    if (explicit) {
                        boolean marked = tx != null && tx.markExplicit(node.id());

                        assert tx == null || marked;
                    }
                }

                if (!distributedKeys.isEmpty())
                    mapping.distributedKeys(distributedKeys);
                else {
                    assert mapping.request() == null;

                    iter.remove();
                }
            }

            cctx.mvcc().recheckPendingLocks();

            proceedMapping(mappings);
        }
        catch (IgniteCheckedException ex) {
            onError(ex);
        }
    }

    /**
     * Gets next near lock mapping and either acquires dht locks locally or sends near lock request to
     * remote primary node.
     *
     * @param mappings Queue of mappings.
     * @throws IgniteCheckedException If mapping can not be completed.
     */
    @SuppressWarnings("unchecked")
    private void proceedMapping(final ConcurrentLinkedDeque8<GridNearLockMapping> mappings)
        throws IgniteCheckedException {
        GridNearLockMapping map = mappings.poll();

        // If there are no more mappings to process, complete the future.
        if (map == null)
            return;

        final GridNearLockRequest req = map.request();
        final Collection<KeyCacheObject> mappedKeys = map.distributedKeys();
        final ClusterNode node = map.node();

        if (filter != null && filter.length != 0)
            req.filter(filter, cctx);

        if (node.isLocal()) {
            req.miniId(IgniteUuid.randomUuid());

            if (log.isDebugEnabled())
                log.debug("Before locally locking near request: " + req);

            IgniteInternalFuture<GridNearLockResponse> fut = dht().lockAllAsync(cctx, cctx.localNode(), req, filter);

            // Add new future.
<<<<<<< HEAD
            add(new GridEmbeddedFuture(
                cctx.kernalContext(),
                fut,
                new C2<GridNearLockResponse, Exception, Boolean>() {
                    @Override public Boolean apply(GridNearLockResponse res, Exception e) {
=======
            add(new GridEmbeddedFuture<>(
                new C2<GridNearLockResponse<K, V>, Exception, Boolean>() {
                    @Override public Boolean apply(GridNearLockResponse<K, V> res, Exception e) {
>>>>>>> 1ef545a5
                        if (CU.isLockTimeoutOrCancelled(e) ||
                            (res != null && CU.isLockTimeoutOrCancelled(res.error())))
                            return false;

                        if (e != null) {
                            onError(e);

                            return false;
                        }

                        if (res == null) {
                            onError(new IgniteCheckedException("Lock response is null for future: " + this));

                            return false;
                        }

                        if (res.error() != null) {
                            onError(res.error());

                            return false;
                        }

                        if (log.isDebugEnabled())
                            log.debug("Acquired lock for local DHT mapping [locId=" + cctx.nodeId() +
                                ", mappedKeys=" + mappedKeys + ", fut=" + GridNearLockFuture.this + ']');

                        try {
                            int i = 0;

                            for (KeyCacheObject k : mappedKeys) {
                                while (true) {
                                    GridNearCacheEntry entry = cctx.near().entryExx(k, req.topologyVersion());

                                    try {
                                        IgniteBiTuple<GridCacheVersion, CacheObject> oldValTup =
                                            valMap.get(entry.key());

                                        boolean hasBytes = entry.hasValue();
                                        CacheObject oldVal = entry.rawGet();
                                        CacheObject newVal = res.value(i);

                                        GridCacheVersion dhtVer = res.dhtVersion(i);
                                        GridCacheVersion mappedVer = res.mappedVersion(i);

                                        // On local node don't record twice if DHT cache already recorded.
                                        boolean record = retval && oldValTup != null && oldValTup.get1().equals(dhtVer);

                                        if (newVal == null) {
                                            if (oldValTup != null) {
                                                if (oldValTup.get1().equals(dhtVer))
                                                    newVal = oldValTup.get2();

                                                oldVal = oldValTup.get2();
                                            }
                                        }

                                        // Lock is held at this point, so we can set the
                                        // returned value if any.
                                        entry.resetFromPrimary(newVal, lockVer, dhtVer, node.id());

                                        entry.readyNearLock(lockVer, mappedVer, res.committedVersions(),
                                            res.rolledbackVersions(), res.pending());

                                        if (inTx() && implicitTx() && tx.onePhaseCommit()) {
                                            boolean pass = res.filterResult(i);

                                            tx.entry(cctx.txKey(k)).filters(pass ? CU.empty0() : CU.alwaysFalse0Arr());
                                        }

                                        if (record) {
                                            if (cctx.events().isRecordable(EVT_CACHE_OBJECT_READ))
                                                cctx.events().addEvent(
                                                    entry.partition(),
                                                    entry.key(),
                                                    tx,
                                                    null,
                                                    EVT_CACHE_OBJECT_READ,
                                                    newVal,
                                                    newVal != null,
                                                    oldVal,
                                                    hasBytes,
                                                    CU.subjectId(tx, cctx.shared()),
                                                    null,
                                                    inTx() ? tx.resolveTaskName() : null);

                                            if (cctx.cache().configuration().isStatisticsEnabled())
                                                cctx.cache().metrics0().onRead(oldVal != null);
                                        }

                                        if (log.isDebugEnabled())
                                            log.debug("Processed response for entry [res=" + res +
                                                ", entry=" + entry + ']');

                                        break; // Inner while loop.
                                    }
                                    catch (GridCacheEntryRemovedException ignored) {
                                        if (log.isDebugEnabled())
                                            log.debug("Failed to add candidates because entry was " +
                                                "removed (will renew).");

                                        // Replace old entry with new one.
                                        entries.set(i, (GridDistributedCacheEntry)
                                            cctx.cache().entryEx(entry.key()));
                                    }
                                }

                                i++; // Increment outside of while loop.
                            }

                            // Proceed and add new future (if any) before completing embedded future.
                            proceedMapping(mappings);
                        }
                        catch (IgniteCheckedException ex) {
                            onError(ex);

                            return false;
                        }

                        return true;
                    }
                },
                fut));
        }
        else {
            final MiniFuture fut = new MiniFuture(node, mappedKeys, mappings);

            req.miniId(fut.futureId());

            add(fut); // Append new future.

            IgniteInternalFuture<?> txSync = null;

            if (inTx())
                txSync = cctx.tm().awaitFinishAckAsync(node.id(), tx.threadId());

            if (txSync == null || txSync.isDone()) {
                try {
                    if (log.isDebugEnabled())
                        log.debug("Sending near lock request [node=" + node.id() + ", req=" + req + ']');

                    cctx.io().send(node, req, cctx.ioPolicy());
                }
                catch (ClusterTopologyCheckedException ex) {
                    assert fut != null;

                    fut.onResult(ex);
                }
            }
            else {
                txSync.listen(new CI1<IgniteInternalFuture<?>>() {
                    @Override public void apply(IgniteInternalFuture<?> t) {
                        try {
                            if (log.isDebugEnabled())
                                log.debug("Sending near lock request [node=" + node.id() + ", req=" + req + ']');

                            cctx.io().send(node, req, cctx.ioPolicy());
                        }
                        catch (ClusterTopologyCheckedException ex) {
                            assert fut != null;

                            fut.onResult(ex);
                        }
                        catch (IgniteCheckedException e) {
                            onError(e);
                        }
                    }
                });
            }
        }
    }

    /**
     * @param mapping Mappings.
     * @param key Key to map.
     * @param topVer Topology version.
     * @return Near lock mapping.
     * @throws IgniteCheckedException If mapping for key failed.
     */
    private GridNearLockMapping map(KeyCacheObject key, @Nullable GridNearLockMapping mapping,
        long topVer) throws IgniteCheckedException {
        assert mapping == null || mapping.node() != null;

        ClusterNode primary = cctx.affinity().primary(key, topVer);

        if (cctx.discovery().node(primary.id()) == null)
            // If primary node left the grid before lock acquisition, fail the whole future.
            throw newTopologyException(null, primary.id());

        if (inTx() && tx.groupLock() && !primary.isLocal())
            throw new IgniteCheckedException("Failed to start group lock transaction (local node is not primary for " +
                " key) [key=" + key + ", primaryNodeId=" + primary.id() + ']');

        if (mapping == null || !primary.id().equals(mapping.node().id()))
            mapping = new GridNearLockMapping(primary, key);
        else
            mapping.addKey(key);

        return mapping;
    }

    /**
     * @return DHT cache.
     */
    private GridDhtTransactionalCacheAdapter<K, V> dht() {
        return cctx.nearTx().dht();
    }

    /**
     * Creates new topology exception for cases when primary node leaves grid during mapping.
     *
     * @param nested Optional nested exception.
     * @param nodeId Node ID.
     * @return Topology exception with user-friendly message.
     */
    private ClusterTopologyCheckedException newTopologyException(@Nullable Throwable nested, UUID nodeId) {
        return new ClusterTopologyCheckedException("Failed to acquire lock for keys (primary node left grid, " +
            "retry transaction if possible) [keys=" + keys + ", node=" + nodeId + ']', nested);
    }

    /**
     * Lock request timeout object.
     */
    private class LockTimeoutObject extends GridTimeoutObjectAdapter {
        /**
         * Default constructor.
         */
        LockTimeoutObject() {
            super(timeout);
        }

        /** {@inheritDoc} */
        @SuppressWarnings({"ThrowableInstanceNeverThrown"})
        @Override public void onTimeout() {
            if (log.isDebugEnabled())
                log.debug("Timed out waiting for lock response: " + this);

            timedOut = true;

            onComplete(false, true);
        }

        /** {@inheritDoc} */
        @Override public String toString() {
            return S.toString(LockTimeoutObject.class, this);
        }
    }

    /**
     * Mini-future for get operations. Mini-futures are only waiting on a single
     * node as opposed to multiple nodes.
     */
    private class MiniFuture extends GridFutureAdapter<Boolean> {
        /** */
        private final IgniteUuid futId = IgniteUuid.randomUuid();

        /** Node ID. */
        @GridToStringExclude
        private ClusterNode node;

        /** Keys. */
        @GridToStringInclude
        private Collection<KeyCacheObject> keys;

        /** Mappings to proceed. */
        @GridToStringExclude
        private ConcurrentLinkedDeque8<GridNearLockMapping> mappings;

        /** */
        private AtomicBoolean rcvRes = new AtomicBoolean(false);

        /**
         * @param node Node.
         * @param keys Keys.
         * @param mappings Mappings to proceed.
         */
<<<<<<< HEAD
        MiniFuture(ClusterNode node, Collection<KeyCacheObject> keys,
            ConcurrentLinkedDeque8<GridNearLockMapping> mappings) {
            super(cctx.kernalContext());

=======
        MiniFuture(ClusterNode node, Collection<K> keys,
            ConcurrentLinkedDeque8<GridNearLockMapping<K, V>> mappings) {
>>>>>>> 1ef545a5
            this.node = node;
            this.keys = keys;
            this.mappings = mappings;
        }

        /**
         * @return Future ID.
         */
        IgniteUuid futureId() {
            return futId;
        }

        /**
         * @return Node ID.
         */
        public ClusterNode node() {
            return node;
        }

        /**
         * @return Keys.
         */
        public Collection<KeyCacheObject> keys() {
            return keys;
        }

        /**
         * @param e Error.
         */
        void onResult(Throwable e) {
            if (rcvRes.compareAndSet(false, true)) {
                if (log.isDebugEnabled())
                    log.debug("Failed to get future result [fut=" + this + ", err=" + e + ']');

                // Fail.
                onDone(e);
            }
            else
                U.warn(log, "Received error after another result has been processed [fut=" + GridNearLockFuture.this +
                    ", mini=" + this + ']', e);
        }

        /**
         * @param e Node left exception.
         */
        void onResult(ClusterTopologyCheckedException e) {
            if (isDone())
                return;

            if (rcvRes.compareAndSet(false, true)) {
                if (log.isDebugEnabled())
                    log.debug("Remote node left grid while sending or waiting for reply (will fail): " + this);

                if (tx != null)
                    tx.removeMapping(node.id());

                // Primary node left the grid, so fail the future.
                GridNearLockFuture.this.onDone(newTopologyException(e, node.id()));

                onDone(true);
            }
        }

        /**
         * @param res Result callback.
         */
        void onResult(GridNearLockResponse res) {
            if (rcvRes.compareAndSet(false, true)) {
                if (res.error() != null) {
                    if (log.isDebugEnabled())
                        log.debug("Finishing mini future with an error due to error in response [miniFut=" + this +
                            ", res=" + res + ']');

                    // Fail.
                    if (res.error() instanceof GridCacheLockTimeoutException)
                        onDone(false);
                    else
                        onDone(res.error());

                    return;
                }

                int i = 0;

                long topVer = topSnapshot.get().topologyVersion();

                for (KeyCacheObject k : keys) {
                    while (true) {
                        GridNearCacheEntry entry = cctx.near().entryExx(k, topVer);

                        try {
                            if (res.dhtVersion(i) == null) {
                                onDone(new IgniteCheckedException("Failed to receive DHT version from remote node " +
                                    "(will fail the lock): " + res));

                                return;
                            }

                            IgniteBiTuple<GridCacheVersion, CacheObject> oldValTup = valMap.get(entry.key());

                            CacheObject oldVal = entry.rawGet();
                            boolean hasOldVal = false;
                            CacheObject newVal = res.value(i);

                            boolean readRecordable = false;

                            if (retval) {
                                readRecordable = cctx.events().isRecordable(EVT_CACHE_OBJECT_READ);

                                if (readRecordable)
                                    hasOldVal = entry.hasValue();
                            }

                            GridCacheVersion dhtVer = res.dhtVersion(i);
                            GridCacheVersion mappedVer = res.mappedVersion(i);

                            if (newVal == null) {
                                if (oldValTup != null) {
                                    if (oldValTup.get1().equals(dhtVer))
                                        newVal = oldValTup.get2();

                                    oldVal = oldValTup.get2();
                                }
                            }

                            // Lock is held at this point, so we can set the
                            // returned value if any.
                            entry.resetFromPrimary(newVal, lockVer, dhtVer, node.id());

                            if (inTx() && implicitTx() && tx.onePhaseCommit()) {
                                boolean pass = res.filterResult(i);

                                tx.entry(cctx.txKey(k)).filters(pass ? CU.empty0() : CU.alwaysFalse0Arr());
                            }

                            entry.readyNearLock(lockVer, mappedVer, res.committedVersions(), res.rolledbackVersions(),
                                res.pending());

                            if (retval) {
                                if (readRecordable)
                                    cctx.events().addEvent(
                                        entry.partition(),
                                        entry.key(),
                                        tx,
                                        null,
                                        EVT_CACHE_OBJECT_READ,
                                        newVal,
                                        newVal != null,
                                        oldVal,
                                        hasOldVal,
                                        CU.subjectId(tx, cctx.shared()),
                                        null,
                                        inTx() ? tx.resolveTaskName() : null);

                                if (cctx.cache().configuration().isStatisticsEnabled())
                                    cctx.cache().metrics0().onRead(false);
                            }

                            if (log.isDebugEnabled())
                                log.debug("Processed response for entry [res=" + res + ", entry=" + entry + ']');

                            break; // Inner while loop.
                        }
                        catch (GridCacheEntryRemovedException ignored) {
                            if (log.isDebugEnabled())
                                log.debug("Failed to add candidates because entry was removed (will renew).");

                            // Replace old entry with new one.
                            entries.set(i, (GridDistributedCacheEntry)cctx.cache().entryEx(entry.key()));
                        }
                        catch (IgniteCheckedException e) {
                            onDone(e);

                            return;
                        }
                    }

                    i++;
                }

                try {
                    proceedMapping(mappings);
                }
                catch (IgniteCheckedException e) {
                    onDone(e);
                }

                onDone(true);
            }
        }

        /** {@inheritDoc} */
        @Override public String toString() {
            return S.toString(MiniFuture.class, this, "node", node.id(), "super", super.toString());
        }
    }
}<|MERGE_RESOLUTION|>--- conflicted
+++ resolved
@@ -48,14 +48,7 @@
  * Cache lock future.
  */
 public final class GridNearLockFuture<K, V> extends GridCompoundIdentityFuture<Boolean>
-<<<<<<< HEAD
     implements GridCacheMvccFuture<Boolean> {
-    /** */
-    private static final long serialVersionUID = 0L;
-
-=======
-    implements GridCacheMvccFuture<K, V, Boolean> {
->>>>>>> 1ef545a5
     /** Logger reference. */
     private static final AtomicReference<IgniteLogger> logRef = new AtomicReference<>();
 
@@ -960,17 +953,9 @@
             IgniteInternalFuture<GridNearLockResponse> fut = dht().lockAllAsync(cctx, cctx.localNode(), req, filter);
 
             // Add new future.
-<<<<<<< HEAD
-            add(new GridEmbeddedFuture(
-                cctx.kernalContext(),
-                fut,
+            add(new GridEmbeddedFuture<>(
                 new C2<GridNearLockResponse, Exception, Boolean>() {
                     @Override public Boolean apply(GridNearLockResponse res, Exception e) {
-=======
-            add(new GridEmbeddedFuture<>(
-                new C2<GridNearLockResponse<K, V>, Exception, Boolean>() {
-                    @Override public Boolean apply(GridNearLockResponse<K, V> res, Exception e) {
->>>>>>> 1ef545a5
                         if (CU.isLockTimeoutOrCancelled(e) ||
                             (res != null && CU.isLockTimeoutOrCancelled(res.error())))
                             return false;
@@ -1246,15 +1231,8 @@
          * @param keys Keys.
          * @param mappings Mappings to proceed.
          */
-<<<<<<< HEAD
         MiniFuture(ClusterNode node, Collection<KeyCacheObject> keys,
             ConcurrentLinkedDeque8<GridNearLockMapping> mappings) {
-            super(cctx.kernalContext());
-
-=======
-        MiniFuture(ClusterNode node, Collection<K> keys,
-            ConcurrentLinkedDeque8<GridNearLockMapping<K, V>> mappings) {
->>>>>>> 1ef545a5
             this.node = node;
             this.keys = keys;
             this.mappings = mappings;
