--- conflicted
+++ resolved
@@ -791,14 +791,9 @@
 
                         locPart = dht.topology().localPartition(part, topVer, false);
 
-<<<<<<< HEAD
-                        if (locPart == null || (locPart.state() != OWNING && locPart.state() != RENTING) ||
-                            !locPart.reserve())
-=======
                         // double check for owning state
                         if (locPart == null || locPart.state() != OWNING || !locPart.reserve() ||
                             locPart.state() != OWNING)
->>>>>>> b087aca9
                             throw new GridDhtInvalidPartitionException(part, "Partition can't be reserved");
 
                         iter = new Iterator<K>() {
@@ -847,7 +842,6 @@
                         K key = iter.next();
 
                         V val;
-<<<<<<< HEAD
 
                         try {
                             val = prj.localPeek(key, CachePeekModes.ONHEAP_ONLY, expiryPlc);
@@ -875,35 +869,6 @@
                         }
                     }
 
-=======
-
-                        try {
-                            val = prj.localPeek(key, CachePeekModes.ONHEAP_ONLY, expiryPlc);
-                        }
-                        catch (IgniteCheckedException e) {
-                            if (log.isDebugEnabled())
-                                log.debug("Failed to peek value: " + e);
-
-                            val = null;
-                        }
-
-                        if (dht != null && expiryPlc != null && expiryPlc.readyToFlush(100)) {
-                            dht.sendTtlUpdateRequest(expiryPlc);
-
-                            expiryPlc = cctx.cache().expiryPolicy(plc);
-                        }
-
-                        if (val != null) {
-                            next0 = F.t(key, val);
-
-                            if (checkPredicate(next0))
-                                break;
-                            else
-                                next0 = null;
-                        }
-                    }
-
->>>>>>> b087aca9
                     next = next0 != null ?
                         new IgniteBiTuple<>(next0.getKey(), next0.getValue()) :
                         null;
