/*
 * Licensed to the Apache Software Foundation (ASF) under one or more
 * contributor license agreements.  See the NOTICE file distributed with
 * this work for additional information regarding copyright ownership.
 * The ASF licenses this file to You under the Apache License, Version 2.0
 * (the "License"); you may not use this file except in compliance with
 * the License.  You may obtain a copy of the License at
 *
 *      http://www.apache.org/licenses/LICENSE-2.0
 *
 * Unless required by applicable law or agreed to in writing, software
 * distributed under the License is distributed on an "AS IS" BASIS,
 * WITHOUT WARRANTIES OR CONDITIONS OF ANY KIND, either express or implied.
 * See the License for the specific language governing permissions and
 * limitations under the License.
 */

package org.apache.ignite.internal.processors.cache.query.continuous;

import org.apache.ignite.*;
import org.apache.ignite.cache.*;
import org.apache.ignite.cache.query.*;
import org.apache.ignite.cluster.*;
import org.apache.ignite.internal.processors.cache.*;
import org.apache.ignite.internal.processors.continuous.*;
import org.apache.ignite.internal.util.typedef.*;
import org.apache.ignite.internal.util.typedef.internal.*;
import org.apache.ignite.plugin.security.*;
import org.apache.ignite.resources.*;
import org.jdk8.backport.*;

import javax.cache.*;
import javax.cache.configuration.*;
import javax.cache.event.*;
import java.io.*;
import java.util.*;
import java.util.concurrent.*;
import java.util.concurrent.atomic.*;

import static javax.cache.event.EventType.*;
import static org.apache.ignite.cache.CacheDistributionMode.*;
import static org.apache.ignite.events.EventType.*;
import static org.apache.ignite.internal.GridTopic.*;

/**
 * Continuous queries manager.
 */
public class CacheContinuousQueryManager extends GridCacheManagerAdapter {
    /** */
    private static final byte CREATED_FLAG = 0b0001;

    /** */
    private static final byte UPDATED_FLAG = 0b0010;

    /** */
    private static final byte REMOVED_FLAG = 0b0100;

    /** */
    private static final byte EXPIRED_FLAG = 0b1000;

    /** Listeners. */
    private final ConcurrentMap<UUID, CacheContinuousQueryListener> lsnrs = new ConcurrentHashMap8<>();

    /** Listeners count. */
    private final AtomicInteger lsnrCnt = new AtomicInteger();

    /** Internal entries listeners. */
    private final ConcurrentMap<UUID, CacheContinuousQueryListener> intLsnrs = new ConcurrentHashMap8<>();

    /** Internal listeners count. */
    private final AtomicInteger intLsnrCnt = new AtomicInteger();

    /** Query sequence number for message topic. */
    private final AtomicLong seq = new AtomicLong();

    /** JCache listeners. */
    private final ConcurrentMap<CacheEntryListenerConfiguration, JCacheQuery> jCacheLsnrs =
        new ConcurrentHashMap8<>();

    /** Ordered topic prefix. */
    private String topicPrefix;

    /** {@inheritDoc} */
    @Override protected void start0() throws IgniteCheckedException {
        // Append cache name to the topic.
        topicPrefix = "CONTINUOUS_QUERY" + (cctx.name() == null ? "" : "_" + cctx.name());
    }

    /** {@inheritDoc} */
    @SuppressWarnings("unchecked")
    @Override protected void onKernalStart0() throws IgniteCheckedException {
        Iterable<CacheEntryListenerConfiguration> cfgs = cctx.config().getCacheEntryListenerConfigurations();

        if (cfgs != null) {
            for (CacheEntryListenerConfiguration cfg : cfgs)
                executeJCacheQuery(cfg, true);
        }
    }

    /** {@inheritDoc} */
    @Override protected void onKernalStop0(boolean cancel) {
        super.onKernalStop0(cancel);

        for (JCacheQuery lsnr : jCacheLsnrs.values()) {
            try {
                lsnr.cancel();
            }
            catch (IgniteCheckedException e) {
                if (log.isDebugEnabled())
                    log.debug("Failed to stop JCache entry listener: " + e.getMessage());
            }
        }
    }

    /**
     * @param e Cache entry.
     * @param key Key.
     * @param newVal New value.
     * @param oldVal Old value.
     * @param preload Whether update happened during preloading.
     * @throws IgniteCheckedException In case of error.
     */
    public void onEntryUpdated(GridCacheEntryEx e,
        KeyCacheObject key,
        CacheObject newVal,
        CacheObject oldVal,
        boolean preload)
        throws IgniteCheckedException
    {
        assert e != null;
        assert key != null;

        boolean internal = e.isInternal();

        if (preload && !internal)
            return;

        ConcurrentMap<UUID, CacheContinuousQueryListener> lsnrCol;

        if (internal)
            lsnrCol = intLsnrCnt.get() > 0 ? intLsnrs : null;
        else
            lsnrCol = lsnrCnt.get() > 0 ? lsnrs : null;

        if (F.isEmpty(lsnrCol))
            return;

        boolean hasNewVal = newVal != null;
        boolean hasOldVal = oldVal != null;

        if (!hasNewVal && !hasOldVal)
            return;

        EventType evtType = !hasNewVal ? REMOVED : !hasOldVal ? CREATED : UPDATED;

        boolean initialized = false;

        boolean primary = cctx.affinity().primary(cctx.localNode(), key, -1);
        boolean recordIgniteEvt = !internal && cctx.gridEvents().isRecordable(EVT_CACHE_QUERY_OBJECT_READ);

        for (CacheContinuousQueryListener lsnr : lsnrCol.values()) {
            if (preload && !lsnr.notifyExisting())
                continue;

            if (!initialized) {
                if (lsnr.oldValueRequired()) {
                    oldVal = (CacheObject)cctx.unwrapTemporary(oldVal);

                    if (oldVal != null)
                        oldVal.finishUnmarshal(cctx.cacheObjectContext(), cctx.deploy().globalLoader());
                }

                if (newVal != null)
                    newVal.finishUnmarshal(cctx.cacheObjectContext(), cctx.deploy().globalLoader());

                initialized = true;
            }

            CacheContinuousQueryEntry e0 = new CacheContinuousQueryEntry(
                cctx.cacheId(),
                evtType,
                key,
                newVal,
                lsnr.oldValueRequired() ? oldVal : null);

            CacheContinuousQueryEvent evt = new CacheContinuousQueryEvent<>(
                cctx.kernalContext().cache().jcache(cctx.name()), cctx, e0);

            lsnr.onEntryUpdated(evt, primary, recordIgniteEvt);
        }
    }

    /**
     * @param e Entry.
     * @param key Key.
     * @param oldVal Old value.
     * @throws IgniteCheckedException In case of error.
     */
    public void onEntryExpired(GridCacheEntryEx e, KeyCacheObject key, CacheObject oldVal)
        throws IgniteCheckedException {
        assert e != null;
        assert key != null;

        if (e.isInternal())
            return;

        ConcurrentMap<UUID, CacheContinuousQueryListener> lsnrCol = lsnrCnt.get() > 0 ? lsnrs : null;

        if (F.isEmpty(lsnrCol))
            return;

        if (cctx.isReplicated() || cctx.affinity().primary(cctx.localNode(), key, -1)) {
            boolean primary = cctx.affinity().primary(cctx.localNode(), key, -1);
            boolean recordIgniteEvt = cctx.gridEvents().isRecordable(EVT_CACHE_QUERY_OBJECT_READ);

            boolean initialized = false;

            for (CacheContinuousQueryListener lsnr : lsnrCol.values()) {
                if (!initialized) {
                    if (lsnr.oldValueRequired())
                        oldVal = (CacheObject)cctx.unwrapTemporary(oldVal);

                    if (oldVal != null)
                        oldVal.finishUnmarshal(cctx.cacheObjectContext(), cctx.deploy().globalLoader());

                    initialized = true;
                }

               CacheContinuousQueryEntry e0 = new CacheContinuousQueryEntry(
                   cctx.cacheId(),
                   EXPIRED,
                   key,
                   null,
                   lsnr.oldValueRequired() ? oldVal : null);

                CacheContinuousQueryEvent evt = new CacheContinuousQueryEvent(
                    cctx.kernalContext().cache().jcache(cctx.name()), cctx, e0);

                lsnr.onEntryUpdated(evt, primary, recordIgniteEvt);
            }
        }
    }

    /**
     * @param locLsnr Local listener.
     * @param rmtFilter Remote filter.
     * @param bufSize Buffer size.
     * @param timeInterval Time interval.
     * @param autoUnsubscribe Auto unsubscribe flag.
     * @param grp Cluster group.
     * @return Continuous routine ID.
     * @throws IgniteCheckedException In case of error.
     */
    public UUID executeQuery(CacheEntryUpdatedListener locLsnr, CacheEntryEventFilter rmtFilter,
        int bufSize, long timeInterval, boolean autoUnsubscribe, ClusterGroup grp) throws IgniteCheckedException {
        return executeQuery0(
            locLsnr,
            rmtFilter,
            bufSize,
            timeInterval,
            autoUnsubscribe,
            false,
            false,
            true,
            false,
            true,
            grp);
    }

    /**
     * @param locLsnr Local listener.
     * @param rmtFilter Remote filter.
     * @param loc Local flag.
     * @param notifyExisting Notify existing flag.
     * @return Continuous routine ID.
     * @throws IgniteCheckedException In case of error.
     */
    public UUID executeInternalQuery(CacheEntryUpdatedListener<?, ?> locLsnr,
        CacheEntryEventFilter rmtFilter,
        boolean loc,
        boolean notifyExisting)
        throws IgniteCheckedException
    {
        return executeQuery0(
            locLsnr,
            rmtFilter,
            ContinuousQuery.DFLT_BUF_SIZE,
            ContinuousQuery.DFLT_TIME_INTERVAL,
            ContinuousQuery.DFLT_AUTO_UNSUBSCRIBE,
            true,
            notifyExisting,
            true,
            false,
            true,
            loc ? cctx.grid().cluster().forLocal() : null);
    }

    public void cancelInternalQuery(UUID routineId) {
        try {
            cctx.kernalContext().continuous().stopRoutine(routineId).get();
        }
        catch (IgniteCheckedException e) {
            if (log.isDebugEnabled())
                log.debug("Failed to stop internal continuous query: " + e.getMessage());
        }
    }

    /**
     * @param cfg Listener configuration.
     * @param onStart Whether listener is created on node start.
     * @throws IgniteCheckedException
     */
    public void executeJCacheQuery(CacheEntryListenerConfiguration cfg, boolean onStart)
        throws IgniteCheckedException {
        JCacheQuery lsnr = new JCacheQuery(cfg, onStart);

        JCacheQuery old = jCacheLsnrs.putIfAbsent(cfg, lsnr);

        if (old != null)
            throw new IllegalArgumentException("Listener is already registered for configuration: " + cfg);

        try {
            lsnr.execute();
        }
        catch (IgniteCheckedException e) {
            cancelJCacheQuery(cfg);

            throw e;
        }
    }

    /**
     * @param cfg Listener configuration.
     * @throws IgniteCheckedException In case of error.
     */
    public void cancelJCacheQuery(CacheEntryListenerConfiguration cfg) throws IgniteCheckedException {
        JCacheQuery lsnr = jCacheLsnrs.remove(cfg);

        if (lsnr != null)
            lsnr.cancel();
    }

    /**
     * @param locLsnr Local listener.
     * @param rmtFilter Remote filter.
     * @param bufSize Buffer size.
     * @param timeInterval Time interval.
     * @param autoUnsubscribe Auto unsubscribe flag.
     * @param internal Internal flag.
     * @param notifyExisting Notify existing flag.
     * @param oldValRequired Old value required flag.
     * @param sync Synchronous flag.
     * @param ignoreExpired Ignore expired event flag.
     * @param grp Cluster group.
     * @return Continuous routine ID.
     * @throws IgniteCheckedException In case of error.
     */
    private UUID executeQuery0(CacheEntryUpdatedListener locLsnr, final CacheEntryEventFilter rmtFilter,
        int bufSize, long timeInterval, boolean autoUnsubscribe, boolean internal, boolean notifyExisting,
        boolean oldValRequired, boolean sync, boolean ignoreExpired, ClusterGroup grp) throws IgniteCheckedException {
        cctx.checkSecurity(GridSecurityPermission.CACHE_READ);

        if (grp == null)
            grp = cctx.kernalContext().grid().cluster();

        Collection<ClusterNode> nodes = grp.nodes();

        if (nodes.isEmpty())
            throw new ClusterTopologyException("Failed to execute continuous query (empty cluster group is " +
                "provided).");

        boolean skipPrimaryCheck = false;

        switch (cctx.config().getCacheMode()) {
            case LOCAL:
                if (!nodes.contains(cctx.localNode()))
                    throw new ClusterTopologyException("Continuous query for LOCAL cache can be executed " +
                        "only locally (provided projection contains remote nodes only).");
                else if (nodes.size() > 1)
                    U.warn(log, "Continuous query for LOCAL cache will be executed locally (provided projection is " +
                        "ignored).");

                grp = grp.forNode(cctx.localNode());

                break;

            case REPLICATED:
                if (nodes.size() == 1 && F.first(nodes).equals(cctx.localNode())) {
                    CacheDistributionMode distributionMode = cctx.config().getDistributionMode();

                    if (distributionMode == PARTITIONED_ONLY || distributionMode == NEAR_PARTITIONED)
                        skipPrimaryCheck = true;
                }

                break;
        }

        int taskNameHash = !internal && cctx.kernalContext().security().enabled() ?
            cctx.kernalContext().job().currentTaskNameHash() : 0;

        GridContinuousHandler hnd = new CacheContinuousQueryHandler<>(
            cctx.name(),
            TOPIC_CACHE.topic(topicPrefix, cctx.localNodeId(), seq.getAndIncrement()),
            locLsnr,
            rmtFilter,
            internal,
            notifyExisting,
            oldValRequired,
            sync,
            ignoreExpired,
            taskNameHash,
            skipPrimaryCheck);

        UUID id = cctx.kernalContext().continuous().startRoutine(hnd, bufSize, timeInterval,
            autoUnsubscribe, grp.predicate()).get();

        if (notifyExisting) {
            final Iterator<GridCacheEntryEx> it = cctx.cache().allEntries().iterator();

            locLsnr.onUpdated(new Iterable<CacheEntryEvent>() {
                @Override public Iterator<CacheEntryEvent> iterator() {
                    return new Iterator<CacheEntryEvent>() {
                        private CacheContinuousQueryEvent next;

                        {
                            advance();
                        }

                        @Override public boolean hasNext() {
                            return next != null;
                        }

                        @Override public CacheEntryEvent next() {
                            if (!hasNext())
                                throw new NoSuchElementException();

                            CacheEntryEvent next0 = next;

                            advance();

                            return next0;
                        }

                        @Override public void remove() {
                            throw new UnsupportedOperationException();
                        }

                        private void advance() {
                            next = null;

                            while (next == null) {
                                if (!it.hasNext())
                                    break;

                                GridCacheEntryEx e = it.next();

                                next = new CacheContinuousQueryEvent<>(
                                    cctx.kernalContext().cache().jcache(cctx.name()),
                                    cctx,
                                    new CacheContinuousQueryEntry(cctx.cacheId(), CREATED, e.key(), e.rawGet(), null));

                                if (rmtFilter != null && !rmtFilter.evaluate(next))
                                    next = null;
                            }
                        }
                    };
                }
            });
        }

        return id;
    }

    /**
     * @param lsnrId Listener ID.
     * @param lsnr Listener.
     * @param internal Internal flag.
     * @return Whether listener was actually registered.
     */
    boolean registerListener(UUID lsnrId,
        CacheContinuousQueryListener lsnr,
        boolean internal) {
        boolean added;

        if (internal) {
            added = intLsnrs.putIfAbsent(lsnrId, lsnr) == null;

            if (added)
                intLsnrCnt.incrementAndGet();
        }
        else {
            added = lsnrs.putIfAbsent(lsnrId, lsnr) == null;

            if (added) {
                lsnrCnt.incrementAndGet();

                lsnr.onExecution();
            }
        }

        return added;
    }

    /**
     * @param internal Internal flag.
     * @param id Listener ID.
     */
    void unregisterListener(boolean internal, UUID id) {
        CacheContinuousQueryListener lsnr;

        if (internal) {
            if ((lsnr = intLsnrs.remove(id)) != null) {
                intLsnrCnt.decrementAndGet();

                lsnr.onUnregister();
            }
        }
        else {
            if ((lsnr = lsnrs.remove(id)) != null) {
                lsnrCnt.decrementAndGet();

                lsnr.onUnregister();
            }
        }
    }

    /**
     */
    private class JCacheQuery {
        /** */
        private final CacheEntryListenerConfiguration cfg;

        /** */
        private final boolean onStart;

        /** */
        private volatile UUID routineId;

        /**
         * @param cfg Listener configuration.
         */
        private JCacheQuery(CacheEntryListenerConfiguration cfg, boolean onStart) {
            this.cfg = cfg;
            this.onStart = onStart;
        }

        /**
         * @throws IgniteCheckedException In case of error.
         */
        @SuppressWarnings("unchecked")
        void execute() throws IgniteCheckedException {
            if (!onStart)
                cctx.config().addCacheEntryListenerConfiguration(cfg);

            CacheEntryListener locLsnrImpl = (CacheEntryListener)cfg.getCacheEntryListenerFactory().create();

            if (locLsnrImpl == null)
                throw new IgniteCheckedException("Local CacheEntryListener is mandatory and can't be null.");

            byte types = 0;

            types |= locLsnrImpl instanceof CacheEntryCreatedListener ? CREATED_FLAG : 0;
            types |= locLsnrImpl instanceof CacheEntryUpdatedListener ? UPDATED_FLAG : 0;
            types |= locLsnrImpl instanceof CacheEntryRemovedListener ? REMOVED_FLAG : 0;
            types |= locLsnrImpl instanceof CacheEntryExpiredListener ? EXPIRED_FLAG : 0;

            if (types == 0)
                throw new IgniteCheckedException("Listener must implement one of CacheEntryListener sub-interfaces.");

            CacheEntryUpdatedListener locLsnr = new JCacheQueryLocalListener(
                locLsnrImpl,
                cctx.kernalContext().cache().jcache(cctx.name()));

            CacheEntryEventFilter rmtFilter = new JCacheQueryRemoteFilter(
                cfg.getCacheEntryEventFilterFactory() != null ? (CacheEntryEventFilter)cfg.getCacheEntryEventFilterFactory().create() : null,
                types);

            routineId = executeQuery0(
                locLsnr,
                rmtFilter,
                ContinuousQuery.DFLT_BUF_SIZE,
                ContinuousQuery.DFLT_TIME_INTERVAL,
                ContinuousQuery.DFLT_AUTO_UNSUBSCRIBE,
                false,
                false,
                cfg.isOldValueRequired(),
                cfg.isSynchronous(),
                false,
                null);
        }

        /**
         * @throws IgniteCheckedException In case of error.
         */
        @SuppressWarnings("unchecked")
        void cancel() throws IgniteCheckedException {
            UUID routineId0 = routineId;

            assert routineId0 != null;

            cctx.kernalContext().continuous().stopRoutine(routineId0).get();

            cctx.config().removeCacheEntryListenerConfiguration(cfg);
        }
    }

    /**
     */
    private static class JCacheQueryLocalListener<K, V> implements CacheEntryUpdatedListener<K, V> {
        /** */
        private final CacheEntryListener<K, V> impl;

        /** */
        private final Cache<K, V> cache;

        /** */
        private final IgniteLogger log;

        /**
         * @param impl Listener.
         * @param cache Cache.
         */
        JCacheQueryLocalListener(CacheEntryListener<K, V> impl, Cache<K, V> cache) {
            assert impl != null;
            assert cache != null;

            this.impl = impl;
            this.cache = cache;

            log = cache.unwrap(Ignite.class).log().getLogger(CacheContinuousQueryManager.class);
        }

        /** {@inheritDoc} */
        @Override public void onUpdated(Iterable<CacheEntryEvent<? extends K, ? extends V>> evts) {
            for (CacheEntryEvent<? extends K, ? extends V> evt : evts) {
                try {
                    switch (evt.getEventType()) {
                        case CREATED:
                            assert impl instanceof CacheEntryCreatedListener;

                            ((CacheEntryCreatedListener<K, V>)impl).onCreated(singleton(evt));

                            break;

                        case UPDATED:
                            assert impl instanceof CacheEntryUpdatedListener;

                            ((CacheEntryUpdatedListener<K, V>)impl).onUpdated(singleton(evt));

                            break;

                        case REMOVED:
                            assert impl instanceof CacheEntryRemovedListener;

                            ((CacheEntryRemovedListener<K, V>)impl).onRemoved(singleton(evt));

                            break;

                        case EXPIRED:
                            assert impl instanceof CacheEntryExpiredListener;

                            ((CacheEntryExpiredListener<K, V>)impl).onExpired(singleton(evt));

                            break;

                        default:
                            throw new IllegalStateException("Unknown type: " + evt.getEventType());
                    }
                }
                catch (Exception e) {
                    U.error(log, "CacheEntryListener failed: " + e);
                }
            }
        }

        /**
         * @param evt Event.
         * @return Singleton iterable.
         */
        @SuppressWarnings("unchecked")
        private Iterable<CacheEntryEvent<? extends K, ? extends V>> singleton(
            CacheEntryEvent<? extends K, ? extends V> evt) {
            assert evt instanceof CacheContinuousQueryEvent;

            Collection<CacheEntryEvent<? extends K, ? extends V>> evts = new ArrayList<>(1);

            evts.add(evt);

            return evts;
        }
    }

    /**
     */
    private static class JCacheQueryRemoteFilter implements CacheEntryEventFilter, Externalizable {
        /** */
<<<<<<< HEAD
        private CacheEntryEventFilter impl;
=======
        private static final long serialVersionUID = 0L;

        /** */
        private CacheEntryEventFilter<K, V> impl;
>>>>>>> 697d1999

        /** */
        private byte types;

        /** */
        @LoggerResource
        private IgniteLogger log;

        /**
         * For {@link Externalizable}.
         */
        public JCacheQueryRemoteFilter() {
            // no-op.
        }

        /**
         * @param impl Filter.
         * @param types Types.
         */
        JCacheQueryRemoteFilter(CacheEntryEventFilter impl, byte types) {
            assert types != 0;

            this.impl = impl;
            this.types = types;
        }

        /** {@inheritDoc} */
        @Override public boolean evaluate(CacheEntryEvent evt) {
            try {
                return (types & flag(evt.getEventType())) != 0 && (impl == null || impl.evaluate(evt));
            }
            catch (Exception e) {
                U.error(log, "CacheEntryEventFilter failed: " + e);

                return true;
            }
        }

        /** {@inheritDoc} */
        @Override public void writeExternal(ObjectOutput out) throws IOException {
            out.writeObject(impl);
            out.writeByte(types);
        }

        /** {@inheritDoc} */
        @SuppressWarnings("unchecked")
        @Override public void readExternal(ObjectInput in) throws IOException, ClassNotFoundException {
            impl = (CacheEntryEventFilter)in.readObject();
            types = in.readByte();
        }

        /**
         * @param evtType Type.
         * @return Flag value.
         */
        private byte flag(EventType evtType) {
            switch (evtType) {
                case CREATED:
                    return CREATED_FLAG;

                case UPDATED:
                    return UPDATED_FLAG;

                case REMOVED:
                    return REMOVED_FLAG;

                case EXPIRED:
                    return EXPIRED_FLAG;

                default:
                    throw new IllegalStateException("Unknown type: " + evtType);
            }
        }
    }
}<|MERGE_RESOLUTION|>--- conflicted
+++ resolved
@@ -694,14 +694,10 @@
      */
     private static class JCacheQueryRemoteFilter implements CacheEntryEventFilter, Externalizable {
         /** */
-<<<<<<< HEAD
+        private static final long serialVersionUID = 0L;
+
+        /** */
         private CacheEntryEventFilter impl;
-=======
-        private static final long serialVersionUID = 0L;
-
-        /** */
-        private CacheEntryEventFilter<K, V> impl;
->>>>>>> 697d1999
 
         /** */
         private byte types;
