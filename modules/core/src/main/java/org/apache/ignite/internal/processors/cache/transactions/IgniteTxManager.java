/*
 * Licensed to the Apache Software Foundation (ASF) under one or more
 * contributor license agreements.  See the NOTICE file distributed with
 * this work for additional information regarding copyright ownership.
 * The ASF licenses this file to You under the Apache License, Version 2.0
 * (the "License"); you may not use this file except in compliance with
 * the License.  You may obtain a copy of the License at
 *
 *      http://www.apache.org/licenses/LICENSE-2.0
 *
 * Unless required by applicable law or agreed to in writing, software
 * distributed under the License is distributed on an "AS IS" BASIS,
 * WITHOUT WARRANTIES OR CONDITIONS OF ANY KIND, either express or implied.
 * See the License for the specific language governing permissions and
 * limitations under the License.
 */

package org.apache.ignite.internal.processors.cache.transactions;

import org.apache.ignite.*;
import org.apache.ignite.events.*;
import org.apache.ignite.internal.*;
import org.apache.ignite.internal.managers.communication.*;
import org.apache.ignite.internal.managers.eventstorage.*;
import org.apache.ignite.internal.processors.cache.*;
import org.apache.ignite.internal.processors.cache.distributed.*;
import org.apache.ignite.internal.processors.cache.distributed.dht.*;
import org.apache.ignite.internal.processors.cache.distributed.near.*;
import org.apache.ignite.internal.processors.cache.version.*;
import org.apache.ignite.internal.processors.timeout.*;
import org.apache.ignite.internal.transactions.*;
import org.apache.ignite.internal.util.*;
import org.apache.ignite.internal.util.future.*;
import org.apache.ignite.internal.util.lang.*;
import org.apache.ignite.internal.util.typedef.*;
import org.apache.ignite.internal.util.typedef.internal.*;
import org.apache.ignite.lang.*;
import org.apache.ignite.transactions.*;
import org.jdk8.backport.*;
import org.jetbrains.annotations.*;

import java.io.*;
import java.util.*;
import java.util.concurrent.*;
import java.util.concurrent.atomic.*;

import static org.apache.ignite.IgniteSystemProperties.*;
import static org.apache.ignite.events.EventType.*;
import static org.apache.ignite.internal.processors.cache.GridCacheUtils.*;
import static org.apache.ignite.internal.processors.cache.transactions.IgniteInternalTx.FinalizationStatus.*;
import static org.apache.ignite.internal.util.GridConcurrentFactory.*;
import static org.apache.ignite.transactions.TransactionConcurrency.*;
import static org.apache.ignite.transactions.TransactionState.*;

/**
 * Cache transaction manager.
 */
public class IgniteTxManager extends GridCacheSharedManagerAdapter {
    /** Default maximum number of transactions that have completed. */
    private static final int DFLT_MAX_COMPLETED_TX_CNT = 262144; // 2^18

    /** Slow tx warn timeout (initialized to 0). */
    private static final int SLOW_TX_WARN_TIMEOUT = Integer.getInteger(IGNITE_SLOW_TX_WARN_TIMEOUT, 0);

    /** Tx salvage timeout (default 3s). */
    private static final int TX_SALVAGE_TIMEOUT = Integer.getInteger(IGNITE_TX_SALVAGE_TIMEOUT, 100);

    /** Committing transactions. */
    private final ThreadLocal<IgniteInternalTx> threadCtx = new ThreadLocal<>();

    /** Per-thread transaction map. */
    private final ConcurrentMap<Long, IgniteInternalTx> threadMap = newMap();

    /** Per-thread system transaction map. */
    private final ConcurrentMap<TxThreadKey, IgniteInternalTx<K, V>> sysThreadMap = newMap();

    /** Per-ID map. */
    private final ConcurrentMap<GridCacheVersion, IgniteInternalTx> idMap = newMap();

    /** Per-ID map for near transactions. */
    private final ConcurrentMap<GridCacheVersion, IgniteInternalTx> nearIdMap = newMap();

    /** TX handler. */
    private IgniteTxHandler txHandler;

    /** All transactions. */
    private final Queue<IgniteInternalTx> committedQ = new ConcurrentLinkedDeque8<>();

    /** Preparing transactions. */
    private final Queue<IgniteInternalTx> prepareQ = new ConcurrentLinkedDeque8<>();

    /** Minimum start version. */
    private final ConcurrentNavigableMap<GridCacheVersion, AtomicInt> startVerCnts =
        new ConcurrentSkipListMap<>();

    /** Committed local transactions. */
    private final GridBoundedConcurrentOrderedMap<GridCacheVersion, Boolean> completedVers =
        new GridBoundedConcurrentOrderedMap<>(Integer.getInteger(IGNITE_MAX_COMPLETED_TX_COUNT, DFLT_MAX_COMPLETED_TX_CNT));

    /** Transaction synchronizations. */
    private final Collection<TransactionSynchronization> syncs =
        new GridConcurrentHashSet<>();

    /** Transaction finish synchronizer. */
    private GridCacheTxFinishSync txFinishSync;

    /** For test purposes only. */
    private boolean finishSyncDisabled;

    /** Slow tx warn timeout. */
    private int slowTxWarnTimeout = SLOW_TX_WARN_TIMEOUT;

    /**
     * Near version to DHT version map. Note that we initialize to 5K size from get go,
     * to avoid future map resizings.
     */
    private final ConcurrentMap<GridCacheVersion, GridCacheVersion> mappedVers =
        new ConcurrentHashMap8<>(5120);

    /** {@inheritDoc} */
    @Override protected void onKernalStart0() {
        cctx.gridEvents().addLocalEventListener(
            new GridLocalEventListener() {
                @Override public void onEvent(Event evt) {
                    assert evt instanceof DiscoveryEvent;
                    assert evt.type() == EVT_NODE_FAILED || evt.type() == EVT_NODE_LEFT;

                    DiscoveryEvent discoEvt = (DiscoveryEvent)evt;

                    cctx.time().addTimeoutObject(new NodeFailureTimeoutObject(discoEvt.eventNode().id()));

                    if (txFinishSync != null)
                        txFinishSync.onNodeLeft(discoEvt.eventNode().id());
                }
            },
            EVT_NODE_FAILED, EVT_NODE_LEFT);

        for (IgniteInternalTx tx : idMap.values()) {
            if ((!tx.local() || tx.dht()) && !cctx.discovery().aliveAll(tx.masterNodeIds())) {
                if (log.isDebugEnabled())
                    log.debug("Remaining transaction from left node: " + tx);

                salvageTx(tx, true, USER_FINISH);
            }
        }
    }

    /** {@inheritDoc} */
    @Override protected void start0() throws IgniteCheckedException {
        txFinishSync = new GridCacheTxFinishSync<>(cctx);

        txHandler = new IgniteTxHandler(cctx);
    }

    /**
     * @return TX handler.
     */
    public IgniteTxHandler txHandler() {
        return txHandler;
    }

    /**
     * Invalidates transaction.
     *
     * @param tx Transaction.
     * @return {@code True} if transaction was salvaged by this call.
     */
    public boolean salvageTx(IgniteInternalTx tx) {
        return salvageTx(tx, false, USER_FINISH);
    }

    /**
     * Invalidates transaction.
     *
     * @param tx Transaction.
     * @param warn {@code True} if warning should be logged.
     * @param status Finalization status.
     * @return {@code True} if transaction was salvaged by this call.
     */
    private boolean salvageTx(IgniteInternalTx tx, boolean warn, IgniteInternalTx.FinalizationStatus status) {
        assert tx != null;

        TransactionState state = tx.state();

        if (state == ACTIVE || state == PREPARING || state == PREPARED) {
            try {
                if (!tx.markFinalizing(status)) {
                    if (log.isDebugEnabled())
                        log.debug("Will not try to commit invalidate transaction (could not mark finalized): " + tx);

                    return false;
                }

                tx.systemInvalidate(true);

                tx.prepare();

                if (tx.state() == PREPARING) {
                    if (log.isDebugEnabled())
                        log.debug("Ignoring transaction in PREPARING state as it is currently handled " +
                            "by another thread: " + tx);

                    return false;
                }

                if (tx instanceof IgniteTxRemoteEx) {
                    IgniteTxRemoteEx rmtTx = (IgniteTxRemoteEx)tx;

                    rmtTx.doneRemote(tx.xidVersion(), Collections.<GridCacheVersion>emptyList(),
                        Collections.<GridCacheVersion>emptyList(), Collections.<GridCacheVersion>emptyList());
                }

                tx.commit();

                if (warn) {
                    // This print out cannot print any peer-deployed entity either
                    // directly or indirectly.
                    U.warn(log, "Invalidated transaction because originating node either " +
                        "crashed or left grid: " + CU.txString(tx));
                }
            }
            catch (IgniteTxOptimisticCheckedException ignore) {
                if (log.isDebugEnabled())
                    log.debug("Optimistic failure while invalidating transaction (will rollback): " +
                        tx.xidVersion());

                try {
                    tx.rollback();
                }
                catch (IgniteCheckedException e) {
                    U.error(log, "Failed to rollback transaction: " + tx.xidVersion(), e);
                }
            }
            catch (IgniteCheckedException e) {
                U.error(log, "Failed to invalidate transaction: " + tx, e);
            }
        }
        else if (state == MARKED_ROLLBACK) {
            try {
                tx.rollback();
            }
            catch (IgniteCheckedException e) {
                U.error(log, "Failed to rollback transaction: " + tx.xidVersion(), e);
            }
        }

        return true;
    }

    /**
     * Prints out memory stats to standard out.
     * <p>
     * USE ONLY FOR MEMORY PROFILING DURING TESTS.
     */
    @Override public void printMemoryStats() {
        IgniteInternalTx firstTx = committedQ.peek();

        int committedSize = committedQ.size();

        Map.Entry<GridCacheVersion, AtomicInt> startVerEntry = startVerCnts.firstEntry();

        GridCacheVersion minStartVer = null;
        long dur = 0;

        if (committedSize > 3000) {
            minStartVer = new GridCacheVersion(Integer.MAX_VALUE, Long.MAX_VALUE, Long.MAX_VALUE, Integer.MAX_VALUE, 0);

            IgniteInternalTx stuck = null;

            for (IgniteInternalTx tx : txs())
                if (tx.startVersion().isLess(minStartVer)) {
                    minStartVer = tx.startVersion();
                    dur = U.currentTimeMillis() - tx.startTime();

                    stuck = tx;
                }

            X.println("Stuck transaction: " + stuck);
        }

        X.println(">>> ");
        X.println(">>> Transaction manager memory stats [grid=" + cctx.gridName() + ']');
        X.println(">>>   threadMapSize: " + threadMap.size());
        X.println(">>>   idMap [size=" + idMap.size() + ", minStartVer=" + minStartVer + ", dur=" + dur + "ms]");
        X.println(">>>   committedQueue [size=" + committedSize +
            ", firstStartVersion=" + (firstTx == null ? "null" : firstTx.startVersion()) +
            ", firstEndVersion=" + (firstTx == null ? "null" : firstTx.endVersion()) + ']');
        X.println(">>>   prepareQueueSize: " + prepareQ.size());
        X.println(">>>   startVerCntsSize [size=" + startVerCnts.size() +
            ", firstVer=" + startVerEntry + ']');
        X.println(">>>   completedVersSize: " + completedVers.size());
    }

    /**
     * @return Thread map size.
     */
    public int threadMapSize() {
        return threadMap.size();
    }

    /**
     * @return ID map size.
     */
    public int idMapSize() {
        return idMap.size();
    }

    /**
     * @return Committed queue size.
     */
    public int commitQueueSize() {
        return committedQ.size();
    }

    /**
     * @return Prepare queue size.
     */
    public int prepareQueueSize() {
        return prepareQ.size();
    }

    /**
     * @return Start version counts.
     */
    public int startVersionCountsSize() {
        return startVerCnts.size();
    }

    /**
     * @return Committed versions size.
     */
    public int completedVersionsSize() {
        return completedVers.size();
    }

    /**
     *
     * @param tx Transaction to check.
     * @return {@code True} if transaction has been committed or rolled back,
     *      {@code false} otherwise.
     */
    public boolean isCompleted(IgniteInternalTx tx) {
        return completedVers.containsKey(tx.xidVersion());
    }

    /**
     * @param implicit {@code True} if transaction is implicit.
     * @param implicitSingle Implicit-with-single-key flag.
     * @param concurrency Concurrency.
     * @param isolation Isolation.
     * @param timeout transaction timeout.
     * @param txSize Expected transaction size.
     * @param grpLockKey Group lock key if this is a group-lock transaction.
     * @param partLock {@code True} if partition is locked.
     * @return New transaction.
     */
    public IgniteTxLocalAdapter newTx(
        boolean implicit,
        boolean implicitSingle,
        @Nullable GridCacheContext<K, V> sysCacheCtx,
        TransactionConcurrency concurrency,
        TransactionIsolation isolation,
        long timeout,
        boolean invalidate,
        boolean storeEnabled,
        int txSize,
        @Nullable IgniteTxKey grpLockKey,
        boolean partLock) {
        assert sysCacheCtx == null || sysCacheCtx.system();

        UUID subjId = null; // TODO GG-9141 how to get subj ID?

        int taskNameHash = cctx.kernalContext().job().currentTaskNameHash();

        GridNearTxLocal tx = new GridNearTxLocal(
            cctx,
            implicit,
            implicitSingle,
            sysCacheCtx != null,
            sysCacheCtx != null ? sysCacheCtx.ioPolicy() : GridIoPolicy.SYSTEM_POOL,
            concurrency,
            isolation,
            timeout,
            invalidate,
            storeEnabled,
            txSize,
            grpLockKey,
            partLock,
            subjId,
            taskNameHash);

        return onCreated(sysCacheCtx, tx);
    }

    /**
     * @param tx Created transaction.
     * @return Started transaction.
     */
<<<<<<< HEAD
    @Nullable public <T extends IgniteInternalTx> T onCreated(T tx) {
        ConcurrentMap<GridCacheVersion, IgniteInternalTx> txIdMap = transactionMap(tx);
=======
    @Nullable public <T extends IgniteInternalTx<K, V>> T onCreated(@Nullable GridCacheContext<K, V> cacheCtx, T tx) {
        ConcurrentMap<GridCacheVersion, IgniteInternalTx<K, V>> txIdMap = transactionMap(tx);
>>>>>>> 697d1999

        // Start clean.
        resetContext();

        if (isCompleted(tx)) {
            if (log.isDebugEnabled())
                log.debug("Attempt to create a completed transaction (will ignore): " + tx);

            return null;
        }

        IgniteInternalTx t;

        if ((t = txIdMap.putIfAbsent(tx.xidVersion(), tx)) == null) {
            // Add both, explicit and implicit transactions.
            // Do not add remote and dht local transactions as remote node may have the same thread ID
            // and overwrite local transaction.
            if (tx.local() && !tx.dht()) {
                if (cacheCtx == null || !cacheCtx.system())
                    threadMap.put(tx.threadId(), tx);
                else
                    sysThreadMap.put(new TxThreadKey(tx.threadId(), cacheCtx.cacheId()), tx);
            }

            // Handle mapped versions.
            if (tx instanceof GridCacheMappedVersion) {
                GridCacheMappedVersion mapped = (GridCacheMappedVersion)tx;

                GridCacheVersion from = mapped.mappedVersion();

                if (from != null)
                    mappedVers.put(from, tx.xidVersion());

                if (log.isDebugEnabled())
                    log.debug("Added transaction version mapping [from=" + from + ", to=" + tx.xidVersion() +
                        ", tx=" + tx + ']');
            }
        }
        else {
            if (log.isDebugEnabled())
                log.debug("Attempt to create an existing transaction (will ignore) [newTx=" + tx + ", existingTx=" +
                    t + ']');

            return null;
        }

        if (cctx.txConfig().isTxSerializableEnabled()) {
            AtomicInt next = new AtomicInt(1);

            boolean loop = true;

            while (loop) {
                AtomicInt prev = startVerCnts.putIfAbsent(tx.startVersion(), next);

                if (prev == null)
                    break; // Put succeeded - exit.

                // Previous value was 0, which means that it will be deleted
                // by another thread in "decrementStartVersionCount(..)" method.
                // In that case, we delete here too, so we can safely try again.
                for (;;) {
                    int p = prev.get();

                    assert p >= 0 : p;

                    if (p == 0) {
                        if (startVerCnts.remove(tx.startVersion(), prev))
                            if (log.isDebugEnabled())
                                log.debug("Removed count from onCreated callback: " + tx);

                        break; // Retry outer loop.
                    }

                    if (prev.compareAndSet(p, p + 1)) {
                        loop = false; // Increment succeeded - exit outer loop.

                        break;
                    }
                }
            }
        }

        if (tx.timeout() > 0) {
            cctx.time().addTimeoutObject(tx);

            if (log.isDebugEnabled())
                log.debug("Registered transaction with timeout processor: " + tx);
        }

        if (log.isDebugEnabled())
            log.debug("Transaction created: " + tx);

        return tx;
    }

    /**
     * Creates a future that will wait for all ongoing transactions that maybe affected by topology update
     * to be finished. This set of transactions include
     * <ul>
     *     <li/> All {@link TransactionConcurrency#PESSIMISTIC} transactions with topology version
     *     less or equal to {@code topVer}.
     *     <li/> {@link TransactionConcurrency#OPTIMISTIC} transactions in PREPARING state with topology
     *     version less or equal to {@code topVer} and having transaction key with entry that belongs to
     *     one of partitions in {@code parts}.
     * </ul>
     *
     * @param topVer Topology version.
     * @return Future that will be completed when all ongoing transactions are finished.
     */
    public IgniteInternalFuture<Boolean> finishTxs(long topVer) {
        GridCompoundFuture<IgniteInternalTx, Boolean> res =
            new GridCompoundFuture<>(
                new IgniteReducer<IgniteInternalTx, Boolean>() {
                    @Override public boolean collect(IgniteInternalTx e) {
                        return true;
                    }

                    @Override public Boolean reduce() {
                        return true;
                    }
                });

        for (IgniteInternalTx tx : txs()) {
            // Must wait for all transactions, even for DHT local and DHT remote since preloading may acquire
            // values pending to be overwritten by prepared transaction.

            if (tx.concurrency() == PESSIMISTIC) {
                if (tx.topologyVersion() > 0 && tx.topologyVersion() < topVer)
                    // For PESSIMISTIC mode we must wait for all uncompleted txs
                    // as we do not know in advance which keys will participate in tx.
                    res.add(tx.finishFuture());
            }
            else if (tx.concurrency() == OPTIMISTIC) {
                // For OPTIMISTIC mode we wait only for txs in PREPARING state that
                // have keys for given partitions.
                TransactionState state = tx.state();
                long txTopVer = tx.topologyVersion();

                if ((state == PREPARING || state == PREPARED || state == COMMITTING)
                    && txTopVer > 0 && txTopVer < topVer) {
                    res.add(tx.finishFuture());
                }
            }
        }

        res.markInitialized();

        return res;
    }

    /**
     * Transaction start callback (has to do with when any operation was
     * performed on this transaction).
     *
     * @param tx Started transaction.
     * @return {@code True} if transaction is not in completed set.
     */
    public boolean onStarted(IgniteInternalTx tx) {
        assert tx.state() == ACTIVE || tx.isRollbackOnly() : "Invalid transaction state [locId=" + cctx.localNodeId() +
            ", tx=" + tx + ']';

        if (isCompleted(tx)) {
            if (log.isDebugEnabled())
                log.debug("Attempt to start a completed transaction (will ignore): " + tx);

            return false;
        }

        onTxStateChange(null, ACTIVE, tx);

        if (log.isDebugEnabled())
            log.debug("Transaction started: " + tx);

        return true;
    }

    /**
     * Reverse mapped version look up.
     *
     * @param dhtVer Dht version.
     * @return Near version.
     */
    @Nullable public GridCacheVersion nearVersion(GridCacheVersion dhtVer) {
        IgniteInternalTx tx = idMap.get(dhtVer);

        if (tx != null)
            return tx.nearXidVersion();

        return null;
    }

    /**
     * @param from Near version.
     * @return DHT version for a near version.
     */
    public GridCacheVersion mappedVersion(GridCacheVersion from) {
        GridCacheVersion to = mappedVers.get(from);

        if (log.isDebugEnabled())
            log.debug("Found mapped version [from=" + from + ", to=" + to);

        return to;
    }

    /**
     *
     * @param ver Alternate version.
     * @param tx Transaction.
     */
    public void addAlternateVersion(GridCacheVersion ver, IgniteInternalTx tx) {
        if (idMap.putIfAbsent(ver, tx) == null)
            if (log.isDebugEnabled())
                log.debug("Registered alternate transaction version [ver=" + ver + ", tx=" + tx + ']');
    }

    /**
     * @return Local transaction.
     */
    @SuppressWarnings({"unchecked"})
    @Nullable public <T> T localTx() {
        IgniteInternalTx tx = tx();

        return tx != null && tx.local() ? (T)tx : null;
    }

    /**
     * @return Transaction for current thread.
     */
    @SuppressWarnings({"unchecked"})
<<<<<<< HEAD
    public <T> T threadLocalTx() {
        IgniteInternalTx tx = tx(Thread.currentThread().getId());
=======
    public <T> T threadLocalTx(GridCacheContext<K, V> cctx) {
        IgniteInternalTx<K, V> tx = tx(cctx, Thread.currentThread().getId());
>>>>>>> 697d1999

        return tx != null && tx.local() && (!tx.dht() || tx.colocated()) && !tx.implicit() ? (T)tx : null;
    }

    /**
     * @return Transaction for current thread.
     */
    @SuppressWarnings({"unchecked", "RedundantCast"})
    public <T> T tx() {
        IgniteInternalTx tx = txContext();

        return tx != null ? (T)tx : (T)tx(null, Thread.currentThread().getId());
    }

    /**
     * @return Local transaction.
     */
    @Nullable public IgniteInternalTx localTxx() {
        IgniteInternalTx tx = txx();

        return tx != null && tx.local() ? tx : null;
    }

    /**
     * @return Transaction for current thread.
     */
    @SuppressWarnings({"unchecked"})
    public IgniteInternalTx txx() {
        return tx();
    }

    /**
     * @return User transaction for current thread.
     */
    @Nullable public IgniteInternalTx userTx() {
        IgniteInternalTx tx = txContext();

        if (tx != null && tx.user() && tx.state() == ACTIVE)
            return tx;

        tx = tx(null, Thread.currentThread().getId());

        return tx != null && tx.user() && tx.state() == ACTIVE ? tx : null;
    }

    /**
     * @return User transaction for current thread.
     */
    @Nullable public IgniteInternalTx userTx(GridCacheContext<K, V> cctx) {
        IgniteInternalTx<K, V> tx = tx(cctx, Thread.currentThread().getId());

        return tx != null && tx.user() && tx.state() == ACTIVE ? tx : null;
    }

    /**
     * @return User transaction.
     */
    @SuppressWarnings({"unchecked"})
    @Nullable public <T extends IgniteTxLocalEx> T userTxx() {
        return (T)userTx();
    }

    /**
     * @param threadId Id of thread for transaction.
     * @return Transaction for thread with given ID.
     */
    @SuppressWarnings({"unchecked"})
    private <T> T tx(GridCacheContext<K, V> cctx, long threadId) {
        if (cctx == null || !cctx.system())
            return (T)threadMap.get(threadId);

        TxThreadKey key = new TxThreadKey(threadId, cctx.cacheId());

        return (T)sysThreadMap.get(key);
    }

    /**
     * @return {@code True} if current thread is currently within transaction.
     */
    public boolean inUserTx() {
        return userTx() != null;
    }

    /**
     * @param txId Transaction ID.
     * @return Transaction with given ID.
     */
    @SuppressWarnings({"unchecked"})
    @Nullable public <T extends IgniteInternalTx> T tx(GridCacheVersion txId) {
        return (T)idMap.get(txId);
    }

    /**
     * @param txId Transaction ID.
     * @return Transaction with given ID.
     */
    @SuppressWarnings({"unchecked"})
    @Nullable public <T extends IgniteInternalTx> T nearTx(GridCacheVersion txId) {
        return (T)nearIdMap.get(txId);
    }

    /**
     * @param txId Transaction ID.
     * @return Transaction with given ID.
     */
    @Nullable public IgniteInternalTx txx(GridCacheVersion txId) {
        return idMap.get(txId);
    }

    /**
     * Handles prepare stage of 2PC.
     *
     * @param tx Transaction to prepare.
     * @throws IgniteCheckedException If preparation failed.
     */
    public void prepareTx(IgniteInternalTx tx) throws IgniteCheckedException {
        if (tx.state() == MARKED_ROLLBACK) {
            if (tx.timedOut())
                throw new IgniteTxTimeoutCheckedException("Transaction timed out: " + this);

            throw new IgniteCheckedException("Transaction is marked for rollback: " + tx);
        }

        if (tx.remainingTime() == 0) {
            tx.setRollbackOnly();

            throw new IgniteTxTimeoutCheckedException("Transaction timed out: " + this);
        }

        boolean txSerializableEnabled = cctx.txConfig().isTxSerializableEnabled();

        // Clean up committed transactions queue.
        if (tx.pessimistic() && tx.local()) {
            if (tx.enforceSerializable() && txSerializableEnabled) {
                for (Iterator<IgniteInternalTx> it = committedQ.iterator(); it.hasNext();) {
                    IgniteInternalTx committedTx = it.next();

                    assert committedTx != tx;

                    // Clean up.
                    if (isSafeToForget(committedTx))
                        it.remove();
                }
            }

            // Nothing else to do in pessimistic mode.
            return;
        }

        if (txSerializableEnabled && tx.optimistic() && tx.enforceSerializable()) {
            Set<IgniteTxKey> readSet = tx.readSet();
            Set<IgniteTxKey> writeSet = tx.writeSet();

            GridCacheVersion startTn = tx.startVersion();

            GridCacheVersion finishTn = cctx.versions().last();

            // Add future to prepare queue only on first prepare call.
            if (tx.markPreparing())
                prepareQ.offer(tx);

            // Check that our read set does not intersect with write set
            // of all transactions that completed their write phase
            // while our transaction was in read phase.
            for (Iterator<IgniteInternalTx> it = committedQ.iterator(); it.hasNext();) {
                IgniteInternalTx committedTx = it.next();

                assert committedTx != tx;

                // Clean up.
                if (isSafeToForget(committedTx)) {
                    it.remove();

                    continue;
                }

                GridCacheVersion tn = committedTx.endVersion();

                // We only care about transactions
                // with tn > startTn and tn <= finishTn
                if (tn.compareTo(startTn) <= 0 || tn.compareTo(finishTn) > 0)
                    continue;

                if (tx.serializable()) {
                    if (GridFunc.intersects(committedTx.writeSet(), readSet)) {
                        tx.setRollbackOnly();

                        throw new IgniteTxOptimisticCheckedException("Failed to prepare transaction " +
                            "(committed vs. read-set conflict): " + tx);
                    }
                }
            }

            // Check that our read and write sets do not intersect with write
            // sets of all active transactions.
            for (Iterator<IgniteInternalTx> iter = prepareQ.iterator(); iter.hasNext();) {
                IgniteInternalTx prepareTx = iter.next();

                if (prepareTx == tx)
                    // Skip yourself.
                    continue;

                // Optimistically remove completed transactions.
                if (prepareTx.done()) {
                    iter.remove();

                    if (log.isDebugEnabled())
                        log.debug("Removed finished transaction from active queue: " + prepareTx);

                    continue;
                }

                // Check if originating node left.
                if (cctx.discovery().node(prepareTx.nodeId()) == null) {
                    iter.remove();

                    rollbackTx(prepareTx);

                    if (log.isDebugEnabled())
                        log.debug("Removed and rolled back transaction because sender node left grid: " +
                            CU.txString(prepareTx));

                    continue;
                }

                if (tx.serializable() && !prepareTx.isRollbackOnly()) {
                    Set<IgniteTxKey> prepareWriteSet = prepareTx.writeSet();

                    if (GridFunc.intersects(prepareWriteSet, readSet, writeSet)) {
                        // Remove from active set.
                        iter.remove();

                        tx.setRollbackOnly();

                        throw new IgniteTxOptimisticCheckedException(
                            "Failed to prepare transaction (read-set/write-set conflict): " + tx);
                    }
                }
            }
        }

        // Optimistic.
        assert tx.optimistic() || !tx.local();

        if (!lockMultiple(tx, tx.optimisticLockEntries())) {
            tx.setRollbackOnly();

            throw new IgniteTxOptimisticCheckedException("Failed to prepare transaction (lock conflict): " + tx);
        }
    }

    /**
     * @param tx Transaction to check.
     * @return {@code True} if transaction can be discarded.
     */
    private boolean isSafeToForget(IgniteInternalTx tx) {
        Map.Entry<GridCacheVersion, AtomicInt> e = startVerCnts.firstEntry();

        if (e == null)
            return true;

        assert e.getValue().get() >= 0;

        return tx.endVersion().compareTo(e.getKey()) <= 0;
    }

    /**
     * Decrement start version count.
     *
     * @param tx Cache transaction.
     */
    private void decrementStartVersionCount(IgniteInternalTx tx) {
        AtomicInt cnt = startVerCnts.get(tx.startVersion());

        assert cnt != null : "Failed to find start version count for transaction [startVerCnts=" + startVerCnts +
            ", tx=" + tx + ']';

        assert cnt.get() > 0;

        if (cnt.decrementAndGet() == 0)
            if (startVerCnts.remove(tx.startVersion(), cnt))
                if (log.isDebugEnabled())
                    log.debug("Removed start version for transaction: " + tx);
    }

    /**
     * @param tx Transaction.
     */
    private void removeObsolete(IgniteInternalTx tx) {
        Collection<IgniteTxEntry> entries = tx.local() ? tx.allEntries() : tx.writeEntries();

        for (IgniteTxEntry entry : entries) {
            GridCacheEntryEx cached = entry.cached();

            GridCacheContext cacheCtx = entry.context();

            if (cached == null)
                cached = cacheCtx.cache().peekEx(entry.key());

            if (cached.detached())
                continue;

            try {
                if (cached.obsolete() || cached.markObsoleteIfEmpty(tx.xidVersion()))
                    cacheCtx.cache().removeEntry(cached);

                if (!tx.near() && isNearEnabled(cacheCtx)) {
                    GridNearCacheAdapter near = cacheCtx.isNear() ? cacheCtx.near() : cacheCtx.dht().near();

                    GridNearCacheEntry e = near.peekExx(entry.key());

                    if (e != null && e.markObsoleteIfEmpty(tx.xidVersion()))
                        near.removeEntry(e);
                }
            }
            catch (IgniteCheckedException e) {
                U.error(log, "Failed to remove obsolete entry from cache: " + cached, e);
            }
        }
    }

    /**
     * @param map Collection to copy.
     * @param expVal Values to copy.
     * @return Copy of the collection.
     */
    private Collection<GridCacheVersion> copyOf(Map<GridCacheVersion, Boolean> map, boolean expVal) {
        Collection<GridCacheVersion> l = new LinkedList<>();

        for (Map.Entry<GridCacheVersion, Boolean> e : map.entrySet()) {
            if (e.getValue() == expVal)
                l.add(e.getKey());
        }

        return l;
    }

    /**
     * Gets committed transactions starting from the given version (inclusive). // TODO: GG-4011: why inclusive?
     *
     * @param min Start (or minimum) version.
     * @return Committed transactions starting from the given version (non-inclusive).
     */
    public Collection<GridCacheVersion> committedVersions(GridCacheVersion min) {
        ConcurrentNavigableMap<GridCacheVersion, Boolean> tail
            = completedVers.tailMap(min, true);

        return F.isEmpty(tail) ? Collections.<GridCacheVersion>emptyList() : copyOf(tail, true);
    }

    /**
     * Gets rolledback transactions starting from the given version (inclusive). // TODO: GG-4011: why inclusive?
     *
     * @param min Start (or minimum) version.
     * @return Committed transactions starting from the given version (non-inclusive).
     */
    public Collection<GridCacheVersion> rolledbackVersions(GridCacheVersion min) {
        ConcurrentNavigableMap<GridCacheVersion, Boolean> tail
            = completedVers.tailMap(min, true);

        return F.isEmpty(tail) ? Collections.<GridCacheVersion>emptyList() : copyOf(tail, false);
    }

    /**
     * @param tx Tx to remove.
     */
    public void removeCommittedTx(IgniteInternalTx tx) {
        completedVers.remove(tx.xidVersion(), true);
    }

    /**
     * @param tx Committed transaction.
     * @return If transaction was not already present in committed set.
     */
    public boolean addCommittedTx(IgniteInternalTx tx) {
        return addCommittedTx(tx.xidVersion(), tx.nearXidVersion());
    }

    /**
     * @param tx Committed transaction.
     * @return If transaction was not already present in committed set.
     */
    public boolean addRolledbackTx(IgniteInternalTx tx) {
        return addRolledbackTx(tx.xidVersion());
    }

    /**
     * @param xidVer Completed transaction version.
     * @param nearXidVer Optional near transaction ID.
     * @return If transaction was not already present in completed set.
     */
    public boolean addCommittedTx(GridCacheVersion xidVer, @Nullable GridCacheVersion nearXidVer) {
        if (nearXidVer != null)
            xidVer = new CommittedVersion(xidVer, nearXidVer);

        Boolean committed = completedVers.putIfAbsent(xidVer, true);

        if (committed == null || committed) {
            if (log.isDebugEnabled())
                log.debug("Added transaction to committed version set: " + xidVer);

            return true;
        }
        else {
            if (log.isDebugEnabled())
                log.debug("Transaction is already present in rolled back version set: " + xidVer);

            return false;
        }
    }

    /**
     * @param xidVer Completed transaction version.
     * @return If transaction was not already present in completed set.
     */
    public boolean addRolledbackTx(GridCacheVersion xidVer) {
        Boolean committed = completedVers.putIfAbsent(xidVer, false);

        if (committed == null || !committed) {
            if (log.isDebugEnabled())
                log.debug("Added transaction to rolled back version set: " + xidVer);

            return true;
        }
        else {
            if (log.isDebugEnabled())
                log.debug("Transaction is already present in committed version set: " + xidVer);

            return false;
        }
    }

    /**
     * @param tx Transaction.
     */
    private void processCompletedEntries(IgniteInternalTx tx) {
        if (tx.needsCompletedVersions()) {
            GridCacheVersion min = minVersion(tx.readEntries(), tx.xidVersion(), tx);

            min = minVersion(tx.writeEntries(), min, tx);

            assert min != null;

            tx.completedVersions(min, committedVersions(min), rolledbackVersions(min));
        }
    }

    /**
     * Collects versions for all pending locks for all entries within transaction
     *
     * @param dhtTxLoc Transaction being committed.
     */
    private void collectPendingVersions(GridDhtTxLocal dhtTxLoc) {
        if (dhtTxLoc.needsCompletedVersions()) {
            if (log.isDebugEnabled())
                log.debug("Checking for pending locks with version less then tx version: " + dhtTxLoc);

            Set<GridCacheVersion> vers = new LinkedHashSet<>();

            collectPendingVersions(dhtTxLoc.readEntries(), dhtTxLoc.xidVersion(), vers);
            collectPendingVersions(dhtTxLoc.writeEntries(), dhtTxLoc.xidVersion(), vers);

            if (!vers.isEmpty())
                dhtTxLoc.pendingVersions(vers);
        }
    }

    /**
     * Gets versions of all not acquired locks for collection of tx entries that are less then base version.
     *
     * @param entries Tx entries to process.
     * @param baseVer Base version to compare with.
     * @param vers Collection of versions that will be populated.
     */
    @SuppressWarnings("TypeMayBeWeakened")
    private void collectPendingVersions(Iterable<IgniteTxEntry> entries,
        GridCacheVersion baseVer, Set<GridCacheVersion> vers) {

        // The locks are not released yet, so we can safely list pending candidates versions.
        for (IgniteTxEntry txEntry : entries) {
            GridCacheEntryEx cached = txEntry.cached();

            try {
                // If check should be faster then exception handling.
                if (!cached.obsolete()) {
                    for (GridCacheMvccCandidate cand : cached.localCandidates()) {
                        if (!cand.owner() && cand.version().compareTo(baseVer) < 0) {
                            if (log.isDebugEnabled())
                                log.debug("Adding candidate version to pending set: " + cand);

                            vers.add(cand.version());
                        }
                    }
                }
            }
            catch (GridCacheEntryRemovedException ignored) {
                if (log.isDebugEnabled())
                    log.debug("There are no pending locks for entry (entry was deleted in transaction): " + txEntry);
            }
        }
    }

    /**
     * Go through all candidates for entries involved in transaction and find their min
     * version. We know that these candidates will commit after this transaction, and
     * therefore we can grab the min version so we can send all committed and rolled
     * back versions from min to current to remote nodes for re-ordering.
     *
     * @param entries Entries.
     * @param min Min version so far.
     * @param tx Transaction.
     * @return Minimal available version.
     */
    private GridCacheVersion minVersion(Iterable<IgniteTxEntry> entries, GridCacheVersion min,
        IgniteInternalTx tx) {
        for (IgniteTxEntry txEntry : entries) {
            GridCacheEntryEx cached = txEntry.cached();

            // We are assuming that this method is only called on commit. In that
            // case, if lock is held, entry can never be removed.
            assert txEntry.isRead() || !cached.obsolete(tx.xidVersion()) :
                "Invalid obsolete version for transaction [entry=" + cached + ", tx=" + tx + ']';

            for (GridCacheMvccCandidate cand : cached.remoteMvccSnapshot())
                if (min == null || cand.version().isLess(min))
                    min = cand.version();
        }

        return min;
    }

    /**
     * Commits a transaction.
     *
     * @param tx Transaction to commit.
     */
    public void commitTx(IgniteInternalTx tx) {
        assert tx != null;
        assert tx.state() == COMMITTING : "Invalid transaction state for commit from tm [state=" + tx.state() +
            ", expected=COMMITTING, tx=" + tx + ']';

        if (log.isDebugEnabled())
            log.debug("Committing from TM [locNodeId=" + cctx.localNodeId() + ", tx=" + tx + ']');

        if (tx.timeout() > 0) {
            cctx.time().removeTimeoutObject(tx);

            if (log.isDebugEnabled())
                log.debug("Unregistered transaction with timeout processor: " + tx);
        }

        /*
         * Note that write phase is handled by transaction adapter itself,
         * so we don't do it here.
         */

        Boolean committed = completedVers.get(tx.xidVersion());

        // 1. Make sure that committed version has been recorded.
        if (!((committed != null && committed) || tx.writeSet().isEmpty() || tx.isSystemInvalidate())) {
            uncommitTx(tx);

            throw new IgniteException("Missing commit version (consider increasing " +
                IGNITE_MAX_COMPLETED_TX_COUNT + " system property) [ver=" + tx.xidVersion() + ", firstVer=" +
                completedVers.firstKey() + ", lastVer=" + completedVers.lastKey() + ", tx=" + tx.xid() + ']');
        }

        ConcurrentMap<GridCacheVersion, IgniteInternalTx> txIdMap = transactionMap(tx);

        if (txIdMap.remove(tx.xidVersion(), tx)) {
            // 2. Must process completed entries before unlocking!
            processCompletedEntries(tx);

            if (tx instanceof GridDhtTxLocal) {
                GridDhtTxLocal dhtTxLoc = (GridDhtTxLocal)tx;

                collectPendingVersions(dhtTxLoc);
            }

            // 3.1 Call dataStructures manager.
            cctx.kernalContext().dataStructures().onTxCommitted(tx);

            // 4. Unlock write resources.
            if (tx.groupLock())
                unlockGroupLocks(tx);
            else
                unlockMultiple(tx, tx.writeEntries());

            // 5. For pessimistic transaction, unlock read resources if required.
            if (tx.pessimistic() && !tx.readCommitted() && !tx.groupLock())
                unlockMultiple(tx, tx.readEntries());

            // 6. Notify evictions.
            notifyEvitions(tx);

            // 7. Remove obsolete entries from cache.
            removeObsolete(tx);

            // 8. Assign transaction number at the end of transaction.
            tx.endVersion(cctx.versions().next(tx.topologyVersion()));

            // 9. Clean start transaction number for this transaction.
            if (cctx.txConfig().isTxSerializableEnabled())
                decrementStartVersionCount(tx);

            // 10. Add to committed queue only if it is possible
            //    that this transaction can affect other ones.
            if (cctx.txConfig().isTxSerializableEnabled() && tx.enforceSerializable() && !isSafeToForget(tx))
                committedQ.add(tx);

            // 11. Remove from per-thread storage.
            clearThreadMap(tx);

            // 12. Unregister explicit locks.
            if (!tx.alternateVersions().isEmpty()) {
                for (GridCacheVersion ver : tx.alternateVersions())
                    idMap.remove(ver);
            }

            // 13. Remove Near-2-DHT mappings.
            if (tx instanceof GridCacheMappedVersion) {
                GridCacheVersion mapped = ((GridCacheMappedVersion)tx).mappedVersion();

                if (mapped != null)
                    mappedVers.remove(mapped);
            }

            // 14. Clear context.
            resetContext();

            // 15. Update metrics.
            if (!tx.dht() && tx.local()) {
                cctx.txMetrics().onTxCommit();

                for (int cacheId : tx.activeCacheIds()) {
                    GridCacheContext cacheCtx = cctx.cacheContext(cacheId);

                    if (cacheCtx.cache().configuration().isStatisticsEnabled())
                        // Convert start time from ms to ns.
                        cacheCtx.cache().metrics0().onTxCommit((U.currentTimeMillis() - tx.startTime()) * 1000);
                }
            }

            if (slowTxWarnTimeout > 0 && tx.local() &&
                U.currentTimeMillis() - tx.startTime() > slowTxWarnTimeout)
                U.warn(log, "Slow transaction detected [tx=" + tx +
                    ", slowTxWarnTimeout=" + slowTxWarnTimeout + ']') ;

            if (log.isDebugEnabled())
                log.debug("Committed from TM [locNodeId=" + cctx.localNodeId() + ", tx=" + tx + ']');
        }
        else if (log.isDebugEnabled())
            log.debug("Did not commit from TM (was already committed): " + tx);
    }

    /**
     * Rolls back a transaction.
     *
     * @param tx Transaction to rollback.
     */
    public void rollbackTx(IgniteInternalTx tx) {
        assert tx != null;

        if (log.isDebugEnabled())
            log.debug("Rolling back from TM [locNodeId=" + cctx.localNodeId() + ", tx=" + tx + ']');

        // 1. Record transaction version to avoid duplicates.
        addRolledbackTx(tx);

        ConcurrentMap<GridCacheVersion, IgniteInternalTx> txIdMap = transactionMap(tx);

        if (txIdMap.remove(tx.xidVersion(), tx)) {
            // 2. Unlock write resources.
            unlockMultiple(tx, tx.writeEntries());

            // 3. For pessimistic transaction, unlock read resources if required.
            if (tx.pessimistic() && !tx.readCommitted())
                unlockMultiple(tx, tx.readEntries());

            // 4. Notify evictions.
            notifyEvitions(tx);

            // 5. Remove obsolete entries.
            removeObsolete(tx);

            // 6. Clean start transaction number for this transaction.
            if (cctx.txConfig().isTxSerializableEnabled())
                decrementStartVersionCount(tx);

            // 7. Remove from per-thread storage.
            clearThreadMap(tx);

            // 8. Unregister explicit locks.
            if (!tx.alternateVersions().isEmpty())
                for (GridCacheVersion ver : tx.alternateVersions())
                    idMap.remove(ver);

            // 9. Remove Near-2-DHT mappings.
            if (tx instanceof GridCacheMappedVersion)
                mappedVers.remove(((GridCacheMappedVersion)tx).mappedVersion());

            // 10. Clear context.
            resetContext();

            // 11. Update metrics.
            if (!tx.dht() && tx.local()) {
                cctx.txMetrics().onTxRollback();

                for (int cacheId : tx.activeCacheIds()) {
                    GridCacheContext cacheCtx = cctx.cacheContext(cacheId);

                    if (cacheCtx.cache().configuration().isStatisticsEnabled())
                        // Convert start time from ms to ns.
                        cacheCtx.cache().metrics0().onTxRollback((U.currentTimeMillis() - tx.startTime()) * 1000);
                }
            }

            if (log.isDebugEnabled())
                log.debug("Rolled back from TM: " + tx);
        }
        else if (log.isDebugEnabled())
            log.debug("Did not rollback from TM (was already rolled back): " + tx);
    }

    /**
     * Tries to minimize damage from partially-committed transaction.
     *
     * @param tx Tx to uncommit.
     */
    public void uncommitTx(IgniteInternalTx tx) {
        assert tx != null;

        if (log.isDebugEnabled())
            log.debug("Uncommiting from TM: " + tx);

        ConcurrentMap<GridCacheVersion, IgniteInternalTx> txIdMap = transactionMap(tx);

        if (txIdMap.remove(tx.xidVersion(), tx)) {
            // 1. Unlock write resources.
            unlockMultiple(tx, tx.writeEntries());

            // 2. For pessimistic transaction, unlock read resources if required.
            if (tx.pessimistic() && !tx.readCommitted())
                unlockMultiple(tx, tx.readEntries());

            // 3. Notify evictions.
            notifyEvitions(tx);

            // 4. Clean start transaction number for this transaction.
            if (cctx.txConfig().isTxSerializableEnabled())
                decrementStartVersionCount(tx);

            // 5. Remove from per-thread storage.
            clearThreadMap(tx);

            // 6. Unregister explicit locks.
            if (!tx.alternateVersions().isEmpty())
                for (GridCacheVersion ver : tx.alternateVersions())
                    idMap.remove(ver);

            // 7. Remove Near-2-DHT mappings.
            if (tx instanceof GridCacheMappedVersion)
                mappedVers.remove(((GridCacheMappedVersion)tx).mappedVersion());

            // 8. Clear context.
            resetContext();

            if (log.isDebugEnabled())
                log.debug("Uncommitted from TM: " + tx);
        }
        else if (log.isDebugEnabled())
            log.debug("Did not uncommit from TM (was already committed or rolled back): " + tx);
    }

    /**
     * @param tx Transaction to clear.
     */
    private void clearThreadMap(IgniteInternalTx<K, V> tx) {
        if (tx.local() && !tx.dht()) {
            if (!tx.system())
                threadMap.remove(tx.threadId(), tx);
            else {
                Integer cacheId = F.first(tx.activeCacheIds());

                if (cacheId != null)
                    sysThreadMap.remove(new TxThreadKey(tx.threadId(), cacheId), tx);
                else {
                    for (Iterator<IgniteInternalTx<K, V>> it = sysThreadMap.values().iterator(); it.hasNext(); ) {
                        IgniteInternalTx<K, V> txx = it.next();

                        if (tx == txx) {
                            it.remove();

                            break;
                        }
                    }
                }
            }
        }
    }

    /**
     * Gets transaction ID map depending on transaction type.
     *
     * @param tx Transaction.
     * @return Transaction map.
     */
    private ConcurrentMap<GridCacheVersion, IgniteInternalTx> transactionMap(IgniteInternalTx tx) {
        return (tx.near() && !tx.local()) ? nearIdMap : idMap;
    }

    /**
     * @param tx Transaction to notify evictions for.
     */
    private void notifyEvitions(IgniteInternalTx tx) {
        if (tx.internal() && !tx.groupLock())
            return;

        for (IgniteTxEntry txEntry : tx.allEntries())
            txEntry.cached().context().evicts().touch(txEntry, tx.local());
    }

    /**
     * Callback invoked whenever a member of a transaction acquires
     * lock ownership.
     *
     * @param entry Cache entry.
     * @param owner Candidate that won ownership.
     * @return {@code True} if transaction was notified, {@code false} otherwise.
     */
    public boolean onOwnerChanged(GridCacheEntryEx entry, GridCacheMvccCandidate owner) {
        // We only care about acquired locks.
        if (owner != null) {
            IgniteTxAdapter tx = tx(owner.version());

            if (tx == null)
                tx = nearTx(owner.version());

            if (tx != null) {
                if (!tx.local()) {
                    if (log.isDebugEnabled())
                        log.debug("Found transaction for owner changed event [owner=" + owner + ", entry=" + entry +
                            ", tx=" + tx + ']');

                    tx.onOwnerChanged(entry, owner);

                    return true;
                }
                else if (log.isDebugEnabled())
                    log.debug("Ignoring local transaction for owner change event: " + tx);
            }
            else if (log.isDebugEnabled())
                log.debug("Transaction not found for owner changed event [owner=" + owner + ", entry=" + entry + ']');
        }

        return false;
    }

    /**
     * Callback called by near finish future before sending near finish request to remote node. Will increment
     * per-thread counter so that further awaitAck call will wait for finish response.
     *
     * @param rmtNodeId Remote node ID for which finish request is being sent.
     * @param threadId Near tx thread ID.
     */
    public void beforeFinishRemote(UUID rmtNodeId, long threadId) {
        if (finishSyncDisabled)
            return;

        assert txFinishSync != null;

        txFinishSync.onFinishSend(rmtNodeId, threadId);
    }

    /**
     * Callback invoked when near finish response is received from remote node.
     *
     * @param rmtNodeId Remote node ID from which response is received.
     * @param threadId Near tx thread ID.
     */
    public void onFinishedRemote(UUID rmtNodeId, long threadId) {
        if (finishSyncDisabled)
            return;

        assert txFinishSync != null;

        txFinishSync.onAckReceived(rmtNodeId, threadId);
    }

    /**
     * Asynchronously waits for last finish request ack.
     *
     * @param rmtNodeId Remote node ID.
     * @param threadId Near tx thread ID.
     * @return {@code null} if ack was received or future that will be completed when ack is received.
     */
    @Nullable public IgniteInternalFuture<?> awaitFinishAckAsync(UUID rmtNodeId, long threadId) {
        if (finishSyncDisabled)
            return null;

        assert txFinishSync != null;

        return txFinishSync.awaitAckAsync(rmtNodeId, threadId);
    }

    /**
     * For test purposes only.
     *
     * @param finishSyncDisabled {@code True} if finish sync should be disabled.
     */
    public void finishSyncDisabled(boolean finishSyncDisabled) {
        this.finishSyncDisabled = finishSyncDisabled;
    }

    /**
     * @param tx Transaction.
     * @param entries Entries to lock.
     * @return {@code True} if all keys were locked.
     * @throws IgniteCheckedException If lock has been cancelled.
     */
    private boolean lockMultiple(IgniteInternalTx tx, Iterable<IgniteTxEntry> entries)
        throws IgniteCheckedException {
        assert tx.optimistic() || !tx.local();

        long remainingTime = U.currentTimeMillis() - (tx.startTime() + tx.timeout());

        // For serializable transactions, failure to acquire lock means
        // that there is a serializable conflict. For all other isolation levels,
        // we wait for the lock.
        long timeout = tx.timeout() == 0 ? 0 : remainingTime;

        for (IgniteTxEntry txEntry1 : entries) {
            // Check if this entry was prepared before.
            if (!txEntry1.markPrepared() || txEntry1.explicitVersion() != null)
                continue;

            GridCacheContext cacheCtx = txEntry1.context();

            while (true) {
                try {
                    GridCacheEntryEx entry1 = txEntry1.cached();

                    assert !entry1.detached() : "Expected non-detached entry for near transaction " +
                        "[locNodeId=" + cctx.localNodeId() + ", entry=" + entry1 + ']';

                    if (!entry1.tmLock(tx, timeout)) {
                        // Unlock locks locked so far.
                        for (IgniteTxEntry txEntry2 : entries) {
                            if (txEntry2 == txEntry1)
                                break;

                            txEntry2.cached().txUnlock(tx);
                        }

                        return false;
                    }

                    entry1.unswap();

                    break;
                }
                catch (GridCacheEntryRemovedException ignored) {
                    if (log.isDebugEnabled())
                        log.debug("Got removed entry in TM lockMultiple(..) method (will retry): " + txEntry1);

                    try {
                        // Renew cache entry.
                        txEntry1.cached(cacheCtx.cache().entryEx(txEntry1.key()));
                    }
                    catch (GridDhtInvalidPartitionException e) {
                        assert tx.dht() : "Received invalid partition for non DHT transaction [tx=" +
                            tx + ", invalidPart=" + e.partition() + ']';

                        // If partition is invalid, we ignore this entry.
                        tx.addInvalidPartition(cacheCtx, e.partition());

                        break;
                    }
                }
                catch (GridDistributedLockCancelledException ignore) {
                    tx.setRollbackOnly();

                    throw new IgniteCheckedException("Entry lock has been cancelled for transaction: " + tx);
                }
            }
        }

        return true;
    }

    /**
     * Unlocks entries locked by group transaction.
     *
     * @param txx Transaction.
     */
    @SuppressWarnings("unchecked")
    private void unlockGroupLocks(IgniteInternalTx txx) {
        IgniteTxKey grpLockKey = txx.groupLockKey();

        assert grpLockKey != null;

        if (grpLockKey == null)
            return;

        IgniteTxEntry txEntry = txx.entry(grpLockKey);

        assert txEntry != null || (txx.near() && !txx.local());

        if (txEntry != null) {
            GridCacheContext cacheCtx = txEntry.context();

            // Group-locked entries must be locked.
            while (true) {
                try {
                    GridCacheEntryEx entry = txEntry.cached();

                    assert entry != null;

                    entry.txUnlock(txx);

                    break;
                }
                catch (GridCacheEntryRemovedException ignored) {
                    if (log.isDebugEnabled())
                        log.debug("Got removed entry in TM unlockGroupLocks(..) method (will retry): " + txEntry);

                    GridCacheAdapter cache = cacheCtx.cache();

                    // Renew cache entry.
                    txEntry.cached(cache.entryEx(txEntry.key()));
                }
            }
        }
    }

    /**
     * @param tx Owning transaction.
     * @param entries Entries to unlock.
     */
    private void unlockMultiple(IgniteInternalTx tx, Iterable<IgniteTxEntry> entries) {
        for (IgniteTxEntry txEntry : entries) {
            GridCacheContext cacheCtx = txEntry.context();

            while (true) {
                try {
                    GridCacheEntryEx entry = txEntry.cached();

                    assert entry != null;

                    if (entry.detached())
                        break;

                    entry.txUnlock(tx);

                    break;
                }
                catch (GridCacheEntryRemovedException ignored) {
                    if (log.isDebugEnabled())
                        log.debug("Got removed entry in TM unlockMultiple(..) method (will retry): " + txEntry);

                    // Renew cache entry.
                    txEntry.cached(cacheCtx.cache().entryEx(txEntry.key()));
                }
            }
        }
    }

    /**
     * @param sync Transaction synchronizations to add.
     */
    public void addSynchronizations(TransactionSynchronization... sync) {
        if (F.isEmpty(sync))
            return;

        F.copy(syncs, sync);
    }

    /**
     * @param sync Transaction synchronizations to remove.
     */
    public void removeSynchronizations(TransactionSynchronization... sync) {
        if (F.isEmpty(sync))
            return;

        F.lose(syncs, false, Arrays.asList(sync));
    }

    /**
     * @return Registered transaction synchronizations
     */
    public Collection<TransactionSynchronization> synchronizations() {
        return Collections.unmodifiableList(new LinkedList<>(syncs));
    }

    /**
     * @param prevState Previous state.
     * @param newState New state.
     * @param tx Cache transaction.
     */
    public void onTxStateChange(@Nullable TransactionState prevState, TransactionState newState, IgniteInternalTx tx) {
        // Notify synchronizations.
        for (TransactionSynchronization s : syncs)
            s.onStateChanged(prevState, newState, tx.proxy());
    }

    /**
     * @param tx Committing transaction.
     */
    public void txContext(IgniteInternalTx tx) {
        threadCtx.set(tx);
    }

    /**
     * @return Currently committing transaction.
     */
    @SuppressWarnings({"unchecked"})
    private IgniteInternalTx txContext() {
        return threadCtx.get();
    }

    /**
     * Gets version of transaction in tx context or {@code null}
     * if tx context is empty.
     * <p>
     * This is a convenience method provided mostly for debugging.
     *
     * @return Transaction version from transaction context.
     */
    @Nullable public GridCacheVersion txContextVersion() {
        IgniteInternalTx tx = txContext();

        return tx == null ? null : tx.xidVersion();
    }

    /**
     * Commit ended.
     */
    public void resetContext() {
        threadCtx.set(null);
    }

    /**
     * @return All transactions.
     */
    public Collection<IgniteInternalTx> txs() {
        return F.concat(false, idMap.values(), nearIdMap.values());
    }

    /**
     * @return Slow tx warn timeout.
     */
    public int slowTxWarnTimeout() {
        return slowTxWarnTimeout;
    }

    /**
     * @param slowTxWarnTimeout Slow tx warn timeout.
     */
    public void slowTxWarnTimeout(int slowTxWarnTimeout) {
        this.slowTxWarnTimeout = slowTxWarnTimeout;
    }

    /**
     * Checks if transactions with given near version ID was prepared or committed.
     *
     * @param nearVer Near version ID.
     * @param txNum Number of transactions.
     * @return {@code True} if transactions were prepared or committed.
     */
    public boolean txsPreparedOrCommitted(GridCacheVersion nearVer, int txNum) {
        Collection<GridCacheVersion> processedVers = null;

        for (IgniteInternalTx tx : txs()) {
            if (nearVer.equals(tx.nearXidVersion())) {
                TransactionState state = tx.state();

                if (state == PREPARED || state == COMMITTING || state == COMMITTED) {
                    if (--txNum == 0)
                        return true;
                }
                else {
                    if (tx.state(MARKED_ROLLBACK) || tx.state() == UNKNOWN) {
                        tx.rollbackAsync();

                        if (log.isDebugEnabled())
                            log.debug("Transaction was not prepared (rolled back): " + tx);

                        return false;
                    }
                    else {
                        if (tx.state() == COMMITTED) {
                            if (--txNum == 0)
                                return true;
                        }
                        else {
                            if (log.isDebugEnabled())
                                log.debug("Transaction is not prepared: " + tx);

                            return false;
                        }
                    }
                }

                if (processedVers == null)
                    processedVers = new HashSet<>(txNum, 1.0f);

                processedVers.add(tx.xidVersion());
            }
        }

        // Not all transactions were found. Need to scan committed versions to check
        // if transaction was already committed.
        for (Map.Entry<GridCacheVersion, Boolean> e : completedVers.entrySet()) {
            if (!e.getValue())
                continue;

            GridCacheVersion ver = e.getKey();

            if (processedVers != null && processedVers.contains(ver))
                continue;

            if (ver instanceof CommittedVersion) {
                CommittedVersion commitVer = (CommittedVersion)ver;

                if (commitVer.nearVer.equals(nearVer)) {
                    if (--txNum == 0)
                        return true;
                }
            }
        }

        return false;
    }

    /**
     * Gets local transaction for pessimistic tx recovery.
     *
     * @param nearXidVer Near tx ID.
     * @return Near local or colocated local transaction.
     */
    @Nullable public IgniteInternalTx localTxForRecovery(GridCacheVersion nearXidVer, boolean markFinalizing) {
        // First check if we have near transaction with this ID.
        IgniteInternalTx tx = idMap.get(nearXidVer);

        if (tx == null) {
            // Check all local transactions and mark them as waiting for recovery to prevent finish race.
            for (IgniteInternalTx txEx : idMap.values()) {
                if (nearXidVer.equals(txEx.nearXidVersion())) {
                    if (!markFinalizing || !txEx.markFinalizing(RECOVERY_WAIT))
                        tx = txEx;
                }
            }
        }

        // Either we found near transaction or one of transactions is being committed by user.
        // Wait for it and send reply.
        if (tx != null && tx.local())
            return tx;

        return null;
    }

    /**
     * Commits or rolls back prepared transaction.
     *
     * @param tx Transaction.
     * @param commit Whether transaction should be committed or rolled back.
     */
    public void finishOptimisticTxOnRecovery(final IgniteInternalTx tx, boolean commit) {
        if (log.isDebugEnabled())
            log.debug("Finishing prepared transaction [tx=" + tx + ", commit=" + commit + ']');

        if (!tx.markFinalizing(RECOVERY_FINISH)) {
            if (log.isDebugEnabled())
                log.debug("Will not try to commit prepared transaction (could not mark finalized): " + tx);

            return;
        }

        if (tx instanceof GridDistributedTxRemoteAdapter) {
            IgniteTxRemoteEx rmtTx = (IgniteTxRemoteEx)tx;

            rmtTx.doneRemote(tx.xidVersion(), Collections.<GridCacheVersion>emptyList(), Collections.<GridCacheVersion>emptyList(),
                Collections.<GridCacheVersion>emptyList());
        }

        if (commit)
            tx.commitAsync().listen(new CommitListener(tx));
        else
            tx.rollbackAsync();
    }

    /**
     * Commits or rolls back pessimistic transaction.
     *
     * @param tx Transaction to finish.
     * @param commitInfo Commit information.
     */
    public void finishPessimisticTxOnRecovery(final IgniteInternalTx tx, GridCacheCommittedTxInfo commitInfo) {
        if (!tx.markFinalizing(RECOVERY_FINISH)) {
            if (log.isDebugEnabled())
                log.debug("Will not try to finish pessimistic transaction (could not mark as finalizing): " + tx);

            return;
        }

        if (tx instanceof GridDistributedTxRemoteAdapter) {
            IgniteTxRemoteEx rmtTx = (IgniteTxRemoteEx)tx;

            rmtTx.doneRemote(tx.xidVersion(),
                Collections.<GridCacheVersion>emptyList(),
                Collections.<GridCacheVersion>emptyList(),
                Collections.<GridCacheVersion>emptyList());
        }

        try {
            tx.prepare();

            if (commitInfo != null) {
                for (IgniteTxEntry entry : commitInfo.recoveryWrites()) {
                    IgniteTxEntry write = tx.writeMap().get(entry.txKey());

                    if (write != null) {
                        GridCacheEntryEx cached = write.cached();

                        IgniteTxEntry recovered = entry.cleanCopy(write.context());

                        if (cached == null || cached.detached())
                            cached = write.context().cache().entryEx(entry.key(), tx.topologyVersion());

                        recovered.cached(cached);

                        tx.writeMap().put(entry.txKey(), recovered);

                        continue;
                    }

                    // If write was not found, check read.
                    IgniteTxEntry read = tx.readMap().remove(entry.txKey());

                    if (read != null)
                        tx.writeMap().put(entry.txKey(), entry);
                }

                tx.commitAsync().listen(new CommitListener(tx));
            }
            else
                tx.rollbackAsync();
        }
        catch (IgniteCheckedException e) {
            U.error(log, "Failed to prepare pessimistic transaction (will invalidate): " + tx, e);

            salvageTx(tx);
        }
    }

    /**
     * Timeout object for node failure handler.
     */
    private final class NodeFailureTimeoutObject extends GridTimeoutObjectAdapter {
        /** Left or failed node. */
        private final UUID evtNodeId;

        /**
         * @param evtNodeId Event node ID.
         */
        private NodeFailureTimeoutObject(UUID evtNodeId) {
            super(IgniteUuid.fromUuid(cctx.localNodeId()), TX_SALVAGE_TIMEOUT);

            this.evtNodeId = evtNodeId;
        }

        /** {@inheritDoc} */
        @Override public void onTimeout() {
            try {
                cctx.kernalContext().gateway().readLock();
            }
            catch (IllegalStateException ignore) {
                if (log.isDebugEnabled())
                    log.debug("Failed to acquire kernal gateway (grid is stopping).");

                return;
            }

            try {
                if (log.isDebugEnabled())
                    log.debug("Processing node failed event [locNodeId=" + cctx.localNodeId() +
                        ", failedNodeId=" + evtNodeId + ']');

                for (IgniteInternalTx tx : txs()) {
                    if ((tx.near() && !tx.local()) || (tx.storeUsed() && tx.masterNodeIds().contains(evtNodeId))) {
                        // Invalidate transactions.
                        salvageTx(tx, false, RECOVERY_FINISH);
                    }
                    else {
                        // Check prepare only if originating node ID failed. Otherwise parent node will finish this tx.
                        if (tx.originatingNodeId().equals(evtNodeId)) {
                            if (tx.state() == PREPARED)
                                commitIfPrepared(tx);
                            else {
                                if (tx.setRollbackOnly())
                                    tx.rollbackAsync();
                                // If we could not mark tx as rollback, it means that transaction is being committed.
                            }
                        }
                    }
                }
            }
            finally {
                cctx.kernalContext().gateway().readUnlock();
            }
        }

        /**
         * Commits optimistic transaction in case when node started transaction failed, but all related
         * transactions were prepared (invalidates transaction if it is not fully prepared).
         *
         * @param tx Transaction.
         */
        private void commitIfPrepared(IgniteInternalTx tx) {
            assert tx instanceof GridDhtTxLocal || tx instanceof GridDhtTxRemote  : tx;
            assert !F.isEmpty(tx.transactionNodes());
            assert tx.nearXidVersion() != null;

            GridCacheOptimisticCheckPreparedTxFuture fut = new GridCacheOptimisticCheckPreparedTxFuture<>(
                cctx,
                tx,
                evtNodeId,
                tx.transactionNodes());

            cctx.mvcc().addFuture(fut);

            if (log.isDebugEnabled())
                log.debug("Checking optimistic transaction state on remote nodes [tx=" + tx + ", fut=" + fut + ']');

            fut.prepare();
        }
    }

    /**
     * Per-thread key for system transactions.
     */
    private static class TxThreadKey {
        /** Thread ID. */
        private long threadId;

        /** Cache ID. */
        private int cacheId;

        /**
         * @param threadId Thread ID.
         * @param cacheId Cache ID.
         */
        private TxThreadKey(long threadId, int cacheId) {
            this.threadId = threadId;
            this.cacheId = cacheId;
        }

        /** {@inheritDoc} */
        @Override public boolean equals(Object o) {
            if (this == o)
                return true;

            if (!(o instanceof TxThreadKey))
                return false;

            TxThreadKey that = (TxThreadKey)o;

            return cacheId == that.cacheId && threadId == that.threadId;
        }

        /** {@inheritDoc} */
        @Override public int hashCode() {
            int result = (int)(threadId ^ (threadId >>> 32));

            result = 31 * result + cacheId;

            return result;
        }
    }

    /**
     *
     */
    private static class CommittedVersion extends GridCacheVersion {
        /** */
        private static final long serialVersionUID = 0L;

        /** Corresponding near version. Transient. */
        private GridCacheVersion nearVer;

        /**
         * Empty constructor required by {@link Externalizable}.
         */
        public CommittedVersion() {
            // No-op.
        }

        /**
         * @param ver Committed version.
         * @param nearVer Near transaction version.
         */
        private CommittedVersion(GridCacheVersion ver, GridCacheVersion nearVer) {
            super(ver.topologyVersion(), ver.globalTime(), ver.order(), ver.nodeOrder(), ver.dataCenterId());

            assert nearVer != null;

            this.nearVer = nearVer;
        }
    }

    /**
     * Atomic integer that compares only using references, not values.
     */
    private static final class AtomicInt extends AtomicInteger {
        /** */
        private static final long serialVersionUID = 0L;

        /**
         * @param initVal Initial value.
         */
        private AtomicInt(int initVal) {
            super(initVal);
        }

        /** {@inheritDoc} */
        @Override public boolean equals(Object obj) {
            // Reference only.
            return obj == this;
        }

        /** {@inheritDoc} */
        @Override public int hashCode() {
            return super.hashCode();
        }
    }

    /**
     * Commit listener. Checks if commit succeeded and rollbacks if case of error.
     */
    private class CommitListener implements CI1<IgniteInternalFuture<IgniteInternalTx>> {
        /** */
        private static final long serialVersionUID = 0L;

        /** Transaction. */
        private final IgniteInternalTx tx;

        /**
         * @param tx Transaction.
         */
        private CommitListener(IgniteInternalTx tx) {
            this.tx = tx;
        }

        /** {@inheritDoc} */
        @Override public void apply(IgniteInternalFuture<IgniteInternalTx> t) {
            try {
                t.get();
            }
            catch (IgniteTxOptimisticCheckedException ignore) {
                if (log.isDebugEnabled())
                    log.debug("Optimistic failure while committing prepared transaction (will rollback): " +
                        tx);

                tx.rollbackAsync();
            }
            catch (IgniteCheckedException e) {
                U.error(log, "Failed to commit transaction during failover: " + tx, e);
            }
        }
    }
}<|MERGE_RESOLUTION|>--- conflicted
+++ resolved
@@ -396,13 +396,8 @@
      * @param tx Created transaction.
      * @return Started transaction.
      */
-<<<<<<< HEAD
-    @Nullable public <T extends IgniteInternalTx> T onCreated(T tx) {
+    @Nullable public <T extends IgniteInternalTx> T onCreated(@Nullable GridCacheContext cacheCtx, T tx) {
         ConcurrentMap<GridCacheVersion, IgniteInternalTx> txIdMap = transactionMap(tx);
-=======
-    @Nullable public <T extends IgniteInternalTx<K, V>> T onCreated(@Nullable GridCacheContext<K, V> cacheCtx, T tx) {
-        ConcurrentMap<GridCacheVersion, IgniteInternalTx<K, V>> txIdMap = transactionMap(tx);
->>>>>>> 697d1999
 
         // Start clean.
         resetContext();
@@ -632,13 +627,8 @@
      * @return Transaction for current thread.
      */
     @SuppressWarnings({"unchecked"})
-<<<<<<< HEAD
-    public <T> T threadLocalTx() {
-        IgniteInternalTx tx = tx(Thread.currentThread().getId());
-=======
-    public <T> T threadLocalTx(GridCacheContext<K, V> cctx) {
-        IgniteInternalTx<K, V> tx = tx(cctx, Thread.currentThread().getId());
->>>>>>> 697d1999
+    public <T> T threadLocalTx(GridCacheContext cctx) {
+        IgniteInternalTx tx = tx(cctx, Thread.currentThread().getId());
 
         return tx != null && tx.local() && (!tx.dht() || tx.colocated()) && !tx.implicit() ? (T)tx : null;
     }
