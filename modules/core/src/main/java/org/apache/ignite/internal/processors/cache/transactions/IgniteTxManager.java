/*
 * Licensed to the Apache Software Foundation (ASF) under one or more
 * contributor license agreements.  See the NOTICE file distributed with
 * this work for additional information regarding copyright ownership.
 * The ASF licenses this file to You under the Apache License, Version 2.0
 * (the "License"); you may not use this file except in compliance with
 * the License.  You may obtain a copy of the License at
 *
 *      http://www.apache.org/licenses/LICENSE-2.0
 *
 * Unless required by applicable law or agreed to in writing, software
 * distributed under the License is distributed on an "AS IS" BASIS,
 * WITHOUT WARRANTIES OR CONDITIONS OF ANY KIND, either express or implied.
 * See the License for the specific language governing permissions and
 * limitations under the License.
 */

package org.apache.ignite.internal.processors.cache.transactions;

import org.apache.ignite.*;
import org.apache.ignite.events.*;
import org.apache.ignite.internal.*;
import org.apache.ignite.internal.processors.cache.*;
import org.apache.ignite.internal.processors.cache.distributed.*;
import org.apache.ignite.internal.processors.cache.version.*;
import org.apache.ignite.internal.util.*;
import org.apache.ignite.lang.*;
import org.apache.ignite.transactions.*;
import org.apache.ignite.internal.managers.eventstorage.*;
import org.apache.ignite.internal.processors.cache.distributed.dht.*;
import org.apache.ignite.internal.processors.cache.distributed.near.*;
import org.apache.ignite.internal.processors.timeout.*;
import org.apache.ignite.internal.util.future.*;
import org.apache.ignite.internal.util.lang.*;
import org.apache.ignite.internal.util.typedef.*;
import org.apache.ignite.internal.util.typedef.internal.*;
import org.jdk8.backport.*;
import org.jetbrains.annotations.*;

import java.io.*;
import java.util.*;
import java.util.concurrent.*;
import java.util.concurrent.atomic.*;

import static org.apache.ignite.IgniteSystemProperties.*;
import static org.apache.ignite.events.IgniteEventType.*;
import static org.apache.ignite.transactions.IgniteTxConcurrency.*;
import static org.apache.ignite.transactions.IgniteTxState.*;
import static org.apache.ignite.internal.processors.cache.transactions.IgniteTxEx.FinalizationStatus.*;
import static org.apache.ignite.internal.processors.cache.GridCacheUtils.*;
import static org.apache.ignite.internal.util.GridConcurrentFactory.*;

/**
 * Cache transaction manager.
 */
public class IgniteTxManager<K, V> extends GridCacheSharedManagerAdapter<K, V> {
    /** Default maximum number of transactions that have completed. */
    private static final int DFLT_MAX_COMPLETED_TX_CNT = 262144; // 2^18

    /** Slow tx warn timeout (initialized to 0). */
    private static final int SLOW_TX_WARN_TIMEOUT = Integer.getInteger(IGNITE_SLOW_TX_WARN_TIMEOUT, 0);

    /** Tx salvage timeout (default 3s). */
    private static final int TX_SALVAGE_TIMEOUT = Integer.getInteger(IGNITE_TX_SALVAGE_TIMEOUT, 100);

    /** Committing transactions. */
    private final ThreadLocal<IgniteTxEx> threadCtx = new GridThreadLocalEx<>();

    /** Per-thread transaction map. */
    private final ConcurrentMap<Long, IgniteTxEx<K, V>> threadMap = newMap();

    /** Per-ID map. */
    private final ConcurrentMap<GridCacheVersion, IgniteTxEx<K, V>> idMap = newMap();

    /** Per-ID map for near transactions. */
    private final ConcurrentMap<GridCacheVersion, IgniteTxEx<K, V>> nearIdMap = newMap();

    /** TX handler. */
    private IgniteTxHandler<K, V> txHandler;

    /** All transactions. */
    private final Queue<IgniteTxEx<K, V>> committedQ = new ConcurrentLinkedDeque8<>();

    /** Preparing transactions. */
    private final Queue<IgniteTxEx<K, V>> prepareQ = new ConcurrentLinkedDeque8<>();

    /** Minimum start version. */
    private final ConcurrentNavigableMap<GridCacheVersion, AtomicInt> startVerCnts =
        new ConcurrentSkipListMap<>();

    /** Committed local transactions. */
<<<<<<< HEAD
    private final GridBoundedConcurrentOrderedMap<GridCacheVersion, Boolean> completedVers =
        new GridBoundedConcurrentOrderedMap<>(Integer.getInteger(GG_MAX_COMPLETED_TX_COUNT, DFLT_MAX_COMPLETED_TX_CNT));
=======
    private final GridBoundedConcurrentOrderedSet<GridCacheVersion> committedVers =
        new GridBoundedConcurrentOrderedSet<>(Integer.getInteger(IGNITE_MAX_COMPLETED_TX_COUNT, DFLT_MAX_COMPLETED_TX_CNT));

    /** Rolled back local transactions. */
    private final NavigableSet<GridCacheVersion> rolledbackVers =
        new GridBoundedConcurrentOrderedSet<>(Integer.getInteger(IGNITE_MAX_COMPLETED_TX_COUNT, DFLT_MAX_COMPLETED_TX_CNT));

    /** Pessimistic commit buffer. */
    private GridCacheTxCommitBuffer<K, V> pessimisticRecoveryBuf;
>>>>>>> 7e8ea4f1

    /** Transaction synchronizations. */
    private final Collection<IgniteTxSynchronization> syncs =
        new GridConcurrentHashSet<>();

    /** Transaction finish synchronizer. */
    private GridCacheTxFinishSync<K, V> txFinishSync;

    /** For test purposes only. */
    private boolean finishSyncDisabled;

    /** Slow tx warn timeout. */
    private int slowTxWarnTimeout = SLOW_TX_WARN_TIMEOUT;

    /**
     * Near version to DHT version map. Note that we initialize to 5K size from get go,
     * to avoid future map resizings.
     */
    private final ConcurrentMap<GridCacheVersion, GridCacheVersion> mappedVers =
        new ConcurrentHashMap8<>(5120);

    /** {@inheritDoc} */
    @Override protected void onKernalStart0() {
        cctx.gridEvents().addLocalEventListener(
            new GridLocalEventListener() {
                @Override public void onEvent(IgniteEvent evt) {
                    assert evt instanceof IgniteDiscoveryEvent;
                    assert evt.type() == EVT_NODE_FAILED || evt.type() == EVT_NODE_LEFT;

                    IgniteDiscoveryEvent discoEvt = (IgniteDiscoveryEvent)evt;

                    cctx.time().addTimeoutObject(new NodeFailureTimeoutObject(discoEvt.eventNode().id()));

                    if (txFinishSync != null)
                        txFinishSync.onNodeLeft(discoEvt.eventNode().id());
                }
            },
            EVT_NODE_FAILED, EVT_NODE_LEFT);

        for (IgniteTxEx<K, V> tx : idMap.values()) {
            if ((!tx.local() || tx.dht()) && !cctx.discovery().aliveAll(tx.masterNodeIds())) {
                if (log.isDebugEnabled())
                    log.debug("Remaining transaction from left node: " + tx);

                salvageTx(tx, true, USER_FINISH);
            }
        }
    }

    /** {@inheritDoc} */
    @Override protected void start0() throws IgniteCheckedException {
        txFinishSync = new GridCacheTxFinishSync<>(cctx);

        txHandler = new IgniteTxHandler<>(cctx);
    }

    /**
     * @return TX handler.
     */
    public IgniteTxHandler<K, V> txHandler() {
        return txHandler;
    }

    /**
     * Invalidates transaction.
     *
     * @param tx Transaction.
     * @return {@code True} if transaction was salvaged by this call.
     */
    public boolean salvageTx(IgniteTxEx<K, V> tx) {
        return salvageTx(tx, false, USER_FINISH);
    }

    /**
     * Invalidates transaction.
     *
     * @param tx Transaction.
     * @param warn {@code True} if warning should be logged.
     * @param status Finalization status.
     * @return {@code True} if transaction was salvaged by this call.
     */
    private boolean salvageTx(IgniteTxEx<K, V> tx, boolean warn, IgniteTxEx.FinalizationStatus status) {
        assert tx != null;

        IgniteTxState state = tx.state();

        if (state == ACTIVE || state == PREPARING || state == PREPARED) {
            try {
                if (!tx.markFinalizing(status)) {
                    if (log.isDebugEnabled())
                        log.debug("Will not try to commit invalidate transaction (could not mark finalized): " + tx);

                    return false;
                }

                tx.systemInvalidate(true);

                tx.prepare();

                if (tx.state() == PREPARING) {
                    if (log.isDebugEnabled())
                        log.debug("Ignoring transaction in PREPARING state as it is currently handled " +
                            "by another thread: " + tx);

                    return false;
                }

                if (tx instanceof IgniteTxRemoteEx) {
                    IgniteTxRemoteEx<K, V> rmtTx = (IgniteTxRemoteEx<K, V>)tx;

                    rmtTx.doneRemote(tx.xidVersion(), Collections.<GridCacheVersion>emptyList(),
                        Collections.<GridCacheVersion>emptyList(), Collections.<GridCacheVersion>emptyList());
                }

                tx.commit();

                if (warn) {
                    // This print out cannot print any peer-deployed entity either
                    // directly or indirectly.
                    U.warn(log, "Invalidated transaction because originating node either " +
                        "crashed or left grid: " + CU.txString(tx));
                }
            }
            catch (IgniteTxOptimisticException ignore) {
                if (log.isDebugEnabled())
                    log.debug("Optimistic failure while invalidating transaction (will rollback): " +
                        tx.xidVersion());

                try {
                    tx.rollback();
                }
                catch (IgniteCheckedException e) {
                    U.error(log, "Failed to rollback transaction: " + tx.xidVersion(), e);
                }
            }
            catch (IgniteCheckedException e) {
                U.error(log, "Failed to invalidate transaction: " + tx, e);
            }
        }
        else if (state == MARKED_ROLLBACK) {
            try {
                tx.rollback();
            }
            catch (IgniteCheckedException e) {
                U.error(log, "Failed to rollback transaction: " + tx.xidVersion(), e);
            }
        }

        return true;
    }

    /**
     * Prints out memory stats to standard out.
     * <p>
     * USE ONLY FOR MEMORY PROFILING DURING TESTS.
     */
    @Override public void printMemoryStats() {
        IgniteTxEx<K, V> firstTx = committedQ.peek();

        int committedSize = committedQ.size();

        Map.Entry<GridCacheVersion, AtomicInt> startVerEntry = startVerCnts.firstEntry();

        GridCacheVersion minStartVer = null;
        long dur = 0;

        if (committedSize > 3000) {
            minStartVer = new GridCacheVersion(Integer.MAX_VALUE, Long.MAX_VALUE, Long.MAX_VALUE, Integer.MAX_VALUE, 0);

            IgniteTxEx<K, V> stuck = null;

            for (IgniteTxEx<K, V> tx : txs())
                if (tx.startVersion().isLess(minStartVer)) {
                    minStartVer = tx.startVersion();
                    dur = U.currentTimeMillis() - tx.startTime();

                    stuck = tx;
                }

            X.println("Stuck transaction: " + stuck);
        }

        X.println(">>> ");
        X.println(">>> Transaction manager memory stats [grid=" + cctx.gridName() + ']');
        X.println(">>>   threadMapSize: " + threadMap.size());
        X.println(">>>   idMap [size=" + idMap.size() + ", minStartVer=" + minStartVer + ", dur=" + dur + "ms]");
        X.println(">>>   committedQueue [size=" + committedSize +
            ", firstStartVersion=" + (firstTx == null ? "null" : firstTx.startVersion()) +
            ", firstEndVersion=" + (firstTx == null ? "null" : firstTx.endVersion()) + ']');
        X.println(">>>   prepareQueueSize: " + prepareQ.size());
        X.println(">>>   startVerCntsSize [size=" + startVerCnts.size() +
            ", firstVer=" + startVerEntry + ']');
        X.println(">>>   completedVersSize: " + completedVers.size());
    }

    /**
     * @return Thread map size.
     */
    public int threadMapSize() {
        return threadMap.size();
    }

    /**
     * @return ID map size.
     */
    public int idMapSize() {
        return idMap.size();
    }

    /**
     * @return Committed queue size.
     */
    public int commitQueueSize() {
        return committedQ.size();
    }

    /**
     * @return Prepare queue size.
     */
    public int prepareQueueSize() {
        return prepareQ.size();
    }

    /**
     * @return Start version counts.
     */
    public int startVersionCountsSize() {
        return startVerCnts.size();
    }

    /**
     * @return Committed versions size.
     */
    public int completedVersionsSize() {
        return completedVers.size();
    }

    /**
     *
     * @param tx Transaction to check.
     * @return {@code True} if transaction has been committed or rolled back,
     *      {@code false} otherwise.
     */
    public boolean isCompleted(IgniteTxEx<K, V> tx) {
        return completedVers.containsKey(tx.xidVersion());
    }

    /**
     * @param implicit {@code True} if transaction is implicit.
     * @param implicitSingle Implicit-with-single-key flag.
     * @param concurrency Concurrency.
     * @param isolation Isolation.
     * @param timeout transaction timeout.
     * @param txSize Expected transaction size.
     * @param grpLockKey Group lock key if this is a group-lock transaction.
     * @param partLock {@code True} if partition is locked.
     * @return New transaction.
     */
    public IgniteTxLocalAdapter<K, V> newTx(
        boolean implicit,
        boolean implicitSingle,
        boolean sys,
        IgniteTxConcurrency concurrency,
        IgniteTxIsolation isolation,
        long timeout,
        boolean invalidate,
        boolean storeEnabled,
        int txSize,
        @Nullable IgniteTxKey grpLockKey,
        boolean partLock) {
        UUID subjId = null; // TODO GG-9141 how to get subj ID?

        int taskNameHash = cctx.kernalContext().job().currentTaskNameHash();

        GridNearTxLocal<K, V> tx = new GridNearTxLocal<>(
            cctx,
            implicit,
            implicitSingle,
            sys,
            concurrency,
            isolation,
            timeout,
            invalidate,
            storeEnabled,
            txSize,
            grpLockKey,
            partLock,
            subjId,
            taskNameHash);

        return onCreated(tx);
    }

    /**
     * @param tx Created transaction.
     * @return Started transaction.
     */
    @Nullable public <T extends IgniteTxEx<K, V>> T onCreated(T tx) {
        ConcurrentMap<GridCacheVersion, IgniteTxEx<K, V>> txIdMap = transactionMap(tx);

        // Start clean.
        txContextReset();

        if (isCompleted(tx)) {
            if (log.isDebugEnabled())
                log.debug("Attempt to create a completed transaction (will ignore): " + tx);

            return null;
        }

        IgniteTxEx<K, V> t;

        if ((t = txIdMap.putIfAbsent(tx.xidVersion(), tx)) == null) {
            // Add both, explicit and implicit transactions.
            // Do not add remote and dht local transactions as remote node may have the same thread ID
            // and overwrite local transaction.
            if (tx.local() && !tx.dht())
                threadMap.put(tx.threadId(), tx);

            // Handle mapped versions.
            if (tx instanceof GridCacheMappedVersion) {
                GridCacheMappedVersion mapped = (GridCacheMappedVersion)tx;

                GridCacheVersion from = mapped.mappedVersion();

                if (from != null)
                    mappedVers.put(from, tx.xidVersion());

                if (log.isDebugEnabled())
                    log.debug("Added transaction version mapping [from=" + from + ", to=" + tx.xidVersion() +
                        ", tx=" + tx + ']');
            }
        }
        else {
            if (log.isDebugEnabled())
                log.debug("Attempt to create an existing transaction (will ignore) [newTx=" + tx + ", existingTx=" +
                    t + ']');

            return null;
        }

        if (cctx.txConfig().isTxSerializableEnabled()) {
            AtomicInt next = new AtomicInt(1);

            boolean loop = true;

            while (loop) {
                AtomicInt prev = startVerCnts.putIfAbsent(tx.startVersion(), next);

                if (prev == null)
                    break; // Put succeeded - exit.

                // Previous value was 0, which means that it will be deleted
                // by another thread in "decrementStartVersionCount(..)" method.
                // In that case, we delete here too, so we can safely try again.
                for (;;) {
                    int p = prev.get();

                    assert p >= 0 : p;

                    if (p == 0) {
                        if (startVerCnts.remove(tx.startVersion(), prev))
                            if (log.isDebugEnabled())
                                log.debug("Removed count from onCreated callback: " + tx);

                        break; // Retry outer loop.
                    }

                    if (prev.compareAndSet(p, p + 1)) {
                        loop = false; // Increment succeeded - exit outer loop.

                        break;
                    }
                }
            }
        }

        if (tx.timeout() > 0) {
            cctx.time().addTimeoutObject(tx);

            if (log.isDebugEnabled())
                log.debug("Registered transaction with timeout processor: " + tx);
        }

        if (log.isDebugEnabled())
            log.debug("Transaction created: " + tx);

        return tx;
    }

    /**
     * Creates a future that will wait for all ongoing transactions that maybe affected by topology update
     * to be finished. This set of transactions include
     * <ul>
     *     <li/> All {@link IgniteTxConcurrency#PESSIMISTIC} transactions with topology version
     *     less or equal to {@code topVer}.
     *     <li/> {@link IgniteTxConcurrency#OPTIMISTIC} transactions in PREPARING state with topology
     *     version less or equal to {@code topVer} and having transaction key with entry that belongs to
     *     one of partitions in {@code parts}.
     * </ul>
     *
     * @param topVer Topology version.
     * @return Future that will be completed when all ongoing transactions are finished.
     */
    public IgniteInternalFuture<Boolean> finishTxs(long topVer) {
        GridCompoundFuture<IgniteTx, Boolean> res =
            new GridCompoundFuture<>(context().kernalContext(),
                new IgniteReducer<IgniteTx, Boolean>() {
                    @Override public boolean collect(IgniteTx e) {
                        return true;
                    }

                    @Override public Boolean reduce() {
                        return true;
                    }
                });

        for (IgniteTxEx<K, V> tx : txs()) {
            // Must wait for all transactions, even for DHT local and DHT remote since preloading may acquire
            // values pending to be overwritten by prepared transaction.

            if (tx.concurrency() == PESSIMISTIC) {
                if (tx.topologyVersion() > 0 && tx.topologyVersion() < topVer)
                    // For PESSIMISTIC mode we must wait for all uncompleted txs
                    // as we do not know in advance which keys will participate in tx.
                    res.add(tx.finishFuture());
            }
            else if (tx.concurrency() == OPTIMISTIC) {
                // For OPTIMISTIC mode we wait only for txs in PREPARING state that
                // have keys for given partitions.
                IgniteTxState state = tx.state();
                long txTopVer = tx.topologyVersion();

                if ((state == PREPARING || state == PREPARED || state == COMMITTING)
                    && txTopVer > 0 && txTopVer < topVer) {
                    res.add(tx.finishFuture());
                }
            }
        }

        res.markInitialized();

        return res;
    }

    /**
     * Transaction start callback (has to do with when any operation was
     * performed on this transaction).
     *
     * @param tx Started transaction.
     * @return {@code True} if transaction is not in completed set.
     */
    public boolean onStarted(IgniteTxEx<K, V> tx) {
        assert tx.state() == ACTIVE || tx.isRollbackOnly() : "Invalid transaction state [locId=" + cctx.localNodeId() +
            ", tx=" + tx + ']';

        if (isCompleted(tx)) {
            if (log.isDebugEnabled())
                log.debug("Attempt to start a completed transaction (will ignore): " + tx);

            return false;
        }

        onTxStateChange(null, ACTIVE, tx);

        if (log.isDebugEnabled())
            log.debug("Transaction started: " + tx);

        return true;
    }

    /**
     * Reverse mapped version look up.
     *
     * @param dhtVer Dht version.
     * @return Near version.
     */
    @Nullable public GridCacheVersion nearVersion(GridCacheVersion dhtVer) {
        IgniteTxEx<K, V> tx = idMap.get(dhtVer);

        if (tx != null)
            return tx.nearXidVersion();

        return null;
    }

    /**
     * @param from Near version.
     * @return DHT version for a near version.
     */
    public GridCacheVersion mappedVersion(GridCacheVersion from) {
        GridCacheVersion to = mappedVers.get(from);

        if (log.isDebugEnabled())
            log.debug("Found mapped version [from=" + from + ", to=" + to);

        return to;
    }

    /**
     *
     * @param ver Alternate version.
     * @param tx Transaction.
     */
    public void addAlternateVersion(GridCacheVersion ver, IgniteTxEx<K, V> tx) {
        if (idMap.putIfAbsent(ver, tx) == null)
            if (log.isDebugEnabled())
                log.debug("Registered alternate transaction version [ver=" + ver + ", tx=" + tx + ']');
    }

    /**
     * @return Local transaction.
     */
    @SuppressWarnings({"unchecked"})
    @Nullable public <T> T localTx() {
        IgniteTxEx<K, V> tx = tx();

        return tx != null && tx.local() ? (T)tx : null;
    }

    /**
     * @return Transaction for current thread.
     */
    @SuppressWarnings({"unchecked"})
    public <T> T threadLocalTx() {
        IgniteTxEx<K, V> tx = tx(Thread.currentThread().getId());

        return tx != null && tx.local() && (!tx.dht() || tx.colocated()) && !tx.implicit() ? (T)tx : null;
    }

    /**
     * @return Transaction for current thread.
     */
    @SuppressWarnings({"unchecked", "RedundantCast"})
    public <T> T tx() {
        IgniteTxEx<K, V> tx = txContext();

        return tx != null ? (T)tx : (T)tx(Thread.currentThread().getId());
    }

    /**
     * @return Local transaction.
     */
    @Nullable public IgniteTxEx<K, V> localTxx() {
        IgniteTxEx<K, V> tx = txx();

        return tx != null && tx.local() ? tx : null;
    }

    /**
     * @return Transaction for current thread.
     */
    @SuppressWarnings({"unchecked"})
    public IgniteTxEx<K, V> txx() {
        return tx();
    }

    /**
     * @return User transaction for current thread.
     */
    @Nullable public IgniteTx userTx() {
        IgniteTxEx<K, V> tx = txContext();

        if (tx != null && tx.user() && tx.state() == ACTIVE)
            return tx;

        tx = tx(Thread.currentThread().getId());

        return tx != null && tx.user() && tx.state() == ACTIVE ? tx : null;
    }

    /**
     * @return User transaction.
     */
    @SuppressWarnings({"unchecked"})
    @Nullable public <T extends IgniteTxLocalEx<K, V>> T userTxx() {
        return (T)userTx();
    }

    /**
     * @param threadId Id of thread for transaction.
     * @return Transaction for thread with given ID.
     */
    @SuppressWarnings({"unchecked"})
    public <T> T tx(long threadId) {
        return (T)threadMap.get(threadId);
    }

    /**
     * @return {@code True} if current thread is currently within transaction.
     */
    public boolean inUserTx() {
        return userTx() != null;
    }

    /**
     * @param txId Transaction ID.
     * @return Transaction with given ID.
     */
    @SuppressWarnings({"unchecked"})
    @Nullable public <T extends IgniteTxEx<K, V>> T tx(GridCacheVersion txId) {
        return (T)idMap.get(txId);
    }

    /**
     * @param txId Transaction ID.
     * @return Transaction with given ID.
     */
    @SuppressWarnings({"unchecked"})
    @Nullable public <T extends IgniteTxEx<K, V>> T nearTx(GridCacheVersion txId) {
        return (T)nearIdMap.get(txId);
    }

    /**
     * @param txId Transaction ID.
     * @return Transaction with given ID.
     */
    @Nullable public IgniteTxEx<K, V> txx(GridCacheVersion txId) {
        return idMap.get(txId);
    }

    /**
     * Handles prepare stage of 2PC.
     *
     * @param tx Transaction to prepare.
     * @throws IgniteCheckedException If preparation failed.
     */
    public void prepareTx(IgniteTxEx<K, V> tx) throws IgniteCheckedException {
        if (tx.state() == MARKED_ROLLBACK) {
            if (tx.timedOut())
                throw new IgniteTxTimeoutException("Transaction timed out: " + this);

            throw new IgniteCheckedException("Transaction is marked for rollback: " + tx);
        }

        if (tx.remainingTime() == 0) {
            tx.setRollbackOnly();

            throw new IgniteTxTimeoutException("Transaction timed out: " + this);
        }

        boolean txSerializableEnabled = cctx.txConfig().isTxSerializableEnabled();

        // Clean up committed transactions queue.
        if (tx.pessimistic() && tx.local()) {
            if (tx.enforceSerializable() && txSerializableEnabled) {
                for (Iterator<IgniteTxEx<K, V>> it = committedQ.iterator(); it.hasNext();) {
                    IgniteTxEx<K, V> committedTx = it.next();

                    assert committedTx != tx;

                    // Clean up.
                    if (isSafeToForget(committedTx))
                        it.remove();
                }
            }

            // Nothing else to do in pessimistic mode.
            return;
        }

        if (txSerializableEnabled && tx.optimistic() && tx.enforceSerializable()) {
            Set<IgniteTxKey<K>> readSet = tx.readSet();
            Set<IgniteTxKey<K>> writeSet = tx.writeSet();

            GridCacheVersion startTn = tx.startVersion();

            GridCacheVersion finishTn = cctx.versions().last();

            // Add future to prepare queue only on first prepare call.
            if (tx.markPreparing())
                prepareQ.offer(tx);

            // Check that our read set does not intersect with write set
            // of all transactions that completed their write phase
            // while our transaction was in read phase.
            for (Iterator<IgniteTxEx<K, V>> it = committedQ.iterator(); it.hasNext();) {
                IgniteTxEx<K, V> committedTx = it.next();

                assert committedTx != tx;

                // Clean up.
                if (isSafeToForget(committedTx)) {
                    it.remove();

                    continue;
                }

                GridCacheVersion tn = committedTx.endVersion();

                // We only care about transactions
                // with tn > startTn and tn <= finishTn
                if (tn.compareTo(startTn) <= 0 || tn.compareTo(finishTn) > 0)
                    continue;

                if (tx.serializable()) {
                    if (GridFunc.intersects(committedTx.writeSet(), readSet)) {
                        tx.setRollbackOnly();

                        throw new IgniteTxOptimisticException("Failed to prepare transaction " +
                            "(committed vs. read-set conflict): " + tx);
                    }
                }
            }

            // Check that our read and write sets do not intersect with write
            // sets of all active transactions.
            for (Iterator<IgniteTxEx<K, V>> iter = prepareQ.iterator(); iter.hasNext();) {
                IgniteTxEx<K, V> prepareTx = iter.next();

                if (prepareTx == tx)
                    // Skip yourself.
                    continue;

                // Optimistically remove completed transactions.
                if (prepareTx.done()) {
                    iter.remove();

                    if (log.isDebugEnabled())
                        log.debug("Removed finished transaction from active queue: " + prepareTx);

                    continue;
                }

                // Check if originating node left.
                if (cctx.discovery().node(prepareTx.nodeId()) == null) {
                    iter.remove();

                    rollbackTx(prepareTx);

                    if (log.isDebugEnabled())
                        log.debug("Removed and rolled back transaction because sender node left grid: " +
                            CU.txString(prepareTx));

                    continue;
                }

                if (tx.serializable() && !prepareTx.isRollbackOnly()) {
                    Set<IgniteTxKey<K>> prepareWriteSet = prepareTx.writeSet();

                    if (GridFunc.intersects(prepareWriteSet, readSet, writeSet)) {
                        // Remove from active set.
                        iter.remove();

                        tx.setRollbackOnly();

                        throw new IgniteTxOptimisticException(
                            "Failed to prepare transaction (read-set/write-set conflict): " + tx);
                    }
                }
            }
        }

        // Optimistic.
        assert tx.optimistic() || !tx.local();

        if (!lockMultiple(tx, tx.optimisticLockEntries())) {
            tx.setRollbackOnly();

            throw new IgniteTxOptimisticException("Failed to prepare transaction (lock conflict): " + tx);
        }
    }

    /**
     * @param tx Transaction to check.
     * @return {@code True} if transaction can be discarded.
     */
    private boolean isSafeToForget(IgniteTxEx<K, V> tx) {
        Map.Entry<GridCacheVersion, AtomicInt> e = startVerCnts.firstEntry();

        if (e == null)
            return true;

        assert e.getValue().get() >= 0;

        return tx.endVersion().compareTo(e.getKey()) <= 0;
    }

    /**
     * Decrement start version count.
     *
     * @param tx Cache transaction.
     */
    private void decrementStartVersionCount(IgniteTxEx<K, V> tx) {
        AtomicInt cnt = startVerCnts.get(tx.startVersion());

        assert cnt != null : "Failed to find start version count for transaction [startVerCnts=" + startVerCnts +
            ", tx=" + tx + ']';

        assert cnt.get() > 0;

        if (cnt.decrementAndGet() == 0)
            if (startVerCnts.remove(tx.startVersion(), cnt))
                if (log.isDebugEnabled())
                    log.debug("Removed start version for transaction: " + tx);
    }

    /**
     * @param tx Transaction.
     */
    private void removeObsolete(IgniteTxEx<K, V> tx) {
        Collection<IgniteTxEntry<K, V>> entries = (tx.local() && !tx.dht()) ? tx.allEntries() : tx.writeEntries();

        for (IgniteTxEntry<K, V> entry : entries) {
            GridCacheEntryEx<K, V> cached = entry.cached();

            GridCacheContext<K, V> cacheCtx = entry.context();

            if (cached == null)
                cached = cacheCtx.cache().peekEx(entry.key());

            if (cached.detached())
                continue;

            try {
                if (cached.obsolete() || cached.markObsoleteIfEmpty(tx.xidVersion()))
                    cacheCtx.cache().removeEntry(cached);

                if (!tx.near() && isNearEnabled(cacheCtx)) {
                    GridNearCacheAdapter<K, V> near = cacheCtx.isNear() ? cacheCtx.near() : cacheCtx.dht().near();

                    GridNearCacheEntry<K, V> e = near.peekExx(entry.key());

                    if (e != null && e.markObsoleteIfEmpty(tx.xidVersion()))
                        near.removeEntry(e);
                }
            }
            catch (IgniteCheckedException e) {
                U.error(log, "Failed to remove obsolete entry from cache: " + cached, e);
            }
        }
    }

    /**
     * @param map Collection to copy.
     * @param expVal Values to copy.
     * @return Copy of the collection.
     */
    private Collection<GridCacheVersion> copyOf(Map<GridCacheVersion, Boolean> map, boolean expVal) {
        Collection<GridCacheVersion> l = new LinkedList<>();

        for (Map.Entry<GridCacheVersion, Boolean> e : map.entrySet()) {
            if (e.getValue() == expVal)
                l.add(e.getKey());
        }

        return l;
    }

    /**
     * Gets committed transactions starting from the given version (inclusive). // TODO: GG-4011: why inclusive?
     *
     * @param min Start (or minimum) version.
     * @return Committed transactions starting from the given version (non-inclusive).
     */
    public Collection<GridCacheVersion> committedVersions(GridCacheVersion min) {
        ConcurrentNavigableMap<GridCacheVersion, Boolean> tail
            = completedVers.tailMap(min, true);

        return F.isEmpty(tail) ? Collections.<GridCacheVersion>emptyList() : copyOf(tail, true);
    }

    /**
     * Gets rolledback transactions starting from the given version (inclusive). // TODO: GG-4011: why inclusive?
     *
     * @param min Start (or minimum) version.
     * @return Committed transactions starting from the given version (non-inclusive).
     */
    public Collection<GridCacheVersion> rolledbackVersions(GridCacheVersion min) {
        ConcurrentNavigableMap<GridCacheVersion, Boolean> tail
            = completedVers.tailMap(min, true);

        return F.isEmpty(tail) ? Collections.<GridCacheVersion>emptyList() : copyOf(tail, false);
    }

    /**
     * @param tx Tx to remove.
     */
    public void removeCommittedTx(IgniteTxEx<K, V> tx) {
        completedVers.remove(tx.xidVersion(), true);
    }

    /**
     * @param tx Committed transaction.
     * @return If transaction was not already present in committed set.
     */
    public boolean addCommittedTx(IgniteTxEx<K, V> tx) {
        return addCommittedTx(tx.xidVersion(), tx.nearXidVersion());
    }

    /**
     * @param tx Committed transaction.
     * @return If transaction was not already present in committed set.
     */
    public boolean addRolledbackTx(IgniteTxEx<K, V> tx) {
        return addRolledbackTx(tx.xidVersion());
    }

    /**
     * @param xidVer Completed transaction version.
     * @param nearXidVer Optional near transaction ID.
     * @return If transaction was not already present in completed set.
     */
    public boolean addCommittedTx(GridCacheVersion xidVer, @Nullable GridCacheVersion nearXidVer) {
        if (nearXidVer != null)
            xidVer = new CommittedVersion(xidVer, nearXidVer);

        Boolean committed = completedVers.putIfAbsent(xidVer, true);

        if (committed == null || committed) {
            if (log.isDebugEnabled())
                log.debug("Added transaction to committed version set: " + xidVer);

            return true;
        }
        else {
            if (log.isDebugEnabled())
                log.debug("Transaction is already present in rolled back version set: " + xidVer);

            return false;
        }
    }

    /**
     * @param xidVer Completed transaction version.
     * @return If transaction was not already present in completed set.
     */
    public boolean addRolledbackTx(GridCacheVersion xidVer) {
        Boolean committed = completedVers.putIfAbsent(xidVer, false);

        if (committed == null || !committed) {
            if (log.isDebugEnabled())
                log.debug("Added transaction to rolled back version set: " + xidVer);

            return true;
        }
        else {
            if (log.isDebugEnabled())
                log.debug("Transaction is already present in committed version set: " + xidVer);

            return false;
        }
    }

    /**
     * @param tx Transaction.
     */
    private void processCompletedEntries(IgniteTxEx<K, V> tx) {
        if (tx.needsCompletedVersions()) {
            GridCacheVersion min = minVersion(tx.readEntries(), tx.xidVersion(), tx);

            min = minVersion(tx.writeEntries(), min, tx);

            assert min != null;

            tx.completedVersions(min, committedVersions(min), rolledbackVersions(min));
        }
    }

    /**
     * Collects versions for all pending locks for all entries within transaction
     *
     * @param dhtTxLoc Transaction being committed.
     */
    private void collectPendingVersions(GridDhtTxLocal<K, V> dhtTxLoc) {
        if (dhtTxLoc.needsCompletedVersions()) {
            if (log.isDebugEnabled())
                log.debug("Checking for pending locks with version less then tx version: " + dhtTxLoc);

            Set<GridCacheVersion> vers = new LinkedHashSet<>();

            collectPendingVersions(dhtTxLoc.readEntries(), dhtTxLoc.xidVersion(), vers);
            collectPendingVersions(dhtTxLoc.writeEntries(), dhtTxLoc.xidVersion(), vers);

            if (!vers.isEmpty())
                dhtTxLoc.pendingVersions(vers);
        }
    }

    /**
     * Gets versions of all not acquired locks for collection of tx entries that are less then base version.
     *
     * @param entries Tx entries to process.
     * @param baseVer Base version to compare with.
     * @param vers Collection of versions that will be populated.
     */
    @SuppressWarnings("TypeMayBeWeakened")
    private void collectPendingVersions(Iterable<IgniteTxEntry<K, V>> entries,
        GridCacheVersion baseVer, Set<GridCacheVersion> vers) {

        // The locks are not released yet, so we can safely list pending candidates versions.
        for (IgniteTxEntry<K, V> txEntry : entries) {
            GridCacheEntryEx<K, V> cached = txEntry.cached();

            try {
                // If check should be faster then exception handling.
                if (!cached.obsolete()) {
                    for (GridCacheMvccCandidate<K> cand : cached.localCandidates()) {
                        if (!cand.owner() && cand.version().compareTo(baseVer) < 0) {
                            if (log.isDebugEnabled())
                                log.debug("Adding candidate version to pending set: " + cand);

                            vers.add(cand.version());
                        }
                    }
                }
            }
            catch (GridCacheEntryRemovedException ignored) {
                if (log.isDebugEnabled())
                    log.debug("There are no pending locks for entry (entry was deleted in transaction): " + txEntry);
            }
        }
    }

    /**
     * Go through all candidates for entries involved in transaction and find their min
     * version. We know that these candidates will commit after this transaction, and
     * therefore we can grab the min version so we can send all committed and rolled
     * back versions from min to current to remote nodes for re-ordering.
     *
     * @param entries Entries.
     * @param min Min version so far.
     * @param tx Transaction.
     * @return Minimal available version.
     */
    private GridCacheVersion minVersion(Iterable<IgniteTxEntry<K, V>> entries, GridCacheVersion min,
        IgniteTxEx<K, V> tx) {
        for (IgniteTxEntry<K, V> txEntry : entries) {
            GridCacheEntryEx<K, V> cached = txEntry.cached();

            // We are assuming that this method is only called on commit. In that
            // case, if lock is held, entry can never be removed.
            assert txEntry.isRead() || !cached.obsolete(tx.xidVersion()) :
                "Invalid obsolete version for transaction [entry=" + cached + ", tx=" + tx + ']';

            for (GridCacheMvccCandidate<K> cand : cached.remoteMvccSnapshot())
                if (min == null || cand.version().isLess(min))
                    min = cand.version();
        }

        return min;
    }

    /**
     * Commits a transaction.
     *
     * @param tx Transaction to commit.
     */
    public void commitTx(IgniteTxEx<K, V> tx) {
        assert tx != null;
        assert tx.state() == COMMITTING : "Invalid transaction state for commit from tm [state=" + tx.state() +
            ", expected=COMMITTING, tx=" + tx + ']';

        if (log.isDebugEnabled())
            log.debug("Committing from TM [locNodeId=" + cctx.localNodeId() + ", tx=" + tx + ']');

        if (tx.timeout() > 0) {
            cctx.time().removeTimeoutObject(tx);

            if (log.isDebugEnabled())
                log.debug("Unregistered transaction with timeout processor: " + tx);
        }

        /*
         * Note that write phase is handled by transaction adapter itself,
         * so we don't do it here.
         */

        Boolean committed = completedVers.get(tx.xidVersion());

        // 1. Make sure that committed version has been recorded.
        if (!((committed != null && committed) || tx.writeSet().isEmpty() || tx.isSystemInvalidate())) {
            uncommitTx(tx);

            throw new IgniteException("Missing commit version (consider increasing " +
<<<<<<< HEAD
                GG_MAX_COMPLETED_TX_COUNT + " system property) [ver=" + tx.xidVersion() + ", firstVer=" +
                completedVers.firstKey() + ", lastVer=" + completedVers.lastKey() + ", tx=" + tx.xid() + ']');
=======
                IGNITE_MAX_COMPLETED_TX_COUNT + " system property) [ver=" + tx.xidVersion() + ", firstVer=" +
                committedVers.firstx() + ", lastVer=" + committedVers.lastx() + ", tx=" + tx.xid() + ']');
>>>>>>> 7e8ea4f1
        }

        ConcurrentMap<GridCacheVersion, IgniteTxEx<K, V>> txIdMap = transactionMap(tx);

        if (txIdMap.remove(tx.xidVersion(), tx)) {
            // 2. Must process completed entries before unlocking!
            processCompletedEntries(tx);

            if (tx instanceof GridDhtTxLocal) {
                GridDhtTxLocal<K, V> dhtTxLoc = (GridDhtTxLocal<K, V>)tx;

                collectPendingVersions(dhtTxLoc);
            }

            // 3.1 Call dataStructures manager.
            for (GridCacheContext<K, V> cacheCtx : cctx.cacheContexts())
                cacheCtx.dataStructures().onTxCommitted(tx);

            // 4. Unlock write resources.
            if (tx.groupLock())
                unlockGroupLocks(tx);
            else
                unlockMultiple(tx, tx.writeEntries());

            // 5. For pessimistic transaction, unlock read resources if required.
            if (tx.pessimistic() && !tx.readCommitted() && !tx.groupLock())
                unlockMultiple(tx, tx.readEntries());

            // 6. Notify evictions.
            notifyEvitions(tx);

            // 7. Remove obsolete entries from cache.
            removeObsolete(tx);

            // 8. Assign transaction number at the end of transaction.
            tx.endVersion(cctx.versions().next(tx.topologyVersion()));

            // 9. Clean start transaction number for this transaction.
            if (cctx.txConfig().isTxSerializableEnabled())
                decrementStartVersionCount(tx);

            // 10. Add to committed queue only if it is possible
            //    that this transaction can affect other ones.
            if (cctx.txConfig().isTxSerializableEnabled() && tx.enforceSerializable() && !isSafeToForget(tx))
                committedQ.add(tx);

            // 11. Remove from per-thread storage.
            if (tx.local() && !tx.dht())
                threadMap.remove(tx.threadId(), tx);

            // 12. Unregister explicit locks.
            if (!tx.alternateVersions().isEmpty()) {
                for (GridCacheVersion ver : tx.alternateVersions())
                    idMap.remove(ver);
            }

            // 13. Remove Near-2-DHT mappings.
            if (tx instanceof GridCacheMappedVersion) {
                GridCacheVersion mapped = ((GridCacheMappedVersion)tx).mappedVersion();

                if (mapped != null)
                    mappedVers.remove(mapped);
            }

            // 14. Clear context.
            txContextReset();

            // 15. Update metrics.
            if (!tx.dht() && tx.local()) {
                cctx.txMetrics().onTxCommit();

                for (int cacheId : tx.activeCacheIds()) {
                    GridCacheContext<K, V> cacheCtx = cctx.cacheContext(cacheId);

                    if (cacheCtx.cache().configuration().isStatisticsEnabled())
                        cacheCtx.cache().metrics0().onTxCommit(System.nanoTime() - tx.startTime());
                }
            }

            if (slowTxWarnTimeout > 0 && tx.local() &&
                U.currentTimeMillis() - tx.startTime() > slowTxWarnTimeout)
                U.warn(log, "Slow transaction detected [tx=" + tx +
                    ", slowTxWarnTimeout=" + slowTxWarnTimeout + ']') ;

            if (log.isDebugEnabled())
                log.debug("Committed from TM [locNodeId=" + cctx.localNodeId() + ", tx=" + tx + ']');
        }
        else if (log.isDebugEnabled())
            log.debug("Did not commit from TM (was already committed): " + tx);
    }

    /**
     * Rolls back a transaction.
     *
     * @param tx Transaction to rollback.
     */
    public void rollbackTx(IgniteTxEx<K, V> tx) {
        assert tx != null;

        if (log.isDebugEnabled())
            log.debug("Rolling back from TM [locNodeId=" + cctx.localNodeId() + ", tx=" + tx + ']');

        // 1. Record transaction version to avoid duplicates.
        addRolledbackTx(tx);

        ConcurrentMap<GridCacheVersion, IgniteTxEx<K, V>> txIdMap = transactionMap(tx);

        if (txIdMap.remove(tx.xidVersion(), tx)) {
            // 2. Unlock write resources.
            unlockMultiple(tx, tx.writeEntries());

            // 3. For pessimistic transaction, unlock read resources if required.
            if (tx.pessimistic() && !tx.readCommitted())
                unlockMultiple(tx, tx.readEntries());

            // 4. Notify evictions.
            notifyEvitions(tx);

            // 5. Remove obsolete entries.
            removeObsolete(tx);

            // 6. Clean start transaction number for this transaction.
            if (cctx.txConfig().isTxSerializableEnabled())
                decrementStartVersionCount(tx);

            // 7. Remove from per-thread storage.
            if (tx.local() && !tx.dht())
                threadMap.remove(tx.threadId(), tx);

            // 8. Unregister explicit locks.
            if (!tx.alternateVersions().isEmpty())
                for (GridCacheVersion ver : tx.alternateVersions())
                    idMap.remove(ver);

            // 9. Remove Near-2-DHT mappings.
            if (tx instanceof GridCacheMappedVersion)
                mappedVers.remove(((GridCacheMappedVersion)tx).mappedVersion());

            // 10. Clear context.
            txContextReset();

            // 11. Update metrics.
            if (!tx.dht() && tx.local()) {
                cctx.txMetrics().onTxRollback();

                for (int cacheId : tx.activeCacheIds()) {
                    GridCacheContext<K, V> cacheCtx = cctx.cacheContext(cacheId);

                    cacheCtx.cache().metrics0().onTxRollback(System.nanoTime() - tx.startTime());
                }
            }

            if (log.isDebugEnabled())
                log.debug("Rolled back from TM: " + tx);
        }
        else if (log.isDebugEnabled())
            log.debug("Did not rollback from TM (was already rolled back): " + tx);
    }

    /**
     * Tries to minimize damage from partially-committed transaction.
     *
     * @param tx Tx to uncommit.
     */
    public void uncommitTx(IgniteTxEx<K, V> tx) {
        assert tx != null;

        if (log.isDebugEnabled())
            log.debug("Uncommiting from TM: " + tx);

        ConcurrentMap<GridCacheVersion, IgniteTxEx<K, V>> txIdMap = transactionMap(tx);

        if (txIdMap.remove(tx.xidVersion(), tx)) {
            // 1. Unlock write resources.
            unlockMultiple(tx, tx.writeEntries());

            // 2. For pessimistic transaction, unlock read resources if required.
            if (tx.pessimistic() && !tx.readCommitted())
                unlockMultiple(tx, tx.readEntries());

            // 3. Notify evictions.
            notifyEvitions(tx);

            // 4. Clean start transaction number for this transaction.
            if (cctx.txConfig().isTxSerializableEnabled())
                decrementStartVersionCount(tx);

            // 5. Remove from per-thread storage.
            if (tx.local() && !tx.dht())
                threadMap.remove(tx.threadId(), tx);

            // 6. Unregister explicit locks.
            if (!tx.alternateVersions().isEmpty())
                for (GridCacheVersion ver : tx.alternateVersions())
                    idMap.remove(ver);

            // 7. Remove Near-2-DHT mappings.
            if (tx instanceof GridCacheMappedVersion)
                mappedVers.remove(((GridCacheMappedVersion)tx).mappedVersion());

            // 8. Clear context.
            txContextReset();

            if (log.isDebugEnabled())
                log.debug("Uncommitted from TM: " + tx);
        }
        else if (log.isDebugEnabled())
            log.debug("Did not uncommit from TM (was already committed or rolled back): " + tx);
    }

    /**
     * Gets transaction ID map depending on transaction type.
     *
     * @param tx Transaction.
     * @return Transaction map.
     */
    private ConcurrentMap<GridCacheVersion, IgniteTxEx<K, V>> transactionMap(IgniteTxEx<K, V> tx) {
        return (tx.near() && !tx.local()) ? nearIdMap : idMap;
    }

    /**
     * @param tx Transaction to notify evictions for.
     */
    private void notifyEvitions(IgniteTxEx<K, V> tx) {
        if (tx.internal() && !tx.groupLock())
            return;

        for (IgniteTxEntry<K, V> txEntry : tx.allEntries())
            txEntry.cached().context().evicts().touch(txEntry, tx.local());
    }

    /**
     * Callback invoked whenever a member of a transaction acquires
     * lock ownership.
     *
     * @param entry Cache entry.
     * @param owner Candidate that won ownership.
     * @return {@code True} if transaction was notified, {@code false} otherwise.
     */
    public boolean onOwnerChanged(GridCacheEntryEx<K, V> entry, GridCacheMvccCandidate<K> owner) {
        // We only care about acquired locks.
        if (owner != null) {
            IgniteTxAdapter<K, V> tx = tx(owner.version());

            if (tx == null)
                tx = nearTx(owner.version());

            if (tx != null) {
                if (!tx.local()) {
                    if (log.isDebugEnabled())
                        log.debug("Found transaction for owner changed event [owner=" + owner + ", entry=" + entry +
                            ", tx=" + tx + ']');

                    tx.onOwnerChanged(entry, owner);

                    return true;
                }
                else if (log.isDebugEnabled())
                    log.debug("Ignoring local transaction for owner change event: " + tx);
            }
            else if (log.isDebugEnabled())
                log.debug("Transaction not found for owner changed event [owner=" + owner + ", entry=" + entry + ']');
        }

        return false;
    }

    /**
     * Callback called by near finish future before sending near finish request to remote node. Will increment
     * per-thread counter so that further awaitAck call will wait for finish response.
     *
     * @param rmtNodeId Remote node ID for which finish request is being sent.
     * @param threadId Near tx thread ID.
     */
    public void beforeFinishRemote(UUID rmtNodeId, long threadId) {
        if (finishSyncDisabled)
            return;

        assert txFinishSync != null;

        txFinishSync.onFinishSend(rmtNodeId, threadId);
    }

    /**
     * Callback invoked when near finish response is received from remote node.
     *
     * @param rmtNodeId Remote node ID from which response is received.
     * @param threadId Near tx thread ID.
     */
    public void onFinishedRemote(UUID rmtNodeId, long threadId) {
        if (finishSyncDisabled)
            return;

        assert txFinishSync != null;

        txFinishSync.onAckReceived(rmtNodeId, threadId);
    }

    /**
     * Asynchronously waits for last finish request ack.
     *
     * @param rmtNodeId Remote node ID.
     * @param threadId Near tx thread ID.
     * @return {@code null} if ack was received or future that will be completed when ack is received.
     */
    @Nullable public IgniteInternalFuture<?> awaitFinishAckAsync(UUID rmtNodeId, long threadId) {
        if (finishSyncDisabled)
            return null;

        assert txFinishSync != null;

        return txFinishSync.awaitAckAsync(rmtNodeId, threadId);
    }

    /**
     * For test purposes only.
     *
     * @param finishSyncDisabled {@code True} if finish sync should be disabled.
     */
    public void finishSyncDisabled(boolean finishSyncDisabled) {
        this.finishSyncDisabled = finishSyncDisabled;
    }

    /**
     * @param tx Transaction.
     * @param entries Entries to lock.
     * @return {@code True} if all keys were locked.
     * @throws IgniteCheckedException If lock has been cancelled.
     */
    private boolean lockMultiple(IgniteTxEx<K, V> tx, Iterable<IgniteTxEntry<K, V>> entries)
        throws IgniteCheckedException {
        assert tx.optimistic() || !tx.local();

        long remainingTime = U.currentTimeMillis() - (tx.startTime() + tx.timeout());

        // For serializable transactions, failure to acquire lock means
        // that there is a serializable conflict. For all other isolation levels,
        // we wait for the lock.
        long timeout = tx.timeout() == 0 ? 0 : remainingTime;

        for (IgniteTxEntry<K, V> txEntry1 : entries) {
            // Check if this entry was prepared before.
            if (!txEntry1.markPrepared() || txEntry1.explicitVersion() != null)
                continue;

            GridCacheContext<K, V> cacheCtx = txEntry1.context();

            while (true) {
                try {
                    GridCacheEntryEx<K, V> entry1 = txEntry1.cached();

                    assert !entry1.detached() : "Expected non-detached entry for near transaction " +
                        "[locNodeId=" + cctx.localNodeId() + ", entry=" + entry1 + ']';

                    if (!entry1.tmLock(tx, timeout)) {
                        // Unlock locks locked so far.
                        for (IgniteTxEntry<K, V> txEntry2 : entries) {
                            if (txEntry2 == txEntry1)
                                break;

                            txEntry2.cached().txUnlock(tx);
                        }

                        return false;
                    }

                    entry1.unswap();

                    break;
                }
                catch (GridCacheEntryRemovedException ignored) {
                    if (log.isDebugEnabled())
                        log.debug("Got removed entry in TM lockMultiple(..) method (will retry): " + txEntry1);

                    try {
                        // Renew cache entry.
                        txEntry1.cached(cacheCtx.cache().entryEx(txEntry1.key()), txEntry1.keyBytes());
                    }
                    catch (GridDhtInvalidPartitionException e) {
                        assert tx.dht() : "Received invalid partition for non DHT transaction [tx=" +
                            tx + ", invalidPart=" + e.partition() + ']';

                        // If partition is invalid, we ignore this entry.
                        tx.addInvalidPartition(cacheCtx, e.partition());

                        break;
                    }
                }
                catch (GridDistributedLockCancelledException ignore) {
                    tx.setRollbackOnly();

                    throw new IgniteCheckedException("Entry lock has been cancelled for transaction: " + tx);
                }
            }
        }

        return true;
    }

    /**
     * Unlocks entries locked by group transaction.
     *
     * @param txx Transaction.
     */
    @SuppressWarnings("unchecked")
    private void unlockGroupLocks(IgniteTxEx txx) {
        IgniteTxKey grpLockKey = txx.groupLockKey();

        assert grpLockKey != null;

        if (grpLockKey == null)
            return;

        IgniteTxEntry txEntry = txx.entry(grpLockKey);

        assert txEntry != null || (txx.near() && !txx.local());

        if (txEntry != null) {
            GridCacheContext cacheCtx = txEntry.context();

            // Group-locked entries must be locked.
            while (true) {
                try {
                    GridCacheEntryEx<K, V> entry = txEntry.cached();

                    assert entry != null;

                    entry.txUnlock(txx);

                    break;
                }
                catch (GridCacheEntryRemovedException ignored) {
                    if (log.isDebugEnabled())
                        log.debug("Got removed entry in TM unlockGroupLocks(..) method (will retry): " + txEntry);

                    GridCacheAdapter cache = cacheCtx.cache();

                    // Renew cache entry.
                    txEntry.cached(cache.entryEx(txEntry.key()), txEntry.keyBytes());
                }
            }
        }
    }

    /**
     * @param tx Owning transaction.
     * @param entries Entries to unlock.
     */
    private void unlockMultiple(IgniteTxEx<K, V> tx, Iterable<IgniteTxEntry<K, V>> entries) {
        for (IgniteTxEntry<K, V> txEntry : entries) {
            GridCacheContext<K, V> cacheCtx = txEntry.context();

            while (true) {
                try {
                    GridCacheEntryEx<K, V> entry = txEntry.cached();

                    assert entry != null;

                    if (entry.detached())
                        break;

                    entry.txUnlock(tx);

                    break;
                }
                catch (GridCacheEntryRemovedException ignored) {
                    if (log.isDebugEnabled())
                        log.debug("Got removed entry in TM unlockMultiple(..) method (will retry): " + txEntry);

                    // Renew cache entry.
                    txEntry.cached(cacheCtx.cache().entryEx(txEntry.key()), txEntry.keyBytes());
                }
            }
        }
    }

    /**
     * @param sync Transaction synchronizations to add.
     */
    public void addSynchronizations(IgniteTxSynchronization... sync) {
        if (F.isEmpty(sync))
            return;

        F.copy(syncs, sync);
    }

    /**
     * @param sync Transaction synchronizations to remove.
     */
    public void removeSynchronizations(IgniteTxSynchronization... sync) {
        if (F.isEmpty(sync))
            return;

        F.lose(syncs, false, Arrays.asList(sync));
    }

    /**
     * @return Registered transaction synchronizations
     */
    public Collection<IgniteTxSynchronization> synchronizations() {
        return Collections.unmodifiableList(new LinkedList<>(syncs));
    }

    /**
     * @param prevState Previous state.
     * @param newState New state.
     * @param tx Cache transaction.
     */
    public void onTxStateChange(@Nullable IgniteTxState prevState, IgniteTxState newState, IgniteTx tx) {
        // Notify synchronizations.
        for (IgniteTxSynchronization s : syncs)
            s.onStateChanged(prevState, newState, tx);
    }

    /**
     * @param tx Committing transaction.
     */
    public void txContext(IgniteTxEx tx) {
        threadCtx.set(tx);
    }

    /**
     * @return Currently committing transaction.
     */
    @SuppressWarnings({"unchecked"})
    private IgniteTxEx<K, V> txContext() {
        return threadCtx.get();
    }

    /**
     * Gets version of transaction in tx context or {@code null}
     * if tx context is empty.
     * <p>
     * This is a convenience method provided mostly for debugging.
     *
     * @return Transaction version from transaction context.
     */
    @Nullable public GridCacheVersion txContextVersion() {
        IgniteTxEx<K, V> tx = txContext();

        return tx == null ? null : tx.xidVersion();
    }

    /**
     * Commit ended.
     */
    public void txContextReset() {
        threadCtx.set(null);
    }

    /**
     * @return All transactions.
     */
    public Collection<IgniteTxEx<K, V>> txs() {
        return F.concat(false, idMap.values(), nearIdMap.values());
    }

    /**
     * @return Slow tx warn timeout.
     */
    public int slowTxWarnTimeout() {
        return slowTxWarnTimeout;
    }

    /**
     * @param slowTxWarnTimeout Slow tx warn timeout.
     */
    public void slowTxWarnTimeout(int slowTxWarnTimeout) {
        this.slowTxWarnTimeout = slowTxWarnTimeout;
    }

    /**
     * Checks if transactions with given near version ID was prepared or committed.
     *
     * @param nearVer Near version ID.
     * @param txNum Number of transactions.
     * @return {@code True} if transactions were prepared or committed.
     */
    public boolean txsPreparedOrCommitted(GridCacheVersion nearVer, int txNum) {
        Collection<GridCacheVersion> processedVers = null;

        for (IgniteTxEx<K, V> tx : txs()) {
            if (nearVer.equals(tx.nearXidVersion())) {
                IgniteTxState state = tx.state();

                if (state == PREPARED || state == COMMITTING || state == COMMITTED) {
                    if (--txNum == 0)
                        return true;
                }
                else {
                    if (tx.state(MARKED_ROLLBACK) || tx.state() == UNKNOWN) {
                        tx.rollbackAsync();

                        if (log.isDebugEnabled())
                            log.debug("Transaction was not prepared (rolled back): " + tx);

                        return false;
                    }
                    else {
                        if (tx.state() == COMMITTED) {
                            if (--txNum == 0)
                                return true;
                        }
                        else {
                            if (log.isDebugEnabled())
                                log.debug("Transaction is not prepared: " + tx);

                            return false;
                        }
                    }
                }

                if (processedVers == null)
                    processedVers = new HashSet<>(txNum, 1.0f);

                processedVers.add(tx.xidVersion());
            }
        }

        // Not all transactions were found. Need to scan committed versions to check
        // if transaction was already committed.
        for (Map.Entry<GridCacheVersion, Boolean> e : completedVers.entrySet()) {
            if (!e.getValue())
                continue;

            GridCacheVersion ver = e.getKey();

            if (processedVers != null && processedVers.contains(ver))
                continue;

            if (ver instanceof CommittedVersion) {
                CommittedVersion commitVer = (CommittedVersion)ver;

                if (commitVer.nearVer.equals(nearVer)) {
                    if (--txNum == 0)
                        return true;
                }
            }
        }

        return false;
    }

    /**
     * Gets local transaction for pessimistic tx recovery.
     *
     * @param nearXidVer Near tx ID.
     * @return Near local or colocated local transaction.
     */
    @Nullable public IgniteTxEx<K, V> localTxForRecovery(GridCacheVersion nearXidVer, boolean markFinalizing) {
        // First check if we have near transaction with this ID.
        IgniteTxEx<K, V> tx = idMap.get(nearXidVer);

        if (tx == null) {
            // Check all local transactions and mark them as waiting for recovery to prevent finish race.
            for (IgniteTxEx<K, V> txEx : idMap.values()) {
                if (nearXidVer.equals(txEx.nearXidVersion())) {
                    if (!markFinalizing || !txEx.markFinalizing(RECOVERY_WAIT))
                        tx = txEx;
                }
            }
        }

        // Either we found near transaction or one of transactions is being committed by user.
        // Wait for it and send reply.
        if (tx != null && tx.local())
            return tx;

        return null;
    }

    /**
     * Commits or rolls back prepared transaction.
     *
     * @param tx Transaction.
     * @param commit Whether transaction should be committed or rolled back.
     */
    public void finishOptimisticTxOnRecovery(final IgniteTxEx<K, V> tx, boolean commit) {
        if (log.isDebugEnabled())
            log.debug("Finishing prepared transaction [tx=" + tx + ", commit=" + commit + ']');

        if (!tx.markFinalizing(RECOVERY_FINISH)) {
            if (log.isDebugEnabled())
                log.debug("Will not try to commit prepared transaction (could not mark finalized): " + tx);

            return;
        }

        if (tx instanceof GridDistributedTxRemoteAdapter) {
            IgniteTxRemoteEx<K,V> rmtTx = (IgniteTxRemoteEx<K, V>)tx;

            rmtTx.doneRemote(tx.xidVersion(), Collections.<GridCacheVersion>emptyList(), Collections.<GridCacheVersion>emptyList(),
                Collections.<GridCacheVersion>emptyList());
        }

        if (commit)
            tx.commitAsync().listenAsync(new CommitListener(tx));
        else
            tx.rollbackAsync();
    }

    /**
     * Commits or rolls back pessimistic transaction.
     *
     * @param tx Transaction to finish.
     * @param commitInfo Commit information.
     */
    public void finishPessimisticTxOnRecovery(final IgniteTxEx<K, V> tx, GridCacheCommittedTxInfo<K, V> commitInfo) {
        if (!tx.markFinalizing(RECOVERY_FINISH)) {
            if (log.isDebugEnabled())
                log.debug("Will not try to finish pessimistic transaction (could not mark as finalizing): " + tx);

            return;
        }

        if (tx instanceof GridDistributedTxRemoteAdapter) {
            IgniteTxRemoteEx<K,V> rmtTx = (IgniteTxRemoteEx<K, V>)tx;

            rmtTx.doneRemote(tx.xidVersion(), Collections.<GridCacheVersion>emptyList(), Collections.<GridCacheVersion>emptyList(),
                Collections.<GridCacheVersion>emptyList());
        }

        try {
            tx.prepare();

            if (commitInfo != null) {
                for (IgniteTxEntry<K, V> entry : commitInfo.recoveryWrites()) {
                    IgniteTxEntry<K, V> write = tx.writeMap().get(entry.txKey());

                    if (write != null) {
                        GridCacheEntryEx<K, V> cached = write.cached();

                        IgniteTxEntry<K, V> recovered = entry.cleanCopy(write.context());

                        if (cached == null || cached.detached())
                            cached = write.context().cache().entryEx(entry.key(), tx.topologyVersion());

                        recovered.cached(cached, cached.keyBytes());

                        tx.writeMap().put(entry.txKey(), recovered);

                        continue;
                    }

                    // If write was not found, check read.
                    IgniteTxEntry<K, V> read = tx.readMap().remove(entry.txKey());

                    if (read != null)
                        tx.writeMap().put(entry.txKey(), entry);
                }

                tx.commitAsync().listenAsync(new CommitListener(tx));
            }
            else
                tx.rollbackAsync();
        }
        catch (IgniteCheckedException e) {
            U.error(log, "Failed to prepare pessimistic transaction (will invalidate): " + tx, e);

            salvageTx(tx);
        }
    }

    /**
     * Timeout object for node failure handler.
     */
    private final class NodeFailureTimeoutObject extends GridTimeoutObjectAdapter {
        /** Left or failed node. */
        private final UUID evtNodeId;

        /**
         * @param evtNodeId Event node ID.
         */
        private NodeFailureTimeoutObject(UUID evtNodeId) {
            super(IgniteUuid.fromUuid(cctx.localNodeId()), TX_SALVAGE_TIMEOUT);

            this.evtNodeId = evtNodeId;
        }

        /** {@inheritDoc} */
        @Override public void onTimeout() {
            try {
                cctx.kernalContext().gateway().readLock();
            }
            catch (IllegalStateException ignore) {
                if (log.isDebugEnabled())
                    log.debug("Failed to acquire kernal gateway (grid is stopping).");

                return;
            }

            try {
                if (log.isDebugEnabled())
                    log.debug("Processing node failed event [locNodeId=" + cctx.localNodeId() +
                        ", failedNodeId=" + evtNodeId + ']');

                for (IgniteTxEx<K, V> tx : txs()) {
                    if ((tx.near() && !tx.local()) || (tx.storeUsed() && tx.masterNodeIds().contains(evtNodeId))) {
                        // Invalidate transactions.
                        salvageTx(tx, false, RECOVERY_FINISH);
                    }
                    else {
                        // Check prepare only if originating node ID failed. Otherwise parent node will finish this tx.
                        if (tx.originatingNodeId().equals(evtNodeId)) {
                            if (tx.state() == PREPARED)
                                commitIfPrepared(tx);
                            else {
                                if (tx.setRollbackOnly())
                                    tx.rollbackAsync();
                                // If we could not mark tx as rollback, it means that transaction is being committed.
                            }
                        }
                    }
                }
            }
            finally {
                cctx.kernalContext().gateway().readUnlock();
            }
        }

        /**
         * Commits optimistic transaction in case when node started transaction failed, but all related
         * transactions were prepared (invalidates transaction if it is not fully prepared).
         *
         * @param tx Transaction.
         */
        private void commitIfPrepared(IgniteTxEx<K, V> tx) {
            assert tx instanceof GridDhtTxLocal || tx instanceof GridDhtTxRemote  : tx;
            assert !F.isEmpty(tx.transactionNodes());
            assert tx.nearXidVersion() != null;

            GridCacheOptimisticCheckPreparedTxFuture<K, V> fut = new GridCacheOptimisticCheckPreparedTxFuture<>(
                cctx, tx, evtNodeId, tx.transactionNodes());

            cctx.mvcc().addFuture(fut);

            if (log.isDebugEnabled())
                log.debug("Checking optimistic transaction state on remote nodes [tx=" + tx + ", fut=" + fut + ']');

            fut.prepare();
        }
    }

    /**
     *
     */
    private static class CommittedVersion extends GridCacheVersion {
        /** */
        private static final long serialVersionUID = 0L;

        /** Corresponding near version. Transient. */
        private GridCacheVersion nearVer;

        /**
         * Empty constructor required by {@link Externalizable}.
         */
        public CommittedVersion() {
            // No-op.
        }

        /**
         * @param ver Committed version.
         * @param nearVer Near transaction version.
         */
        private CommittedVersion(GridCacheVersion ver, GridCacheVersion nearVer) {
            super(ver.topologyVersion(), ver.globalTime(), ver.order(), ver.nodeOrder(), ver.dataCenterId());

            assert nearVer != null;

            this.nearVer = nearVer;
        }
    }

    /**
     * Atomic integer that compares only using references, not values.
     */
    private static final class AtomicInt extends AtomicInteger {
        /** */
        private static final long serialVersionUID = 0L;

        /**
         * @param initVal Initial value.
         */
        private AtomicInt(int initVal) {
            super(initVal);
        }

        /** {@inheritDoc} */
        @Override public boolean equals(Object obj) {
            // Reference only.
            return obj == this;
        }

        /** {@inheritDoc} */
        @Override public int hashCode() {
            return super.hashCode();
        }
    }

    /**
     * Commit listener. Checks if commit succeeded and rollbacks if case of error.
     */
    private class CommitListener implements CI1<IgniteInternalFuture<IgniteTx>> {
        /** */
        private static final long serialVersionUID = 0L;

        /** Transaction. */
        private final IgniteTxEx<K, V> tx;

        /**
         * @param tx Transaction.
         */
        private CommitListener(IgniteTxEx<K, V> tx) {
            this.tx = tx;
        }

        /** {@inheritDoc} */
        @Override public void apply(IgniteInternalFuture<IgniteTx> t) {
            try {
                t.get();
            }
            catch (IgniteTxOptimisticException ignore) {
                if (log.isDebugEnabled())
                    log.debug("Optimistic failure while committing prepared transaction (will rollback): " +
                        tx);

                tx.rollbackAsync();
            }
            catch (IgniteCheckedException e) {
                U.error(log, "Failed to commit transaction during failover: " + tx, e);
            }
        }
    }
}<|MERGE_RESOLUTION|>--- conflicted
+++ resolved
@@ -89,20 +89,8 @@
         new ConcurrentSkipListMap<>();
 
     /** Committed local transactions. */
-<<<<<<< HEAD
     private final GridBoundedConcurrentOrderedMap<GridCacheVersion, Boolean> completedVers =
-        new GridBoundedConcurrentOrderedMap<>(Integer.getInteger(GG_MAX_COMPLETED_TX_COUNT, DFLT_MAX_COMPLETED_TX_CNT));
-=======
-    private final GridBoundedConcurrentOrderedSet<GridCacheVersion> committedVers =
-        new GridBoundedConcurrentOrderedSet<>(Integer.getInteger(IGNITE_MAX_COMPLETED_TX_COUNT, DFLT_MAX_COMPLETED_TX_CNT));
-
-    /** Rolled back local transactions. */
-    private final NavigableSet<GridCacheVersion> rolledbackVers =
-        new GridBoundedConcurrentOrderedSet<>(Integer.getInteger(IGNITE_MAX_COMPLETED_TX_COUNT, DFLT_MAX_COMPLETED_TX_CNT));
-
-    /** Pessimistic commit buffer. */
-    private GridCacheTxCommitBuffer<K, V> pessimisticRecoveryBuf;
->>>>>>> 7e8ea4f1
+        new GridBoundedConcurrentOrderedMap<>(Integer.getInteger(IGNITE_MAX_COMPLETED_TX_COUNT, DFLT_MAX_COMPLETED_TX_CNT));
 
     /** Transaction synchronizations. */
     private final Collection<IgniteTxSynchronization> syncs =
@@ -1178,13 +1166,8 @@
             uncommitTx(tx);
 
             throw new IgniteException("Missing commit version (consider increasing " +
-<<<<<<< HEAD
-                GG_MAX_COMPLETED_TX_COUNT + " system property) [ver=" + tx.xidVersion() + ", firstVer=" +
+                IGNITE_MAX_COMPLETED_TX_COUNT + " system property) [ver=" + tx.xidVersion() + ", firstVer=" +
                 completedVers.firstKey() + ", lastVer=" + completedVers.lastKey() + ", tx=" + tx.xid() + ']');
-=======
-                IGNITE_MAX_COMPLETED_TX_COUNT + " system property) [ver=" + tx.xidVersion() + ", firstVer=" +
-                committedVers.firstx() + ", lastVer=" + committedVers.lastx() + ", tx=" + tx.xid() + ']');
->>>>>>> 7e8ea4f1
         }
 
         ConcurrentMap<GridCacheVersion, IgniteTxEx<K, V>> txIdMap = transactionMap(tx);
