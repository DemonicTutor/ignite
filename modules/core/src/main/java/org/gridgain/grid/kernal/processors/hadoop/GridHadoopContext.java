--- conflicted
+++ resolved
@@ -125,19 +125,12 @@
     }
 
     /**
-<<<<<<< HEAD
-     * @return Rack resolver.
-     */
-    public GridHadoopRackResolver rackResolver() {
-        return null;
-=======
      * Gets local node ID. Shortcut for {@code kernalContext().localNodeId()}.
      *
      * @return Local node ID.
      */
     public UUID localNodeId() {
         return ctx.localNodeId();
->>>>>>> dcba69f4
     }
 
     /**
