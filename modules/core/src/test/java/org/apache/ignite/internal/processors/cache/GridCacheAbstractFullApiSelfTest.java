/*
 * Licensed to the Apache Software Foundation (ASF) under one or more
 * contributor license agreements.  See the NOTICE file distributed with
 * this work for additional information regarding copyright ownership.
 * The ASF licenses this file to You under the Apache License, Version 2.0
 * (the "License"); you may not use this file except in compliance with
 * the License.  You may obtain a copy of the License at
 *
 *      http://www.apache.org/licenses/LICENSE-2.0
 *
 * Unless required by applicable law or agreed to in writing, software
 * distributed under the License is distributed on an "AS IS" BASIS,
 * WITHOUT WARRANTIES OR CONDITIONS OF ANY KIND, either express or implied.
 * See the License for the specific language governing permissions and
 * limitations under the License.
 */

package org.apache.ignite.internal.processors.cache;

import com.google.common.collect.*;
import junit.framework.*;
import org.apache.ignite.*;
import org.apache.ignite.cache.*;
import org.apache.ignite.cluster.*;
import org.apache.ignite.configuration.*;
import org.apache.ignite.events.*;
import org.apache.ignite.internal.*;
import org.apache.ignite.internal.processors.cache.query.*;
import org.apache.ignite.internal.util.lang.*;
import org.apache.ignite.internal.util.typedef.*;
import org.apache.ignite.internal.util.typedef.internal.*;
import org.apache.ignite.lang.*;
import org.apache.ignite.spi.swapspace.inmemory.*;
import org.apache.ignite.testframework.*;
import org.apache.ignite.transactions.*;
import org.jetbrains.annotations.*;

import javax.cache.*;
import javax.cache.expiry.*;
import javax.cache.processor.*;
import java.util.*;
import java.util.concurrent.*;
import java.util.concurrent.atomic.*;
import java.util.concurrent.locks.*;

import static java.util.concurrent.TimeUnit.*;
import static org.apache.ignite.cache.CacheMode.*;
import static org.apache.ignite.internal.processors.cache.GridCachePeekMode.*;
import static org.apache.ignite.events.IgniteEventType.*;
import static org.apache.ignite.testframework.GridTestUtils.*;
import static org.apache.ignite.transactions.IgniteTxConcurrency.*;
import static org.apache.ignite.transactions.IgniteTxIsolation.*;
import static org.apache.ignite.transactions.IgniteTxState.*;

/**
 * Full API cache test.
 */
public abstract class GridCacheAbstractFullApiSelfTest extends GridCacheAbstractSelfTest {
    /** Increment processor for invoke operations. */
    public static final EntryProcessor<String, Integer, String> INCR_PROCESSOR = new EntryProcessor<String, Integer, String>() {
        @Override public String process(MutableEntry<String, Integer> e, Object... args) {
            assertNotNull(e.getKey());

            Integer old = e.getValue();

            e.setValue(old == null ? 1 : old + 1);

            return String.valueOf(old);
        }
    };

    /** Increment processor for invoke operations. */
    public static final EntryProcessor<String, Integer, String> RMV_PROCESSOR = new EntryProcessor<String, Integer, String>() {
        @Override public String process(MutableEntry<String, Integer> e, Object... args) {
            assertNotNull(e.getKey());

            Integer old = e.getValue();

            e.remove();

            return String.valueOf(old);
        }
    };

    /** Dflt grid. */
    protected Ignite dfltIgnite;

    /** {@inheritDoc} */
    @Override protected int gridCount() {
        return 1;
    }

    /** {@inheritDoc} */
    @Override protected boolean swapEnabled() {
        return true;
    }

    /**
     * @return {@code True} if values should be stored off-heap.
     */
    protected boolean offHeapValues() {
        return false;
    }

    /** {@inheritDoc} */
    @Override protected IgniteConfiguration getConfiguration(String gridName) throws Exception {
        IgniteConfiguration cfg = super.getConfiguration(gridName);

        if (offHeapValues())
            cfg.setSwapSpaceSpi(new GridTestSwapSpaceSpi());

        return cfg;
    }

    /** {@inheritDoc} */
    @Override protected CacheConfiguration cacheConfiguration(String gridName) throws Exception {
        CacheConfiguration ccfg = super.cacheConfiguration(gridName);

        if (offHeapValues()) {
            ccfg.setQueryIndexEnabled(false);
            ccfg.setMemoryMode(CacheMemoryMode.OFFHEAP_VALUES);
            ccfg.setOffHeapMaxMemory(0);
        }

        return ccfg;
    }

    /** {@inheritDoc} */
    @Override protected void beforeTestsStarted() throws Exception {
        super.beforeTestsStarted();


        for (int i = 0; i < gridCount(); i++)
            info("Grid " + i + ": " + grid(i).localNode().id());
    }

    /** {@inheritDoc} */
    @Override protected void beforeTest() throws Exception {
        assertEquals("Primary key set: " + cache().primaryKeySet(), 0, cache().primaryKeySet().size());
        assertEquals(0, cache().primarySize());
        assertEquals(0, cache().primaryKeySet().size());
        assertEquals(0, cache().size());
        assertEquals(0, cache().globalSize());
        assertEquals(0, cache().globalPrimarySize());

        super.beforeTest();

        assertEquals(0, cache().primarySize());
        assertEquals(0, cache().primaryKeySet().size());
        assertEquals(0, cache().size());
        assertEquals(0, cache().globalSize());
        assertEquals(0, cache().globalPrimarySize());

        dfltIgnite = grid(0);
    }

    /** {@inheritDoc} */
    @Override protected void afterTest() throws Exception {
        super.afterTest();

        assertEquals(0, cache().primarySize());
        assertEquals(0, cache().size());
        assertEquals(0, cache().globalSize());
        assertEquals(0, cache().globalPrimarySize());

        dfltIgnite = null;
    }

    /**
     * @throws Exception In case of error.
     */
    public void testSize() throws Exception {
        assert cache().isEmpty();

        int size = 10;

        Map<String, Integer> map = new HashMap<>(size);

        for (int i = 0; i < size; i++)
            map.put("key" + i, i);

        // Put in primary nodes to avoid near readers which will prevent entry from being cleared.
        Map<ClusterNode, Collection<String>> mapped = grid(0).mapKeysToNodes(null, map.keySet());

        for (int i = 0; i < gridCount(); i++) {
            Collection<String> keys = mapped.get(grid(i).localNode());

            if (!F.isEmpty(keys)) {
                for (String key : keys)
                    cache(i).put(key, map.get(key));
            }
        }

        map.remove("key0");

        mapped = grid(0).mapKeysToNodes(null, map.keySet());

        for (int i = 0; i < gridCount(); i++) {
            // Will actually delete entry from map.
            CU.invalidate(cache(i), "key0");

            assertNull("Failed check for grid: " + i, cache(i).peek("key0"));

            Collection<String> keysCol = mapped.get(grid(i).localNode());

            assert !cache(i).isEmpty() || F.isEmpty(keysCol);
        }

        for (int i = 0; i < gridCount(); i++) {
            GridCacheContext<String, Integer> ctx = context(i);

            int sum = 0;

            for (String key : map.keySet())
                if (ctx.affinity().localNode(key, ctx.discovery().topologyVersion()))
                    sum++;

            assertEquals("Incorrect key size on cache #" + i, sum, cache(i).keySet().size());
            assertEquals("Incorrect key size on cache #" + i, sum, cache(i).size());
        }

        for (int i = 0; i < gridCount(); i++) {
            Collection<String> keysCol = mapped.get(grid(i).localNode());

            assertEquals("Failed check for grid: " + i, !F.isEmpty(keysCol) ? keysCol.size() : 0,
                cache(i).primarySize());
        }

        int globalPrimarySize = map.size();

        for (int i = 0; i < gridCount(); i++)
            assertEquals(globalPrimarySize, cache(i).globalPrimarySize());

        int times = 1;

        if (cacheMode() == REPLICATED)
            times = gridCount();
        else if (cacheMode() == PARTITIONED)
            times = Math.min(gridCount(), cache().configuration().getBackups() + 1);

        int globalSize = globalPrimarySize * times;

        for (int i = 0; i < gridCount(); i++)
            assertEquals(globalSize, cache(i).globalSize());
    }

    /**
     * @throws Exception In case of error.
     */
    public void testContainsKey() throws Exception {
        cache().put("testContainsKey", 1);

        checkContainsKey(true, "testContainsKey");
        checkContainsKey(false, "testContainsKeyWrongKey");
    }

    /**
     * @throws Exception In case of error.
     */
    public void testContainsKeyFiltered() throws Exception {
        cache().put("key1", 1);
        cache().put("key2", 100);

        checkProjectionContainsKey(true, "key1", F.<CacheEntry<String, Integer>>alwaysTrue());
        checkProjectionContainsKey(false, "key1", F.<CacheEntry<String, Integer>>alwaysFalse());
        checkProjectionContainsKey(false, "key1", gte100);
        checkProjectionContainsKey(true, "key2", gte100);
    }

    /**
     * @throws Exception In case of error.
     */
    public void testContainsValue() throws Exception {
        cache().put("key", 1);

        checkContainsValue(true, 1);
        checkContainsValue(false, 2);
    }

    /**
     * @throws Exception If failed.
     */
    public void testRemoveInExplicitLocks() throws Exception {
        if (lockingEnabled()) {
            IgniteCache<String, Integer> cache = jcache();

            cache.put("a", 1);

            Lock lock = cache.lockAll(ImmutableSet.of("a", "b", "c", "d"));

            lock.lock();

            try {
                cache.remove("a");

                // Make sure single-key operation did not remove lock.
                cache.putAll(F.asMap("b", 2, "c", 3, "d", 4));
            }
            finally {
                lock.unlock();
            }
        }
    }

    /**
     * @throws Exception In case of error.
     */
    public void testContainsValueFiltered() throws Exception {
        cache().put("key1", 1);
        cache().put("key2", 100);

        checkProjectionContainsValue(true, 1, F.<CacheEntry<String, Integer>>alwaysTrue());
        checkProjectionContainsValue(false, 1, F.<CacheEntry<String, Integer>>alwaysFalse());
        checkProjectionContainsValue(false, 1, gte100);
        checkProjectionContainsValue(true, 100, gte100);
    }

    /**
     * @throws Exception In case of error.
     */
    public void testForEach() throws Exception {
        Collection<Integer> vals1 = F.asList(123, 73);
        Collection<Integer> vals2 = F.asList(1567, 332);

        Collection<Integer> vals = new ArrayList<>();

        vals.addAll(vals1);
        vals.addAll(vals2);

        for (Integer val : vals)
            cache().put("key" + val, val);

        assert cache().tx() == null;

        AtomicInteger sum1 = new AtomicInteger(0);

        if (cacheMode() == PARTITIONED && !nearEnabled()) {
            for (int i = 0; i < gridCount(); i++)
                cache(i).forEach(new SumVisitor(sum1));

            // Multiply by 2 if more than one node. In this case backup values are also included.
            assertEquals(F.sumInt(vals) * (gridCount() == 1 ? 1 : 2), sum1.get());
        }
        else {
            cache().forEach(new SumVisitor(sum1));

            assertEquals(F.sumInt(vals), sum1.get());
        }
    }

    /**
     * @throws Exception In case of error.
     */
    public void testForAll() throws Exception {
        assert cache().forAll(F.<CacheEntry<String, Integer>>alwaysTrue());
        assert cache().isEmpty() || !cache().forAll(F.<CacheEntry<String, Integer>>alwaysFalse());

        cache().put("key1", 100);
        cache().put("key2", 101);
        cache().put("key3", 200);
        cache().put("key4", 201);

        assert cache().forAll(gte100);
    }

    /**
     * @throws IgniteCheckedException If failed.
     */
    public void testAtomicOps() throws IgniteCheckedException {
        GridCacheProjectionEx<String, Integer> c = (GridCacheProjectionEx<String, Integer>)cache();

        final int cnt = 10;

        for (int i = 0; i < cnt; i++)
            assertNull(c.putIfAbsent("k" + i, i));

        for (int i = 0; i < cnt; i++) {
            boolean wrong = i % 2 == 0;

            String key = "k" + i;

            GridCacheReturn<Integer> res = c.replacex(key, wrong ? i + 1 : i, -1);

            assertTrue(wrong != res.success());

            if (wrong)
                assertEquals(c.get(key), res.value());
        }

        for (int i = 0; i < cnt; i++) {
            boolean success = i % 2 != 0;

            String key = "k" + i;

            GridCacheReturn<Integer> res = c.removex(key, -1);

            assertTrue(success == res.success());

            if (!success)
                assertEquals(c.get(key), res.value());
        }
    }

    /**
     * @throws Exception In case of error.
     */
    public void testGet() throws Exception {
        cache().put("key1", 1);
        cache().put("key2", 2);

        assert cache().get("key1") == 1;
        assert cache().get("key2") == 2;
        assert cache().get("wrongKey") == null;
    }

    /**
     * @throws Exception In case of error.
     */
    public void testGetFiltered() throws Exception {
        cache().put("key1", 1);
        cache().put("key2", 100);

        assert cache().projection(gte100).get("key1") == null;
        assert cache().projection(gte100).get("key2") == 100;
        assert cache().projection(gte100).get("key50") == null;
    }

    /**
     * @throws Exception In case of error.
     */
    public void testGetAsync() throws Exception {
        cache().put("key1", 1);
        cache().put("key2", 2);

        IgniteInternalFuture<Integer> fut1 = cache().getAsync("key1");
        IgniteInternalFuture<Integer> fut2 = cache().getAsync("key2");
        IgniteInternalFuture<Integer> fut3 = cache().getAsync("wrongKey");

        assert fut1.get() == 1;
        assert fut2.get() == 2;
        assert fut3.get() == null;
    }

    /**
     * @throws Exception In case of error.
     */
    public void testGetAsyncFiltered() throws Exception {
        cache().put("key1", 1);
        cache().put("key2", 100);

        IgniteInternalFuture<Integer> fut1 = cache().projection(gte100).getAsync("key1");
        IgniteInternalFuture<Integer> fut2 = cache().projection(gte100).getAsync("key2");

        assert fut1.get() == null;
        assert fut2.get() == 100;
    }

    /**
     * @throws Exception In case of error.
     */
    public void testGetAll() throws Exception {
        IgniteTx tx = txEnabled() ? cache().txStart() : null;

        cache().put("key1", 1);
        cache().put("key2", 2);

        if (tx != null)
            tx.commit();

        GridTestUtils.assertThrows(log, new Callable<Void>() {
            @Override public Void call() throws Exception {
                cache().getAll(null).isEmpty();

                return null;
            }
        }, NullPointerException.class, null);

        assert cache().getAll(Collections.<String>emptyList()).isEmpty();

        Map<String, Integer> map1 = cache().getAll(F.asList("key1", "key2", "key9999"));

        info("Retrieved map1: " + map1);

        assert 2 == map1.size() : "Invalid map: " + map1;

        assertEquals(1, (int)map1.get("key1"));
        assertEquals(2, (int)map1.get("key2"));
        assertNull(map1.get("key9999"));

        Map<String, Integer> map2 = cache().getAll(F.asList("key1", "key2", "key9999"));

        info("Retrieved map2: " + map2);

        assert 2 == map2.size() : "Invalid map: " + map2;

        assertEquals(1, (int)map2.get("key1"));
        assertEquals(2, (int)map2.get("key2"));
        assertNull(map2.get("key9999"));

        // Now do the same checks but within transaction.
        if (txEnabled()) {
            tx = cache().txStart();

            assert cache().getAll(Collections.<String>emptyList()).isEmpty();

            map1 = cache().getAll(F.asList("key1", "key2", "key9999"));

            info("Retrieved map1: " + map1);

            assert 2 == map1.size() : "Invalid map: " + map1;

            assertEquals(1, (int)map1.get("key1"));
            assertEquals(2, (int)map1.get("key2"));
            assertNull(map1.get("key9999"));

            map2 = cache().getAll(F.asList("key1", "key2", "key9999"));

            info("Retrieved map2: " + map2);

            assert 2 == map2.size() : "Invalid map: " + map2;

            assertEquals(1, (int)map2.get("key1"));
            assertEquals(2, (int)map2.get("key2"));
            assertNull(map2.get("key9999"));

            tx.commit();
        }
    }

    /**
     * @throws Exception In case of error.
     */
    public void testGetAllWithNulls() throws Exception {
        final GridCache<String, Integer> cache = cache();

        final Collection<String> c = new LinkedList<>();

        c.add("key1");
        c.add(null);

        GridTestUtils.assertThrows(log, new Callable<Void>() {
            @Override public Void call() throws Exception {
                cache.getAll(c);

                return null;
            }
        }, NullPointerException.class, null);
    }

    /**
     * @throws Exception In case of error.
     */
    public void testGetAllDuplicates() throws Exception {
        cache().getAll(F.asList("key1", "key1", "key1"));
    }

    /**
     * @throws Exception In case of error.
     */
    public void testGetAllDuplicatesTx() throws Exception {
        if (txEnabled()) {
            try (IgniteTx ignored = cache().txStart(PESSIMISTIC, REPEATABLE_READ)) {
                cache().getAll(F.asList("key1", "key1", "key1"));
            }
        }
    }

    /**
     * @throws Exception If failed.
     */
    public void testGetTxNonExistingKey() throws Exception {
        if (txEnabled()) {
            try (IgniteTx ignored = cache().txStart()) {
                cache().get("key999123");
            }
        }
    }

    /**
     * @throws Exception In case of error.
     */
    public void testGetAllFilteredTx() throws Exception {
        if (txEnabled()) {
            IgniteTx tx = cache().txStart();

            cache().put("key1", 100);
            cache().put("key2", 101);
            cache().put("key3", 200);
            cache().put("key4", 201);

            tx.commit();

            tx.close();

            tx = cache().txStart(PESSIMISTIC, REPEATABLE_READ);

            try {
                Map<String, Integer> map1 = cache().projection(gte200).getAll(
                    F.asList("key1", "key2", "key3", "key4", "key9999"));

                assertEquals("Invalid map size: " + map1, 2, map1.size());

                assert map1.get("key1") == null;
                assert map1.get("key2") == null;
                assert map1.get("key3") == 200;
                assert map1.get("key4") == 201;

                map1 = cache().projection(gte200).getAll(F.asList("key1", "key2"));

                assertEquals("Invalid map size: " + map1, 0, map1.size());

                assert map1.get("key1") == null;
                assert map1.get("key2") == null;
                assert map1.get("key3") == null;
                assert map1.get("key4") == null;

                map1 = cache().projection(gte200).getAll(F.asList("key1", "key2"));

                assertEquals("Invalid map size: " + map1, 0, map1.size());

                assert map1.get("key1") == null;
                assert map1.get("key2") == null;
                assert map1.get("key3") == null;
                assert map1.get("key4") == null;
            }
            finally {
                tx.close();
            }
        }
    }

    /**
     * @throws Exception In case of error.
     */
    public void testGetAllFiltered() throws Exception {
        cache().put("key1", 100);
        cache().put("key2", 101);
        cache().put("key3", 200);
        cache().put("key4", 201);

        Map<String, Integer> map1 = cache().projection(gte100).getAll(
            F.asList("key1", "key2", "key3", "key4", "key9999"));

        assertEquals("Invalid map size: " + map1, 4, map1.size());

        assert map1.get("key1") == 100;
        assert map1.get("key2") == 101;
        assert map1.get("key3") == 200;
        assert map1.get("key4") == 201;

        Map<String, Integer> map2 = cache().projection(gte200).getAll(
            F.asList("key1", "key2", "key3", "key4", "key9999"));

        assertEquals("Invalid map size: " + map2, 2, map2.size());

        assert map2.get("key1") == null;
        assert map2.get("key2") == null;
        assert map2.get("key3") == 200;
        assert map2.get("key4") == 201;
    }

    /**
     * @throws Exception In case of error.
     */
    public void testGetAllAsync() throws Exception {
        cache().put("key1", 1);
        cache().put("key2", 2);

        GridTestUtils.assertThrows(log, new Callable<Void>() {
            @Override public Void call() throws Exception {
                cache().getAllAsync(null);

                return null;
            }
        }, NullPointerException.class, null);

        IgniteInternalFuture<Map<String, Integer>> fut2 = cache().getAllAsync(Collections.<String>emptyList());
        IgniteInternalFuture<Map<String, Integer>> fut3 = cache().getAllAsync(F.asList("key1", "key2"));

        assert fut2.get().isEmpty();
        assert fut3.get().size() == 2 : "Invalid map: " + fut3.get();
        assert fut3.get().get("key1") == 1;
        assert fut3.get().get("key2") == 2;
    }

    /**
     * @throws Exception In case of error.
     */
    public void testGetAllAsyncFiltered() throws Exception {
        cache().put("key1", 100);
        cache().put("key2", 101);
        cache().put("key3", 200);
        cache().put("key4", 201);

        List<String> keys = F.asList("key1", "key2", "key3", "key4");

        IgniteInternalFuture<Map<String, Integer>> fut1 = cache().projection(gte100).getAllAsync(keys);
        IgniteInternalFuture<Map<String, Integer>> fut2 = cache().projection(gte200).getAllAsync(keys);

        assert fut1.get().size() == 4 : "Invalid map: " + fut1.get();
        assert fut1.get().get("key1") == 100;
        assert fut1.get().get("key2") == 101;
        assert fut1.get().get("key3") == 200;
        assert fut1.get().get("key4") == 201;

        assert fut2.get().size() == 2 : "Invalid map: " + fut2.get();
        assert fut2.get().get("key1") == null;
        assert fut2.get().get("key2") == null;
        assert fut2.get().get("key3") == 200;
        assert fut2.get().get("key4") == 201;
    }

    /**
     * @throws Exception In case of error.
     */
    public void testPut() throws Exception {
        assert cache().put("key1", 1) == null;
        assert cache().put("key2", 2) == null;

        // Check inside transaction.
        assert cache().get("key1") == 1;
        assert cache().get("key2") == 2;

        // Put again to check returned values.
        assert cache().put("key1", 1) == 1;
        assert cache().put("key2", 2) == 2;

        checkContainsKey(true, "key1");
        checkContainsKey(true, "key2");

        assert cache().get("key1") != null;
        assert cache().get("key2") != null;
        assert cache().get("wrong") == null;

        // Check outside transaction.
        checkContainsKey(true, "key1");
        checkContainsKey(true, "key2");

        assert cache().get("key1") == 1;
        assert cache().get("key2") == 2;
        assert cache().get("wrong") == null;

        assertEquals((Integer)1, cache().put("key1", 10));
        assertEquals((Integer)2, cache().put("key2", 11));
    }

    /**
     * @throws Exception In case of error.
     */
    public void testPutTx() throws Exception {
        if (txEnabled()) {
            IgniteTx tx = cache().txStart();

            assert cache().put("key1", 1) == null;
            assert cache().put("key2", 2) == null;

            // Check inside transaction.
            assert cache().get("key1") == 1;
            assert cache().get("key2") == 2;

            // Put again to check returned values.
            assert cache().put("key1", 1) == 1;
            assert cache().put("key2", 2) == 2;

            checkContainsKey(true, "key1");
            checkContainsKey(true, "key2");

            assert cache().get("key1") != null;
            assert cache().get("key2") != null;
            assert cache().get("wrong") == null;

            tx.commit();

            // Check outside transaction.
            checkContainsKey(true, "key1");
            checkContainsKey(true, "key2");

            assert cache().get("key1") == 1;
            assert cache().get("key2") == 2;
            assert cache().get("wrong") == null;

            assertEquals((Integer)1, cache().put("key1", 10));
            assertEquals((Integer)2, cache().put("key2", 11));
        }
    }

    /**
     * @throws Exception If failed.
     */
    public void testTransformOptimisticReadCommitted() throws Exception {
        checkTransform(OPTIMISTIC, READ_COMMITTED);
    }

    /**
     * @throws Exception If failed.
     */
    public void testTransformOptimisticRepeatableRead() throws Exception {
        checkTransform(OPTIMISTIC, REPEATABLE_READ);
    }

    /**
     * @throws Exception If failed.
     */
    public void testTransformPessimisticReadCommitted() throws Exception {
        checkTransform(PESSIMISTIC, READ_COMMITTED);
    }

    /**
     * @throws Exception If failed.
     */
    public void testTransformPessimisticRepeatableRead() throws Exception {
        checkTransform(PESSIMISTIC, REPEATABLE_READ);
    }

    /**
     * @param concurrency Concurrency.
     * @param isolation Isolation.
     * @throws Exception If failed.
     */
    private void checkTransform(IgniteTxConcurrency concurrency, IgniteTxIsolation isolation) throws Exception {
        IgniteCache<String, Integer> cache = jcache();

        cache.put("key2", 1);
        cache.put("key3", 3);

        IgniteTx tx = txEnabled() ? ignite(0).transactions().txStart(concurrency, isolation) : null;

        try {
            assertEquals("null", cache.invoke("key1", INCR_PROCESSOR));
            assertEquals("1", cache.invoke("key2", INCR_PROCESSOR));
            assertEquals("3", cache.invoke("key3", RMV_PROCESSOR));

            if (tx != null)
                tx.commit();
        }
        catch (Exception e) {
            e.printStackTrace();

            throw e;
        }
        finally {
            if (tx != null)
                tx.close();
        }

        assertEquals((Integer)1, cache.get("key1"));
        assertEquals((Integer)2, cache.get("key2"));
        assertNull(cache.get("key3"));

        for (int i = 0; i < gridCount(); i++)
            assertNull("Failed for cache: " + i, cache(i).peek("key3"));

        cache.remove("key1");
        cache.put("key2", 1);
        cache.put("key3", 3);

        assertEquals("null", cache.invoke("key1", INCR_PROCESSOR));
        assertEquals("1", cache.invoke("key2", INCR_PROCESSOR));
        assertEquals("3", cache.invoke("key3", RMV_PROCESSOR));

        assertEquals((Integer)1, cache.get("key1"));
        assertEquals((Integer)2, cache.get("key2"));
        assertNull(cache.get("key3"));

        for (int i = 0; i < gridCount(); i++)
            assertNull(cache(i).peek("key3"));
    }

    /**
     * @throws Exception If failed.
     */
    public void testTransformAllOptimisticReadCommitted() throws Exception {
        checkTransformAll(OPTIMISTIC, READ_COMMITTED);
    }

    /**
     * @throws Exception If failed.
     */
    public void testTransformAllOptimisticRepeatableRead() throws Exception {
        checkTransformAll(OPTIMISTIC, REPEATABLE_READ);
    }

    /**
     * @throws Exception If failed.
     */
    public void testTransformAllPessimisticReadCommitted() throws Exception {
        checkTransformAll(PESSIMISTIC, READ_COMMITTED);
    }

    /**
     * @throws Exception If failed.
     */
    public void testTransformAllPessimisticRepeatableRead() throws Exception {
        checkTransformAll(PESSIMISTIC, REPEATABLE_READ);
    }

    /**
     * @param concurrency Transaction concurrency.
     * @param isolation Transaction isolation.
     * @throws Exception If failed.
     */
    private void checkTransformAll(IgniteTxConcurrency concurrency, IgniteTxIsolation isolation)
        throws Exception {
        final IgniteCache<String, Integer> cache = jcache();

        cache.put("key2", 1);
        cache.put("key3", 3);

        if (txEnabled()) {
            Map<String, EntryProcessorResult<String>> res;

            try (IgniteTx tx = ignite(0).transactions().txStart(concurrency, isolation)) {
                res = cache.invokeAll(F.asSet("key1", "key2", "key3"), INCR_PROCESSOR);

                tx.commit();
            }

            assertEquals((Integer)1, cache.get("key1"));
            assertEquals((Integer)2, cache.get("key2"));
            assertEquals((Integer)4, cache.get("key3"));

            assertEquals("null", res.get("key1").get());
            assertEquals("1", res.get("key2").get());
            assertEquals("3", res.get("key3").get());

            assertEquals(3, res.size());

            cache.remove("key1");
            cache.put("key2", 1);
            cache.put("key3", 3);
        }

        Map<String, EntryProcessorResult<String>> res = cache.invokeAll(F.asSet("key1", "key2", "key3"), RMV_PROCESSOR);

        for (int i = 0; i < gridCount(); i++) {
            assertNull(cache(i).peek("key1"));
            assertNull(cache(i).peek("key2"));
            assertNull(cache(i).peek("key3"));
        }

        assertEquals("null", res.get("key1").get());
        assertEquals("1", res.get("key2").get());
        assertEquals("3", res.get("key3").get());

        assertEquals(3, res.size());

        cache.remove("key1");
        cache.put("key2", 1);
        cache.put("key3", 3);

        res = cache.invokeAll(F.asSet("key1", "key2", "key3"), INCR_PROCESSOR);

        assertEquals((Integer)1, cache.get("key1"));
        assertEquals((Integer)2, cache.get("key2"));
        assertEquals((Integer)4, cache.get("key3"));

        assertEquals("null", res.get("key1").get());
        assertEquals("1", res.get("key2").get());
        assertEquals("3", res.get("key3").get());

        assertEquals(3, res.size());

        cache.remove("key1");
        cache.put("key2", 1);
        cache.put("key3", 3);

        res = cache.invokeAll(F.asMap("key1", INCR_PROCESSOR, "key2", INCR_PROCESSOR, "key3", INCR_PROCESSOR));

        assertEquals((Integer)1, cache.get("key1"));
        assertEquals((Integer)2, cache.get("key2"));
        assertEquals((Integer)4, cache.get("key3"));

        assertEquals("null", res.get("key1").get());
        assertEquals("1", res.get("key2").get());
        assertEquals("3", res.get("key3").get());

        assertEquals(3, res.size());
    }

    /**
     * @throws Exception If failed.
     */
    public void testTransformAllWithNulls() throws Exception {
        final IgniteCache<String, Integer> cache = jcache();

        GridTestUtils.assertThrows(log, new Callable<Void>() {
            @Override public Void call() throws Exception {
                cache.invokeAll((Set<String>)null, INCR_PROCESSOR);

                return null;
            }
        }, NullPointerException.class, null);

        GridTestUtils.assertThrows(log, new Callable<Void>() {
            @Override public Void call() throws Exception {
                cache.invokeAll(F.asSet("key1"), null);

                return null;
            }
        }, NullPointerException.class, null);

        {
            final Set<String> keys = new LinkedHashSet<>(2);

            keys.add("key1");
            keys.add(null);

            GridTestUtils.assertThrows(log, new Callable<Void>() {
                @Override public Void call() throws Exception {
                    cache.invokeAll(keys, INCR_PROCESSOR);

                    return null;
                }
            }, NullPointerException.class, null);

            GridTestUtils.assertThrows(log, new Callable<Void>() {
                @Override public Void call() throws Exception {
                    cache.invokeAll(F.asSet("key1"), null);

                    return null;
                }
            }, NullPointerException.class, null);
        }
    }

    /**
     * @throws Exception If failed.
     */
    public void testTransformSequentialOptimisticNoStart() throws Exception {
        checkTransformSequential0(false, OPTIMISTIC);
    }

    /**
     * @throws Exception If failed.
     */
    public void testTransformSequentialPessimisticNoStart() throws Exception {
        checkTransformSequential0(false, PESSIMISTIC);
    }

    /**
     * @throws Exception If failed.
     */
    public void testTransformSequentialOptimisticWithStart() throws Exception {
        checkTransformSequential0(true, OPTIMISTIC);
    }

    /**
     * @throws Exception If failed.
     */
    public void testTransformSequentialPessimisticWithStart() throws Exception {
        checkTransformSequential0(true, PESSIMISTIC);
    }

    /**
     * @param startVal Whether to put value.
     * @param concurrency Concurrency.
     * @throws Exception If failed.
     */
    private void checkTransformSequential0(boolean startVal, IgniteTxConcurrency concurrency)
        throws Exception {
        IgniteCache<String, Integer> cache = jcache();

        IgniteTx tx = txEnabled() ? ignite(0).transactions().txStart(concurrency, READ_COMMITTED) : null;

        try {
            if (startVal)
                cache.put("key", 2);

            cache.invoke("key", INCR_PROCESSOR);
            cache.invoke("key", INCR_PROCESSOR);
            cache.invoke("key", INCR_PROCESSOR);

            if (tx != null)
                tx.commit();
        }
        finally {
            if (tx != null)
                tx.close();
        }

        Integer exp = (startVal ? 2 : 0) + 3;

        assertEquals(exp, cache.get("key"));

        for (int i = 0; i < gridCount(); i++) {
            if (cache(i).affinity().isPrimaryOrBackup(grid(i).localNode(), "key"))
                assertEquals(exp, peek(cache(i), "key"));
        }
    }

    /**
     * @throws Exception If failed.
     */
    public void testTransformAfterRemoveOptimistic() throws Exception {
        checkTransformAfterRemove(OPTIMISTIC);
    }

    /**
     * @throws Exception If failed.
     */
    public void testTransformAfterRemovePessimistic() throws Exception {
        checkTransformAfterRemove(PESSIMISTIC);
    }

    /**
     * @param concurrency Concurrency.
     * @throws Exception If failed.
     */
    private void checkTransformAfterRemove(IgniteTxConcurrency concurrency) throws Exception {
        IgniteCache<String, Integer> cache = jcache();

        cache.put("key", 4);

        IgniteTx tx = txEnabled() ? ignite(0).transactions().txStart(concurrency, READ_COMMITTED) : null;

        try {
            cache.remove("key");

            cache.invoke("key", INCR_PROCESSOR);
            cache.invoke("key", INCR_PROCESSOR);
            cache.invoke("key", INCR_PROCESSOR);

            if (tx != null)
                tx.commit();
        }
        finally {
            if (tx != null)
                tx.close();
        }

        assertEquals((Integer)3, cache.get("key"));
    }

    /**
     * @throws Exception If failed.
     */
    public void testTransformReturnValueGetOptimisticReadCommitted() throws Exception {
        checkTransformReturnValue(false, OPTIMISTIC, READ_COMMITTED);
    }

    /**
     * @throws Exception If failed.
     */
    public void testTransformReturnValueGetOptimisticRepeatableRead() throws Exception {
        checkTransformReturnValue(false, OPTIMISTIC, REPEATABLE_READ);
    }

    /**
     * @throws Exception If failed.
     */
    public void testTransformReturnValueGetPessimisticReadCommitted() throws Exception {
        checkTransformReturnValue(false, PESSIMISTIC, READ_COMMITTED);
    }

    /**
     * @throws Exception If failed.
     */
    public void testTransformReturnValueGetPessimisticRepeatableRead() throws Exception {
        checkTransformReturnValue(false, PESSIMISTIC, REPEATABLE_READ);
    }

    /**
     * @throws Exception If failed.
     */
    public void testTransformReturnValuePutInTx() throws Exception {
        checkTransformReturnValue(true, OPTIMISTIC, READ_COMMITTED);
    }

    /**
     * @param put Whether to put value.
     * @param concurrency Concurrency.
     * @param isolation Isolation.
     * @throws Exception If failed.
     */
    private void checkTransformReturnValue(boolean put,
        IgniteTxConcurrency concurrency,
        IgniteTxIsolation isolation)
        throws Exception
    {
        IgniteCache<String, Integer> cache = jcache();

        if (!put)
            cache.put("key", 1);

        IgniteTx tx = txEnabled() ? ignite(0).transactions().txStart(concurrency, isolation) : null;

        try {
            if (put)
                cache.put("key", 1);

            cache.invoke("key", INCR_PROCESSOR);

            assertEquals((Integer)2, cache.get("key"));

            if (tx != null) {
                // Second get inside tx. Make sure read value is not transformed twice.
                assertEquals((Integer)2, cache.get("key"));

                tx.commit();
            }
        }
        finally {
            if (tx != null)
                tx.close();
        }
    }

    /**
     * @throws Exception If failed.
     */
    public void testPutFiltered() throws Exception {
        IgniteTx tx = txEnabled() ? cache().txStart() : null;

        cache().put("key1", 1, F.<String, Integer>cacheNoPeekValue());
        cache().put("key2", 100, gte100);

        if (tx != null)
            tx.commit();

        checkSize(F.asSet("key1"));

        assert cache().get("key1") == 1;

        Integer i = cache().get("key2");

        assert i == null : "Why not null?: " + i;
    }


    /**
     * @throws Exception In case of error.
     */
    public void testPutAsync() throws Exception {
        cache().put("key1", 1);
        cache().put("key2", 2);

        IgniteInternalFuture<Integer> fut1 = cache().putAsync("key1", 10);
        IgniteInternalFuture<Integer> fut2 = cache().putAsync("key2", 11);

        assertEquals((Integer)1, fut1.get(5000));
        assertEquals((Integer)2, fut2.get(5000));

        assertEquals((Integer)10, cache().get("key1"));
        assertEquals((Integer)11, cache().get("key2"));
    }

    /**
     * @throws Exception In case of error.
     */
    public void testPutAsync0() throws Exception {
        IgniteInternalFuture<Integer> fut1 = cache().putAsync("key1", 0);
        IgniteInternalFuture<Integer> fut2 = cache().putAsync("key2", 1);

        assert fut1.get(5000) == null;
        assert fut2.get(5000) == null;
    }

    /**
     * @throws Exception If failed.
     */
    public void testInvokeAsync() throws Exception {
        IgniteCache<String, Integer> cache = jcache();

        cache.put("key2", 1);
        cache.put("key3", 3);

        IgniteCache<String, Integer> asyncCache = cache.withAsync();

        assertNull(asyncCache.invoke("key1", INCR_PROCESSOR));

        IgniteFuture<?> fut0 = asyncCache.future();

        assertNull(asyncCache.invoke("key2", INCR_PROCESSOR));

        IgniteFuture<?> fut1 = asyncCache.future();

        assertNull(asyncCache.invoke("key3", RMV_PROCESSOR));

        IgniteFuture<?> fut2 = asyncCache.future();

        fut0.get();
        fut1.get();
        fut2.get();

        assertEquals((Integer)1, cache.get("key1"));
        assertEquals((Integer)2, cache.get("key2"));
        assertNull(cache.get("key3"));

        for (int i = 0; i < gridCount(); i++)
            assertNull(cache(i).peek("key3"));
    }

    /**
     * @throws Exception If failed.
     */
    public void testInvoke() throws Exception {
        final IgniteCache<String, Integer> cache = jcache();

        assertEquals("null", cache.invoke("k0", INCR_PROCESSOR));

        assertEquals((Integer)1, cache.get("k0"));

        assertEquals("1", cache.invoke("k0", INCR_PROCESSOR));

        assertEquals((Integer)2, cache.get("k0"));

        cache.put("k1", 1);

        assertEquals("1", cache.invoke("k1", INCR_PROCESSOR));

        assertEquals((Integer)2, cache.get("k1"));

        assertEquals("2", cache.invoke("k1", INCR_PROCESSOR));

        assertEquals((Integer)3, cache.get("k1"));

        EntryProcessor<String, Integer, Integer> c = new EntryProcessor<String, Integer, Integer>() {
            @Override public Integer process(MutableEntry<String, Integer> e, Object... args) {
                e.remove();

                return null;
            }
        };

        assertNull(cache.invoke("k1", c));
        assertNull(cache.get("k1"));

        for (int i = 0; i < gridCount(); i++)
            assertNull(cache(i).peek("k1"));

        final EntryProcessor<String, Integer, Integer> errProcessor = new EntryProcessor<String, Integer, Integer>() {
            @Override public Integer process(MutableEntry<String, Integer> e, Object... args) {
                throw new EntryProcessorException("Test entry processor exception.");
            }
        };

        GridTestUtils.assertThrows(log, new Callable<Void>() {
            @Override public Void call() throws Exception {
                cache.invoke("k1", errProcessor);

                return null;
            }
        }, EntryProcessorException.class, "Test entry processor exception.");
    }

    /**
     * @throws Exception In case of error.
     */
    public void testPutAsyncFiltered() throws Exception {
        IgniteTx tx = txEnabled() ? cache().txStart() : null;

        assert cache().putAsync("key1", 1, gte100).get() == null;
        assert cache().putAsync("key2", 101, F.<String, Integer>cacheNoPeekValue()).get() == null;

        if (tx != null)
            tx.commit();

        checkSize(F.asSet("key2"));

        assert cache().get("key1") == null;
        assert cache().get("key2") == 101;

        assert cache().putAsync("key2", 102, F.<String, Integer>cacheNoPeekValue()).get() == 101;
        assert cache().putAsync("key2", 103, F.<String, Integer>cacheHasPeekValue()).get() == 101;

        checkSize(F.asSet("key2"));

        assert cache().get("key1") == null;
        assert cache().get("key2") == 103;

        if (lockingEnabled()) {
            assert !cache().isLocked("key1");
            assert !cache().isLocked("key2");
        }
    }

    /**
     * @throws Exception In case of error.
     */
    public void testPutx() throws Exception {
        if (txEnabled())
            checkPutx(true);
    }

    /**
     * @throws Exception In case of error.
     */
    public void testPutxNoTx() throws Exception {
        checkPutx(false);
    }

    /**
     * @param inTx Whether to start transaction.
     * @throws Exception If failed.
     */
    private void checkPutx(boolean inTx) throws Exception {
        IgniteTx tx = inTx ? cache().txStart() : null;

        assert cache().putx("key1", 1);
        assert cache().putx("key2", 2);
        assert !cache().putx("wrong", 3, gte100);

        // Check inside transaction.
        assert cache().get("key1") == 1;
        assert cache().get("key2") == 2;

        if (tx != null)
            tx.commit();

        checkSize(F.asSet("key1", "key2"));

        // Check outside transaction.
        checkContainsKey(true, "key1");
        checkContainsKey(true, "key2");
        checkContainsKey(false, "wrong");

        checkContainsValue(true, 1);
        checkContainsValue(true, 2);

        assert cache().get("key1") == 1;
        assert cache().get("key2") == 2;
        assert cache().get("wrong") == null;

        assert cache().putx("key1", 100, F.<String, Integer>cacheContainsPeek(1));
        assert cache().putx("key1", 101, gte100);
        assert !cache().putx("key1", 102, gte200);

        checkContainsValue(false, 1);
        checkContainsValue(true, 101);
        checkContainsValue(true, 2);

        checkSize(F.asSet("key1", "key2"));

        checkContainsKey(true, "key1");
        checkContainsKey(true, "key2");
        checkContainsKey(false, "wrong");

        assert cache().get("key1") == 101;
        assert cache().get("key2") == 2;
        assert cache().get("wrong") == null;
    }

    /**
     * @throws Exception If failed.
     */
    public void testFiltersOptimistic1() throws Exception {
        checkFilters1(OPTIMISTIC, REPEATABLE_READ);
    }

    /**
     * @throws Exception If failed.
     */
    public void testFiltersPessimistic1() throws Exception {
        checkFilters1(PESSIMISTIC, REPEATABLE_READ);
    }

    /**
     * @throws Exception If failed.
     */
    public void testFiltersOptimistic2() throws Exception {
        checkFilters2(OPTIMISTIC, REPEATABLE_READ);
    }

    /**
     * @throws Exception If failed.
     */
    public void testFiltersPessimistic2() throws Exception {
        checkFilters2(PESSIMISTIC, REPEATABLE_READ);
    }

    /**
     * @throws Exception If failed.
     */
    public void testFiltersOptimistic3() throws Exception {
        checkFilters3(OPTIMISTIC, REPEATABLE_READ);
    }

    /**
     * @throws Exception If failed.
     */
    public void testFiltersPessimistic3() throws Exception {
        checkFilters3(PESSIMISTIC, REPEATABLE_READ);
    }

    /**
     * Check that empty filter is not overwritten with non-empty.
     *
     * @param concurrency Tx concurrency.
     * @param isolation Tx isolation.
     * @throws Exception If failed.
     */
    private void checkFilters1(IgniteTxConcurrency concurrency, IgniteTxIsolation isolation) throws Exception {
        cache().putx("key1", 0);

        IgniteTx tx = txEnabled() ? cache().txStart(concurrency, isolation) : null;

        try {
            assert cache().putx("key1", 100);
            assert cache().putx("key1", 101, gte100);
            assert cache().putx("key1", 1, gte100);

            // Check inside transaction.
            assert cache().get("key1") == 1;

            if (tx != null)
                tx.commit();
        }
        finally {
            if (tx != null)
                tx.close();
        }

        // Check outside transaction.
        boolean passed = false;

        for (int i = 0; i < gridCount(); i++)
            passed |= containsKey(cache(i), "key1");

        assert passed;

        assertEquals((Integer)1, cache().get("key1"));
    }

    /**
     * Check that failed filter overwritten with passed.
     *
     * @param concurrency Tx concurrency.
     * @param isolation Tx isolation.
     * @throws Exception If failed.
     */
    private void checkFilters2(IgniteTxConcurrency concurrency, IgniteTxIsolation isolation) throws Exception {
        cache().putx("key1", 100);

        IgniteTx tx = txEnabled() ? cache().txStart(concurrency, isolation) : null;

        try {
            cache().put("key1", 101, F.<CacheEntry<String, Integer>>alwaysFalse());
            cache().put("key1", 101, F.<CacheEntry<String, Integer>>alwaysTrue());

            // Check inside transaction.
            assertEquals((Integer)101, cache().get("key1"));

            if (tx != null)
                tx.commit();
        }
        finally {
            if (tx != null)
                tx.close();
        }

        // Check outside transaction.
        boolean passed = false;

        for (int i = 0; i < gridCount(); i++)
            passed |= containsKey(cache(i), "key1");

        assert passed;

        assertEquals((Integer)101, cache().get("key1"));
    }

    /**
     * Check that passed filter is not overwritten with failed.
     *
     * @param concurrency Tx concurrency.
     * @param isolation Tx isolation.
     * @throws Exception If failed.
     */
    private void checkFilters3(IgniteTxConcurrency concurrency, IgniteTxIsolation isolation) throws Exception {
        cache().putx("key1", 100);

        IgniteTx tx = txEnabled() ? cache().txStart(concurrency, isolation) : null;

        try {
            assertEquals((Integer)100, cache().put("key1", 101, F.<CacheEntry<String, Integer>>alwaysTrue()));

            assertEquals((Integer)101, cache().get("key1"));

            cache().put("key1", 102, F.<CacheEntry<String, Integer>>alwaysFalse());

            // Check inside transaction.
            assertEquals((Integer)101, cache().get("key1"));

            if (tx != null)
                tx.commit();
        }
        finally {
            if (tx != null)
                tx.close();
        }

        // Check outside transaction.
        boolean passed = false;

        for (int i = 0; i < gridCount(); i++)
            passed |= containsKey(cache(i), "key1");

        assert passed;

        assertEquals((Integer)101, cache().get("key1"));
    }

    /**
     * @throws Exception If failed.
     */
    public void testPutxFiltered() throws Exception {
        IgniteTx tx = txEnabled() ? cache().txStart() : null;

        try {
            cache().putx("key1", 1, F.<String, Integer>cacheHasPeekValue());
            cache().putx("key2", 100, F.<String, Integer>cacheNoPeekValue());

            if (tx != null)
                tx.commit();
        }
        finally {
            if (tx != null)
                tx.close();
        }

        checkSize(F.asSet("key2"));

        assert cache().get("key1") == null;
        assert cache().get("key2") == 100;
    }

    /**
     * @throws Exception If failed.
     */
    public void testPutxAsync() throws Exception {
        IgniteTx tx = txEnabled() ? cache().txStart() : null;

        cache().put("key2", 1);

        IgniteInternalFuture<Boolean> fut1 = cache().putxAsync("key1", 10);
        IgniteInternalFuture<Boolean> fut2 = cache().putxAsync("key2", 11);

        IgniteFuture<IgniteTx> f = null;

        if (tx != null) {
            tx = (IgniteTx)tx.withAsync();

            tx.commit();

            f = tx.future();
        }

        assert fut1.get();
        assert fut2.get();

        assert f == null || f.get().state() == COMMITTED;

        checkSize(F.asSet("key1", "key2"));

        assert cache().get("key1") == 10;
        assert cache().get("key2") == 11;
    }

    /**
     * @throws Exception In case of error.
     */
    public void testPutxAsyncFiltered() throws Exception {
        IgniteInternalFuture<Boolean> f1 = cache().putxAsync("key1", 1);
        IgniteInternalFuture<Boolean> f2 = cache().putxAsync("key1", 101, F.<String, Integer>cacheHasPeekValue());
        IgniteInternalFuture<Boolean> f3 = cache().putxAsync("key2", 2);
        IgniteInternalFuture<Boolean> f4 = cache().putxAsync("key2", 202, F.<String, Integer>cacheHasPeekValue());
        IgniteInternalFuture<Boolean> f5 = cache().putxAsync("key1", 1, F.<String, Integer>cacheNoPeekValue());
        IgniteInternalFuture<Boolean> f6 = cache().putxAsync("key2", 2, F.<String, Integer>cacheNoPeekValue());

        assert f1.get() : "Invalid future1: " + f1;
        assert f2.get() : "Invalid future2: " + f2;
        assert f3.get() : "Invalid future3: " + f3;
        assert f4.get() : "Invalid future4: " + f4;

        assert !f5.get() : "Invalid future5: " + f5;
        assert !f6.get() : "Invalid future6: " + f6;

        checkSize(F.asSet("key1", "key2"));

        assertEquals((Integer)101, cache().get("key1"));
        assertEquals((Integer)202, cache().get("key2"));
    }

    /**
     * @throws Exception In case of error.
     */
    public void testPutAll() throws Exception {
        Map<String, Integer> map = F.asMap("key1", 1, "key2", 2);

        cache().putAll(map);

        checkSize(F.asSet("key1", "key2"));

        assert cache().get("key1") == 1;
        assert cache().get("key2") == 2;

        map.put("key1", 10);
        map.put("key2", 20);

        cache().putAll(map);

        checkSize(F.asSet("key1", "key2"));

        assert cache().get("key1") == 10;
        assert cache().get("key2") == 20;
    }

    /**
     * @throws Exception In case of error.
     */
    public void testNullInTx() throws Exception {
        if (!txEnabled())
            return;

        final IgniteCache<String, Integer> cache = jcache();

        for (int i = 0; i < 100; i++) {
            final String key = "key-" + i;

            GridTestUtils.assertThrows(log, new Callable<Void>() {
                public Void call() throws Exception {
                    IgniteTransactions txs = grid(0).transactions();

                    try (IgniteTx tx = txs.txStart()) {
                        cache.put(key, 1);

                        cache.put(null, 2);

                        tx.commit();
                    }

                    return null;
                }
            }, NullPointerException.class, null);

            assertNull(cache.get(key));

            cache.put(key, 1);

            assertEquals(1, (int) cache.get(key));

            GridTestUtils.assertThrows(log, new Callable<Void>() {
                public Void call() throws Exception {
                    IgniteTransactions txs = grid(0).transactions();

                    try (IgniteTx tx = txs.txStart()) {
                        cache.put(key, 2);

                        cache.remove(null);

                        tx.commit();
                    }

                    return null;
                }
            }, NullPointerException.class, null);

            assertEquals(1, (int) cache.get(key));

            cache.put(key, 2);

            assertEquals(2, (int)cache.get(key));

            GridTestUtils.assertThrows(log, new Callable<Void>() {
                public Void call() throws Exception {
                    IgniteTransactions txs = grid(0).transactions();

                    Map<String, Integer> map = new LinkedHashMap<String, Integer>();

                    map.put("k1", 1);
                    map.put("k2", 2);
                    map.put(null, 3);

                    try (IgniteTx tx = txs.txStart()) {
                        cache.put(key, 1);

                        cache.putAll(map);

                        tx.commit();
                    }

                    return null;
                }
            }, NullPointerException.class, null);

            assertNull(cache.get("k1"));
            assertNull(cache.get("k2"));

            assertEquals(2, (int) cache.get(key));

            cache.put(key, 3);

            assertEquals(3, (int)cache.get(key));
        }
    }

    /**
     * @throws Exception In case of error.
     */
    public void testPutAllWithNulls() throws Exception {
        final IgniteCache<String, Integer> cache = jcache();

        {
            final Map<String, Integer> m = new LinkedHashMap<>(2);

            m.put("key1", 1);
            m.put(null, 2);

            GridTestUtils.assertThrows(log, new Callable<Void>() {
                @Override
                public Void call() throws Exception {
                    cache.putAll(m);

                    return null;
                }
            }, NullPointerException.class, null);

            cache.put("key1", 1);

            assertEquals(1, (int)cache.get("key1"));
        }

        {
            final Map<String, Integer> m = new LinkedHashMap<>(2);

            m.put("key3", 3);
            m.put("key4", null);

            GridTestUtils.assertThrows(log, new Callable<Void>() {
                @Override
                public Void call() throws Exception {
                    cache.putAll(m);

                    return null;
                }
            }, NullPointerException.class, null);

            m.put("key4", 4);

            cache.putAll(m);

            assertEquals(3, (int) cache.get("key3"));
            assertEquals(4, (int)cache.get("key4"));
        }

        assertThrows(log, new Callable<Object>() {
            @Nullable @Override public Object call() throws Exception {
                cache.put("key1", null);

                return null;
            }
        }, NullPointerException.class, A.NULL_MSG_PREFIX);

        assertThrows(log, new Callable<Object>() {
            @Nullable @Override public Object call() throws Exception {
                cache.getAndPut("key1", null);

                return null;
            }
        }, NullPointerException.class, A.NULL_MSG_PREFIX);

        assertThrows(log, new Callable<Object>() {
            @Nullable @Override public Object call() throws Exception {
                cache.put(null, 1);

                return null;
            }
        }, NullPointerException.class, A.NULL_MSG_PREFIX);

        assertThrows(log, new Callable<Object>() {
            @Nullable @Override public Object call() throws Exception {
                cache.replace(null, 1);

                return null;
            }
        }, NullPointerException.class, A.NULL_MSG_PREFIX);

        assertThrows(log, new Callable<Object>() {
            @Nullable @Override public Object call() throws Exception {
                cache.getAndReplace(null, 1);

                return null;
            }
        }, NullPointerException.class, A.NULL_MSG_PREFIX);

        assertThrows(log, new Callable<Object>() {
            @Nullable @Override public Object call() throws Exception {
                cache.replace("key", null);

                return null;
            }
        }, NullPointerException.class, A.NULL_MSG_PREFIX);

        assertThrows(log, new Callable<Object>() {
            @Nullable @Override public Object call() throws Exception {
                cache.getAndReplace("key", null);

                return null;
            }
        }, NullPointerException.class, A.NULL_MSG_PREFIX);

        assertThrows(log, new Callable<Object>() {
            @Nullable @Override public Object call() throws Exception {
                cache.replace(null, 1, 2);

                return null;
            }
        }, NullPointerException.class, A.NULL_MSG_PREFIX);

        assertThrows(log, new Callable<Object>() {
            @Nullable @Override public Object call() throws Exception {
                cache.replace("key", null, 2);

                return null;
            }
        }, NullPointerException.class, A.NULL_MSG_PREFIX);

        assertThrows(log, new Callable<Object>() {
            @Nullable @Override public Object call() throws Exception {
                cache.replace("key", 1, null);

                return null;
            }
        }, NullPointerException.class, A.NULL_MSG_PREFIX);
    }

    /**
     * @throws Exception In case of error.
     */
    public void testPutAllFiltered() throws Exception {
        Map<String, Integer> map = F.asMap("key1", 1, "key2", 2);

        cache().putAll(map, F.<String, Integer>cacheNoPeekValue());

        checkSize(F.asSet("key1", "key2"));

        assert cache().get("key1") == 1;
        assert cache().get("key2") == 2;

        map.put("key1", 10);
        map.put("key2", 20);

        map.put("key3", 3);

        cache().putAll(map, F.<String, Integer>cacheNoPeekValue());

        checkSize(F.asSet("key1", "key2", "key3"));

        assert cache().get("key1") == 1;
        assert cache().get("key2") == 2;
        assert cache().get("key3") == 3;
    }

    /**
     * @throws Exception In case of error.
     */
    public void testPutAllAsync() throws Exception {
        Map<String, Integer> map = F.asMap("key1", 1, "key2", 2);

        IgniteInternalFuture<?> f1 = cache().putAllAsync(map);

        map.put("key1", 10);
        map.put("key2", 20);

        IgniteInternalFuture<?> f2 = cache().putAllAsync(map);

        f2.get();
        f1.get();

        checkSize(F.asSet("key1", "key2"));

        assert cache().get("key1") == 10;
        assert cache().get("key2") == 20;
    }

    /**
     * @throws Exception In case of error.
     */
    public void testPutAllAsyncFiltered() throws Exception {
        Map<String, Integer> map1 = F.asMap("key1", 1, "key2", 2);

        IgniteInternalFuture<?> f1 = cache().putAllAsync(map1, F.<String, Integer>cacheNoPeekValue());

        Map<String, Integer> map2 = F.asMap("key1", 10, "key2", 20, "key3", 3);

        IgniteInternalFuture<?> f2 = cache().putAllAsync(map2, F.<String, Integer>cacheNoPeekValue());

        f2.get();
        f1.get();

        checkSize(F.asSet("key1", "key2", "key3"));

        assert cache().get("key1") == 1;
        assert cache().get("key2") == 2;
        assert cache().get("key3") == 3;
    }

    /**
     * @throws Exception In case of error.
     */
    public void testPutIfAbsent() throws Exception {
        IgniteTx tx = txEnabled() ? cache().txStart() : null;

        try {
            assert cache().putIfAbsent("key", 1) == null;

            assert cache().get("key") != null;
            assert cache().get("key") == 1;

            assert cache().putIfAbsent("key", 2) != null;
            assert cache().putIfAbsent("key", 2) == 1;

            assert cache().get("key") != null;
            assert cache().get("key") == 1;

            if (tx != null)
                tx.commit();
        }
        finally {
            if (tx != null)
                tx.close();
        }

        assert cache().putIfAbsent("key", 2) != null;

        for (int i = 0; i < gridCount(); i++) {
            info("Peek on node [i=" + i + ", id=" + grid(i).localNode().id() + ", val=" +
                grid(i).cache(null).peek("key") + ']');
        }

        assertEquals((Integer)1, cache().putIfAbsent("key", 2));

        assert cache().get("key") != null;
        assert cache().get("key") == 1;

        // Check swap.
        cache().put("key2", 1);

        assertTrue(cache().evict("key2"));

        assertEquals((Integer)1, cache().putIfAbsent("key2", 3));

        // Check db.
        putToStore("key3", 3);

        assertEquals((Integer)3, cache().putIfAbsent("key3", 4));

        assertEquals((Integer)1, cache().get("key2"));
        assertEquals((Integer)3, cache().get("key3"));

        cache().evict("key2");
        cache().clearLocally("key3");

        // Same checks inside tx.
        tx = txEnabled() ? cache().txStart() : null;

        try {
            assertEquals((Integer)1, cache().putIfAbsent("key2", 3));
            assertEquals((Integer)3, cache().putIfAbsent("key3", 4));

            if (tx != null)
                tx.commit();

            assertEquals((Integer)1, cache().get("key2"));
            assertEquals((Integer)3, cache().get("key3"));
        }
        finally {
            if (tx != null)
                tx.close();
        }
    }

    /**
     * @throws Exception If failed.
     */
    public void testPutIfAbsentAsync() throws Exception {
        IgniteTx tx = txEnabled() ? cache().txStart() : null;

        try {
            IgniteInternalFuture<Integer> fut1 = cache().putIfAbsentAsync("key", 1);

            assert fut1.get() == null;
            assert cache().get("key") != null && cache().get("key") == 1;

            IgniteInternalFuture<Integer> fut2 = cache().putIfAbsentAsync("key", 2);

            assert fut2.get() != null && fut2.get() == 1;
            assert cache().get("key") != null && cache().get("key") == 1;

            if (tx != null)
                tx.commit();
        }
        finally {
            if (tx != null)
                tx.close();
        }

        // Check swap.
        cache().put("key2", 1);

        assertTrue(cache().evict("key2"));

        assertEquals((Integer)1, cache().putIfAbsentAsync("key2", 3).get());

        // Check db.
        putToStore("key3", 3);

        assertEquals((Integer)3, cache().putIfAbsentAsync("key3", 4).get());

        cache().evict("key2");
        cache().clearLocally("key3");

        // Same checks inside tx.
        tx = txEnabled() ? cache().txStart() : null;

        try {
            assertEquals((Integer)1, cache().putIfAbsentAsync("key2", 3).get());
            assertEquals((Integer)3, cache().putIfAbsentAsync("key3", 4).get());

            if (tx != null)
                tx.commit();

            assertEquals((Integer)1, cache().get("key2"));
            assertEquals((Integer)3, cache().get("key3"));
        }
        finally {
            if (tx != null)
                tx.close();
        }
    }

    /**
     * @throws Exception If failed.
     */
    public void testPutxIfAbsent() throws Exception {
        assertNull(cache().get("key"));
        assert cache().putxIfAbsent("key", 1);
        assert cache().get("key") != null && cache().get("key") == 1;
        assert !cache().putxIfAbsent("key", 2);
        assert cache().get("key") != null && cache().get("key") == 1;

        // Check swap.
        cache().put("key2", 1);

        assertTrue(cache().evict("key2"));

        assertFalse(cache().putxIfAbsent("key2", 3));

        // Check db.
        putToStore("key3", 3);

        assertFalse(cache().putxIfAbsent("key3", 4));

        cache().evict("key2");
        cache().clearLocally("key3");

        // Same checks inside tx.
        IgniteTx tx = txEnabled() ? cache().txStart() : null;

        try {
            assertFalse(cache().putxIfAbsent("key2", 3));
            assertFalse(cache().putxIfAbsent("key3", 4));

            if (tx != null)
                tx.commit();

            assertEquals((Integer)1, cache().get("key2"));
            assertEquals((Integer)3, cache().get("key3"));
        }
        finally {
            if (tx != null)
                tx.close();
        }
    }

    /**
     * @throws Exception In case of error.
     */
    public void testPutxIfAbsentAsync() throws Exception {
        if (txEnabled())
            checkPutxIfAbsentAsync(true);
    }

    /**
     * @throws Exception In case of error.
     */
    public void testPutxIfAbsentAsyncNoTx() throws Exception {
        checkPutxIfAbsentAsync(false);
    }

    /**
     * @param  inTx In tx flag.
     * @throws Exception If failed.
     */
    private void checkPutxIfAbsentAsync(boolean inTx) throws Exception {
        IgniteInternalFuture<Boolean> fut1 = cache().putxIfAbsentAsync("key", 1);

        assert fut1.get();
        assert cache().get("key") != null && cache().get("key") == 1;

        IgniteInternalFuture<Boolean> fut2 = cache().putxIfAbsentAsync("key", 2);

        assert !fut2.get();
        assert cache().get("key") != null && cache().get("key") == 1;

        // Check swap.
        cache().put("key2", 1);

        assertTrue(cache().evict("key2"));

        assertFalse(cache().putxIfAbsentAsync("key2", 3).get());

        // Check db.
        putToStore("key3", 3);

        assertFalse(cache().putxIfAbsentAsync("key3", 4).get());

        cache().evict("key2");
        cache().clearLocally("key3");

        // Same checks inside tx.
        IgniteTx tx = inTx ? cache().txStart() : null;

        try {
            assertFalse(cache().putxIfAbsentAsync("key2", 3).get());
            assertFalse(cache().putxIfAbsentAsync("key3", 4).get());

            if (tx != null)
                tx.commit();
        }
        finally {
            if (tx != null)
                tx.close();
        }

        assertEquals((Integer)1, cache().get("key2"));
        assertEquals((Integer)3, cache().get("key3"));
    }

    /**
     * @throws Exception In case of error.
     */
    public void testPutxIfAbsentAsyncConcurrent() throws Exception {
        IgniteInternalFuture<Boolean> fut1 = cache().putxIfAbsentAsync("key1", 1);
        IgniteInternalFuture<Boolean> fut2 = cache().putxIfAbsentAsync("key2", 2);

        assert fut1.get();
        assert fut2.get();
    }

    /**
     * @throws Exception If failed.
     */
    public void testReplace() throws Exception {
        cache().put("key", 1);

        assert cache().get("key") == 1;

        info("key 1 -> 2");

        assert cache().replace("key", 2) == 1;

        assert cache().get("key") == 2;

        assert cache().replace("wrong", 0) == null;

        assert cache().get("wrong") == null;

        info("key 0 -> 3");

        assert !cache().replace("key", 0, 3);

        assert cache().get("key") == 2;

        info("key 0 -> 3");

        assert !cache().replace("key", 0, 3);

        assert cache().get("key") == 2;

        info("key 2 -> 3");

        assert cache().replace("key", 2, 3);

        assert cache().get("key") == 3;

        info("evict key");

        cache().evict("key");

        info("key 3 -> 4");

        assert cache().replace("key", 3, 4);

        assert cache().get("key") == 4;

        putToStore("key2", 5);

        info("key2 5 -> 6");

        assert cache().replace("key2", 5, 6);

        for (int i = 0; i < gridCount(); i++) {
            info("Peek key on grid [i=" + i + ", nodeId=" + grid(i).localNode().id() +
                ", peekVal=" + grid(i).cache(null).peek("key") + ']');

            info("Peek key2 on grid [i=" + i + ", nodeId=" + grid(i).localNode().id() +
                ", peekVal=" + grid(i).cache(null).peek("key2") + ']');
        }

        assertEquals((Integer)6, cache().get("key2"));

        cache().evict("key");
        cache().clearLocally("key2");

        IgniteTx tx = txEnabled() ? cache().txStart() : null;

        try {
            assert cache().replace("key", 4, 5);
            assert cache().replace("key2", 6, 7);

            if (tx != null)
                tx.commit();

            assert cache().get("key") == 5;
            assert cache().get("key2") == 7;
        }
        finally {
            if (tx != null)
                tx.close();
        }
    }

    /**
     * @throws Exception If failed.
     */
    public void testReplacex() throws Exception {
        cache().put("key", 1);

        assert cache().get("key") == 1;

        assert cache().replacex("key", 2);

        assert cache().get("key") == 2;

        assert !cache().replacex("wrong", 2);

        cache().evict("key");

        assert cache().replacex("key", 4);

        assert cache().get("key") == 4;

        putToStore("key2", 5);

        assert cache().replacex("key2", 6);

        assertEquals((Integer)6, cache().get("key2"));

        cache().evict("key");
        cache().clearLocally("key2");

        IgniteTx tx = txEnabled() ? cache().txStart() : null;

        try {
            assert cache().replacex("key", 5);
            assert cache().replacex("key2", 7);

            if (tx != null)
                tx.commit();
        }
        finally {
            if (tx != null)
                tx.close();
        }

        assert cache().get("key") == 5;
        assert cache().get("key2") == 7;
    }

    /**
     * @throws Exception If failed.
     */
    public void testReplaceAsync() throws Exception {
        cache().put("key", 1);

        assert cache().get("key") == 1;

        assert cache().replaceAsync("key", 2).get() == 1;

        assert cache().get("key") == 2;

        assert cache().replaceAsync("wrong", 0).get() == null;

        assert cache().get("wrong") == null;

        assert !cache().replaceAsync("key", 0, 3).get();

        assert cache().get("key") == 2;

        assert !cache().replaceAsync("key", 0, 3).get();

        assert cache().get("key") == 2;

        assert cache().replaceAsync("key", 2, 3).get();

        assert cache().get("key") == 3;

        cache().evict("key");

        assert cache().replaceAsync("key", 3, 4).get();

        assert cache().get("key") == 4;

        putToStore("key2", 5);

        assert cache().replaceAsync("key2", 5, 6).get();

        assertEquals((Integer)6, cache().get("key2"));

        cache().evict("key");
        cache().clearLocally("key2");

        IgniteTx tx = txEnabled() ? cache().txStart() : null;

        try {
            assert cache().replaceAsync("key", 4, 5).get();
            assert cache().replaceAsync("key2", 6, 7).get();

            if (tx != null)
                tx.commit();
        }
        finally {
            if (tx != null)
                tx.close();
        }

        assert cache().get("key") == 5;
        assert cache().get("key2") == 7;
    }

    /**
     * @throws Exception If failed.
     */
    public void testReplacexAsync() throws Exception {
        cache().put("key", 1);

        assert cache().get("key") == 1;

        assert cache().replacexAsync("key", 2).get();

        U.debug(log, "Finished replace.");

        assertEquals((Integer)2, cache().get("key"));

        assert !cache().replacexAsync("wrong", 2).get();

        cache().evict("key");

        assert cache().replacexAsync("key", 4).get();

        assert cache().get("key") == 4;

        putToStore("key2", 5);

        assert cache().replacexAsync("key2", 6).get();

        assert cache().get("key2") == 6;

        cache().evict("key");
        cache().clearLocally("key2");

        IgniteTx tx = txEnabled() ? cache().txStart() : null;

        try {
            assert cache().replacexAsync("key", 5).get();
            assert cache().replacexAsync("key2", 7).get();

            if (tx != null)
                tx.commit();
        }
        finally {
            if (tx != null)
                tx.close();
        }

        assert cache().get("key") == 5;
        assert cache().get("key2") == 7;
    }

    /**
     * @throws Exception In case of error.
     */
    public void testRemove() throws Exception {
        cache().put("key1", 1);
        cache().put("key2", 2);

        assert !cache().remove("key1", 0);
        assert cache().get("key1") != null && cache().get("key1") == 1;
        assert cache().remove("key1", 1);
        assert cache().get("key1") == null;
        assert cache().remove("key2") == 2;
        assert cache().get("key2") == null;
        assert cache().remove("key2") == null;
    }

    /**
     * @throws Exception If failed.
     */
    public void testDeletedEntriesFlag() throws Exception {
        if (cacheMode() != LOCAL && cacheMode() != REPLICATED) {
            int cnt = 3;

            for (int i = 0; i < cnt; i++)
                cache().put(String.valueOf(i), i);

            for (int i = 0; i < cnt; i++)
                cache().remove(String.valueOf(i));

            for (int g = 0; g < gridCount(); g++) {
                for (int i = 0; i < cnt; i++) {
                    String key = String.valueOf(i);

                    GridCacheContext<String, Integer> cctx = context(g);

                    GridCacheEntryEx<String, Integer> entry = cctx.isNear() ? cctx.near().dht().peekEx(key) :
                        cctx.cache().peekEx(key);

                    if (cache().affinity().mapKeyToPrimaryAndBackups(key).contains(grid(g).localNode())) {
                        assertNotNull(entry);
                        assertTrue(entry.deleted());
                    }
                    else
                        assertNull(entry);
                }
            }
        }
    }

    /**
     * @throws Exception If failed.
     */
    public void testRemoveLoad() throws Exception {
        int cnt = 10;

        Collection<String> keys = new ArrayList<>();

        for (int i = 0; i < cnt; i++)
            keys.add(String.valueOf(i));

        cache().removeAll(keys);

        for (String key : keys)
            putToStore(key, Integer.parseInt(key));

        for (int g = 0; g < gridCount(); g++)
            grid(g).jcache(null).localLoadCache(null);

        for (int g = 0; g < gridCount(); g++) {
            for (int i = 0; i < cnt; i++) {
                String key = String.valueOf(i);

                if (cache().affinity().mapKeyToPrimaryAndBackups(key).contains(grid(g).localNode()))
                    assertEquals((Integer)i, cache(g).peek(key));
                else
                    assertNull(cache(g).peek(key));
            }
        }
    }

    /**
     * @throws Exception In case of error.
     */
    public void testRemoveFiltered() throws Exception {
        cache().put("key1", 1);
        cache().put("key2", 100);

        assert cache().remove("key1", gte100) == 1;
        assert cache().get("key1") != null && cache().get("key1") == 1;
        assert cache().remove("key2", gte100) == 100;
        assert cache().get("key2") == null;
    }

    /**
     * @throws Exception In case of error.
     */
    public void testRemoveAsync() throws Exception {
        cache().put("key1", 1);
        cache().put("key2", 2);

        assert !cache().removeAsync("key1", 0).get();
        assert cache().get("key1") != null && cache().get("key1") == 1;
        assert cache().removeAsync("key1", 1).get();
        assert cache().get("key1") == null;
        assert cache().removeAsync("key2").get() == 2;
        assert cache().get("key2") == null;
        assert cache().removeAsync("key2").get() == null;
    }

    /**
     * @throws Exception In case of error.
     */
    public void testRemoveAsyncFiltered() throws Exception {
        cache().put("key1", 1);
        cache().put("key2", 100);

        assert cache().removeAsync("key1", gte100).get() == 1;
        assert cache().get("key1") != null && cache().get("key1") == 1;
        assert cache().removeAsync("key2", gte100).get() == 100;
        assert cache().get("key2") == null;
    }

    /**
     * @throws Exception In case of error.
     */
    public void testRemovex() throws Exception {
        cache().put("key1", 1);

        assert cache().removex("key1");
        assert cache().get("key1") == null;
        assert !cache().removex("key1");
    }

    /**
     * @throws Exception In case of error.
     */
    public void testRemovexFiltered() throws Exception {
        cache().put("key1", 1);
        cache().put("key2", 100);

        assert !cache().removex("key1", gte100);
        assert cache().get("key1") != null && cache().get("key1") == 1;
        assert cache().removex("key2", gte100);
        assert cache().get("key2") == null;
    }

    /**
     * @throws Exception In case of error.
     */
    public void testRemovexAsync() throws Exception {
        cache().put("key1", 1);

        assert cache().removexAsync("key1").get();
        assert cache().get("key1") == null;
        assert !cache().removexAsync("key1").get();
    }

    /**
     * @throws Exception In case of error.
     */
    public void testRemovexAsyncFiltered() throws Exception {
        cache().put("key1", 1);
        cache().put("key2", 100);

        assert !cache().removexAsync("key1", gte100).get();
        assert cache().get("key1") != null && cache().get("key1") == 1;
        assert cache().removexAsync("key2", gte100).get();
        assertNull(cache().get("key2"));
    }

    /**
     * @throws Exception In case of error.
     */
    public void testRemoveAll() throws Exception {
        cache().put("key1", 1);
        cache().put("key2", 2);
        cache().put("key3", 3);

        checkSize(F.asSet("key1", "key2", "key3"));

        cache().removeAll(F.asList("key1", "key2"));

        checkSize(F.asSet("key3"));

        checkContainsKey(false, "key1");
        checkContainsKey(false, "key2");
        checkContainsKey(true, "key3");

        // Put values again.
        cache().put("key1", 1);
        cache().put("key2", 2);
        cache().put("key3", 3);

        cache(gridCount() > 1 ? 1 : 0).removeAll();

        assert cache().isEmpty();
        long entryCount = hugeRemoveAllEntryCount();

        for (int i = 0; i < entryCount; i++)
            cache().put(String.valueOf(i), i);

        for (int i = 0; i < entryCount; i++)
            assertEquals(Integer.valueOf(i), cache().get(String.valueOf(i)));

        cache().removeAll();

        for (int i = 0; i < entryCount; i++)
            assertNull(cache().get(String.valueOf(i)));
    }

    /**
     * Provides count on entities to be removed in removeAll() test
     */
    protected long hugeRemoveAllEntryCount(){
        return 1000L;
    }

    /**
     * @throws Exception In case of error.
     */
    public void testRemoveAllWithNulls() throws Exception {
        final IgniteCache<String, Integer> cache = jcache();

        final Set<String> c = new LinkedHashSet<>();

        c.add("key1");
        c.add(null);

        GridTestUtils.assertThrows(log, new Callable<Void>() {
            @Override
            public Void call() throws Exception {
                cache.removeAll(c);

                return null;
            }
        }, NullPointerException.class, null);

        GridTestUtils.assertThrows(log, new Callable<Void>() {
            @Override public Void call() throws Exception {
                cache.removeAll(null);

                return null;
            }
        }, NullPointerException.class, null);

        GridTestUtils.assertThrows(log, new Callable<Void>() {
            @Override public Void call() throws Exception {
                cache.remove(null);

                return null;
            }
        }, NullPointerException.class, null);

        GridTestUtils.assertThrows(log, new Callable<Void>() {
            @Override public Void call() throws Exception {
                cache.getAndRemove(null);

                return null;
            }
        }, NullPointerException.class, null);

        GridTestUtils.assertThrows(log, new Callable<Void>() {
            @Override public Void call() throws Exception {
                cache.remove("key1", null);

                return null;
            }
        }, NullPointerException.class, null);
    }

    /**
     * @throws Exception In case of error.
     */
    public void testRemoveAllDuplicates() throws Exception {
        cache().removeAll(Arrays.asList("key1", "key1", "key1"));
    }

    /**
     * @throws Exception In case of error.
     */
    public void testRemoveAllDuplicatesTx() throws Exception {
        if (txEnabled()) {
            try (IgniteTx tx = cache().txStart()) {
                cache().removeAll(Arrays.asList("key1", "key1", "key1"));

                tx.commit();
            }
        }
    }

    /**
     * @throws Exception In case of error.
     */
    public void testRemoveAllEmpty() throws Exception {
        cache().removeAll();
    }

    /**
     * @throws Exception In case of error.
     */
    public void testRemoveAllAsync() throws Exception {
        cache().put("key1", 1);
        cache().put("key2", 2);
        cache().put("key3", 3);

        checkSize(F.asSet("key1", "key2", "key3"));

        cache().removeAllAsync(F.asList("key1", "key2")).get();

        checkSize(F.asSet("key3"));

        checkContainsKey(false, "key1");
        checkContainsKey(false, "key2");
        checkContainsKey(true, "key3");
    }

    /**
     * @throws Exception In case of error.
     */
    public void testRemoveAllAsyncFiltered() throws Exception {
        cache().put("key1", 1);
        cache().put("key2", 2);
        cache().put("key3", 100);
        cache().put("key4", 101);
        cache().put("key5", 102);

        checkSize(F.asSet("key1", "key2", "key3", "key4", "key5"));

        cache().removeAllAsync(F.asList("key2", "key3", "key4"), gte100).get();

        checkSize(F.asSet("key1", "key2", "key5"));

        checkContainsKey(true, "key1");
        checkContainsKey(true, "key2");
        checkContainsKey(false, "key3");
        checkContainsKey(false, "key4");
        checkContainsKey(true, "key5");

        cache().put("key6", 200);
        cache().put("key7", 201);

        checkSize(F.asSet("key1", "key2", "key5", "key6", "key7"));

        for (int i = 0; i < gridCount(); i++)
            cache(i).removeAllAsync(gte200).get();

        checkSize(F.asSet("key1", "key2", "key5"));

        checkContainsKey(false, "key6");
        checkContainsKey(false, "key7");
    }

    /**
     * @throws Exception In case of error.
     */
    public void testKeySet() throws Exception {
        cache().put("key1", 1);
        cache().put("key2", 2);
        cache().put("key3", 3);

        Collection<String> keys = new HashSet<>();

        for (int i = 0; i < gridCount(); i++)
            keys.addAll(cache(i).keySet());

        assert keys.size() == 3;
        assert keys.contains("key1");
        assert keys.contains("key2");
        assert keys.contains("key3");
        assert !keys.contains("wrongKey");
    }

    /**
     * @throws Exception In case of error.
     */
    public void testKeySetFiltered() throws Exception {
        if (offheapTiered(cache()))
            return;

        cache().put("key1", 1);
        cache().put("key2", 100);
        cache().put("key3", 101);

        Collection<String> keys = new HashSet<>();

        for (int i = 0; i < gridCount(); i++)
            keys.addAll(cache(i).projection(gte100).keySet());

        assert keys.size() == 2;
        assert !keys.contains("key1");
        assert keys.contains("key2");
        assert keys.contains("key3");
    }

    /**
     * @throws Exception In case of error.
     */
    public void testValues() throws Exception {
        cache().put("key1", 1);
        cache().put("key2", 2);
        cache().put("key3", 3);

        Collection<Integer> vals = new HashSet<>();

        for (int i = 0; i < gridCount(); i++)
            vals.addAll(cache(i).values());

        assert vals.size() == 3;
        assert vals.contains(1);
        assert vals.contains(2);
        assert vals.contains(3);
        assert !vals.contains(0);
    }

    /**
     * @throws Exception In case of error.
     */
    public void testValuesFiltered() throws Exception {
        cache().put("key1", 1);
        cache().put("key2", 100);
        cache().put("key3", 101);

        Collection<Integer> vals = new HashSet<>();

        for (int i = 0; i < gridCount(); i++)
            vals.addAll(cache(i).projection(gte100).values());

        assert vals.size() == 2;
        assert !vals.contains(1);
        assert vals.contains(100);
        assert vals.contains(101);
    }

    /**
     * @throws Exception In case of error.
     */
    public void testReload() throws Exception {
        String key = "testReload";

        GridCache<String, Integer> cache = primaryCache(key);

        assertNull(cache.peek(key));

        cache.put(key, 1);

        assertEquals((Integer)1, cache.peek(key));

        cache.clearLocally(key);

        assertNull(cache.peek(key));

        assertEquals((Integer)1, cache.reload(key));
        assertEquals((Integer)1, cache.peek(key));
    }

    /**
     *
     * @throws Exception In case of error.
     */
    public void testReloadAsync() throws Exception {
        String key = "testReloadAsync";

        GridCache<String, Integer> cache = primaryCache(key);

        assertNull(cache.get(key));

        cache.put(key, 1);

        assertEquals((Integer)1, cache.get(key));

        cache.clear();

        assertNull(cache.peek(key));

        assertEquals((Integer)1, cache.reloadAsync(key).get());

        assertEquals((Integer)1, cache.peek(key));
    }

    /**
     * @throws Exception In case of error.
     */
    public void testReloadFiltered() throws Exception {
        GridCache<String, Integer> cache = primaryCache("key");

        assertNull(cache.get("key"));

        cache.put("key", 1);

        assertEquals((Integer)1, cache.get("key"));

        cache.clear();

        assertNull(cache.projection(entryKeyFilterInv).reload("key"));
        assertEquals((Integer)1, cache.projection(entryKeyFilter).reload("key"));

        assertEquals((Integer)1, peek(cache, "key"));
    }

    /**
     * @throws Exception In case of error.
     */
    public void testReloadAsyncFiltered() throws Exception {
        GridCache<String, Integer> cache = primaryCache("key");

        assertNull(cache.get("key"));

        cache.put("key", 1);

        assertEquals((Integer)1, cache.get("key"));

        cache.clear();

        assertNull(cache.projection(entryKeyFilterInv).reloadAsync("key").get());
        assertEquals((Integer) 1, cache.projection(entryKeyFilter).reloadAsync("key").get());

        assertEquals((Integer)1, cache.peek("key"));
    }

    /**
     * @throws Exception In case of error.
     */
    public void testReloadAll() throws Exception {
        GridCache<String, Integer> cache = cache();

        Collection<String> keys = primaryKeysForCache(cache, 2);

        for (String key : keys)
            assertNull(cache.peek(key));

        Map<String, Integer> vals = new HashMap<>(keys.size());

        int i = 0;

        for (String key : keys) {
            cache.put(key, i);

            vals.put(key, i);

            i++;
        }

        for (String key : keys)
            assertEquals(vals.get(key), cache.peek(key));

        cache.clear();

        for (String key : keys)
            assertNull(cache.peek(key));

        cache.reloadAll(keys);

        for (String key : keys)
            assertEquals(vals.get(key), cache.peek(key));

        cache.clear();

        for (String key : keys)
            assertNull(cache.peek(key));

        String[] keysArr = new String[keys.size()];
        keys.toArray(keysArr);

        cache.reloadAll(F.asList(keysArr));

        for (String key : keys) {
            assertEquals(vals.get(key), cache.peek(key));

            cache.clearLocally(key);
        }

        cache.reloadAll(keys);

        for (String key : keys)
            assertEquals(vals.get(key), cache.peek(key));
    }

    /**
     * @throws Exception In case of error.
     */
    public void testReloadAllAsync() throws Exception {
        GridCache<String, Integer> cache = cache();

        Collection<String> keys = primaryKeysForCache(cache, 2);

        for (String key : keys)
            assertNull(cache.peek(key));

        Map<String, Integer> vals = new HashMap<>(keys.size());

        int i = 0;

        for (String key : keys) {
            cache.put(key, i);

            vals.put(key, i);

            i++;
        }

        for (String key : keys)
            assertEquals(vals.get(key), cache.peek(key));

        cache.clear();

        for (String key : keys)
            assertNull(cache.peek(key));

        cache.reloadAllAsync(keys).get();

        for (String key : keys)
            assertEquals(vals.get(key), cache.peek(key));

        cache.clear();

        for (String key : keys)
            assertNull(cache.peek(key));

        String[] keysArr = new String[keys.size()];
        keys.toArray(keysArr);

        cache.reloadAllAsync(F.asList(keysArr)).get();

        for (String key : keys)
            assertEquals(vals.get(key), cache.peek(key));

        for (String key : keys) {
            assertEquals(vals.get(key), cache.peek(key));

            cache.clearLocally(key);
        }

        cache.reloadAllAsync(keys).get();

        for (String key : keys)
            assertEquals(vals.get(key), cache.peek(key));
    }

    /**
     * @throws Exception In case of error.
     */
    public void testReloadAllFiltered() throws Exception {
        GridCache<String, Integer> cache = cache();

        Collection<String> keys = primaryKeysForCache(cache, 3);

        for (String key : keys)
            assertNull(cache.get(key));

        Map<String, Integer> vals = new HashMap<>();

        int i = 0;

        for (String key : keys) {
            cache.put(key, i);

            vals.put(key, i);

            i++;
        }

        for (String key : keys)
            assertEquals(vals.get(key), cache.peek(key));

        cache.clear();

        for (String key : keys)
            assertNull(cache.peek(key));

        String first = F.first(keys);

        cache.put(first, 0);

        assertEquals((Integer)0, cache.peek(first));

        cache.projection(F.<String, Integer>cacheHasPeekValue()).reloadAll(keys);

        assertEquals((Integer)0, cache.peek(first));

        for (String key : keys) {
            if (!first.equals(key)) // Should not have peek value.
                assertNull(cache.peek(key));
        }
    }

    /**
     * @throws Exception In case of error.
     */
    public void testReloadAllAsyncFiltered() throws Exception {
        GridCache<String, Integer> cache = cache();

        Collection<String> keys = primaryKeysForCache(cache, 3);

        for (String key : keys)
            assertNull(cache.get(key));

        Map<String, Integer> vals = new HashMap<>(keys.size());

        int i = 0;

        for (String key : keys) {
            cache.put(key, i);

            vals.put(key, i);

            i++;
        }

        for (String key : keys)
            assertEquals(vals.get(key), cache.peek(key));

        cache.clear();

        for (String key : keys)
            assertNull(cache.peek(key));

        String first = F.first(keys);

        cache.put(first, 0);

        assertEquals((Integer)0, cache.peek(first));

        cache.projection(F.<String, Integer>cacheHasPeekValue()).reloadAllAsync(keys).get();

        assertEquals((Integer)0, cache.peek(first));

        for (String key : keys) {
            if (!first.equals(key)) // Should not have peek value.
                assertNull(cache.peek(key));
        }
    }

    /**
     * @throws Exception If failed.
     */
    public void testRemoveAfterClear() throws Exception {
        IgniteEx grid = grid(0);

        CacheDistributionMode distroMode = grid.cache(null).configuration().getDistributionMode();

        if (distroMode == CacheDistributionMode.NEAR_ONLY || distroMode == CacheDistributionMode.CLIENT_ONLY) {
            if (gridCount() < 2)
                return;

            grid = grid(1);
        }

        CacheProjection<Integer, Integer> cache = grid.cache(null)
            .projection(Integer.class, Integer.class);

        int key = 0;

        List<Integer> keys = new ArrayList<>();

        for (int k = 0; k < 2; k++) {
            while (!grid.cache(null).affinity().isPrimary(grid.localNode(), key))
                key++;

            keys.add(key);

            key++;
        }

        System.out.println(keys);

        for (Integer k : keys)
            cache.put(k, k);

        cache.clear();

        for (int g = 0; g < gridCount(); g++) {
            Ignite grid0 = grid(g);

            grid0.cache(null).projection(Integer.class, Integer.class).removeAll();

            assertTrue(grid0.cache(null).isEmpty());
        }
    }

    /**
     * @throws Exception In case of error.
     */
    public void testClear() throws Exception {
        IgniteCache<String, Integer> cache = jcache();

        Collection<String> keys = primaryKeysForCache(cache, 3);

        for (String key : keys)
            assertNull(cache.get(key));

        Map<String, Integer> vals = new HashMap<>(keys.size());

        int i = 0;

        for (String key : keys) {
            cache.put(key, i);

            vals.put(key, i);

            i++;
        }

        for (String key : keys)
            assertEquals(vals.get(key), peek(cache, key));

        cache.clear();

        for (String key : keys)
            assertNull(peek(cache, key));

        for (i = 0; i < gridCount(); i++)
            cache(i).clear();

        for (i = 0; i < gridCount(); i++)
            assert cache(i).isEmpty();

        for (Map.Entry<String, Integer> entry : vals.entrySet())
            cache.put(entry.getKey(), entry.getValue());

        for (String key : keys)
            assertEquals(vals.get(key), peek(cache, key));

        String first = F.first(keys);

        if (lockingEnabled()) {
            Lock lock = cache.lock(first);

<<<<<<< HEAD
            lock.lock();
=======
            cache.clear();
>>>>>>> bb8b07dc

            try {
                cache.clear();

                assertEquals(vals.get(first), peek(cache, first));
            }
            finally {
                lock.unlock();
            }
        }
        else {
            cache.clear();

            cache.put(first, vals.get(first));
        }

<<<<<<< HEAD
        cache.clear();

        assert cache.localSize() == 0 : "Values after clear.";
=======
        cache.projection(gte100).clearLocally(first);

        assertNotNull(peek(cache, first));

        cache.put(first, 101);

        cache.projection(gte100).clearLocally(first);

        assert cache.isEmpty() : "Values after clearLocally: " + cache.values();
>>>>>>> bb8b07dc

        i = 0;

        for (String key : keys) {
            cache.put(key, i);

            vals.put(key, i);

            i++;
        }

        cache.put("key1", 1);
        cache.put("key2", 2);

        cache.localEvict(ImmutableSet.of("key1", "key2"));

        assert cache().isEmpty();

        cache().clear();

        assert cache().promote("key1") == null;
        assert cache().promote("key2") == null;
    }

    /**
     * @throws Exception In case of error.
     */
    public void testClearKeys() throws Exception {
        GridCache<String, Integer> cache = cache();

        Collection<String> keys = primaryKeysForCache(cache, 3);

        for (String key : keys)
            assertNull(cache.get(key));

        String lastKey = F.last(keys);

        Collection<String> subKeys = new ArrayList<>(keys);

        subKeys.remove(lastKey);

        Map<String, Integer> vals = new HashMap<>();

        int i = 0;

        for (String key : keys)
            vals.put(key, i++);

        cache.putAll(vals);

        for (String subKey : subKeys)
            cache.clearLocally(subKey);

        for (String key : subKeys)
            assertNull(cache.peek(key));

        assertEquals(vals.get(lastKey), cache.peek(lastKey));

        cache.clear();

        vals.put(lastKey, 102);

        cache.putAll(vals);

        for (String key : keys)
            cache.projection(gte100).clearLocally(key);

        assertNull(cache.peek(lastKey));

        for (String key : subKeys)
            assertEquals(vals.get(key), cache.peek(key));
    }

    /**
     * @throws Exception In case of error.
     */
    public void testGlobalClearAll() throws Exception {
        // Save entries only on their primary nodes. If we didn't do so, clearLocally() will not remove all entries
        // because some of them were blocked due to having readers.
        for (int i = 0; i < gridCount(); i++) {
            for (String key : primaryKeysForCache(cache(i), 3, 100_000))
                cache(i).put(key, 1);
        }

        cache().clear();

        for (int i = 0; i < gridCount(); i++)
            assert cache(i).isEmpty();
    }

    /**
     * @throws Exception In case of error.
     */
    public void testEntrySet() throws Exception {
        if (offheapTiered(cache()))
            return;

        cache().put("key1", 1);
        cache().put("key2", 2);
        cache().put("key3", 3);

        Collection<CacheEntry<String, Integer>> entries = new HashSet<>();

        for (int i = 0; i < gridCount(); i++)
            entries.addAll(cache(i).entrySet());

        assertEquals(3, entries.size());

        for (CacheEntry<String, Integer> entry : entries)
            assert "key1".equals(entry.getKey()) || "key2".equals(entry.getKey()) ||
                "key3".equals(entry.getKey());
    }

    /**
     * @throws Exception In case of error.
     */
    @SuppressWarnings("BusyWait")
    public void testLockUnlock() throws Exception {
        if (lockingEnabled()) {
            final CountDownLatch lockCnt = new CountDownLatch(1);
            final CountDownLatch unlockCnt = new CountDownLatch(1);

            grid(0).events().localListen(new IgnitePredicate<IgniteEvent>() {
                @Override public boolean apply(IgniteEvent evt) {
                    switch (evt.type()) {
                        case EVT_CACHE_OBJECT_LOCKED:
                            lockCnt.countDown();

                            break;
                        case EVT_CACHE_OBJECT_UNLOCKED:
                            unlockCnt.countDown();

                            break;
                    }

                    return true;
                }
            }, EVT_CACHE_OBJECT_LOCKED, EVT_CACHE_OBJECT_UNLOCKED);

            IgniteCache<String, Integer> cache = jcache();

            String key = primaryKeysForCache(cache, 1).get(0);

            cache.put(key, 1);

            assert !cache.isLocalLocked(key, false);

            Lock lock = cache.lock(key);

            lock.lock();

            lockCnt.await();

            assert cache.isLocalLocked(key, false);

            lock.unlock();

            unlockCnt.await();

            for (int i = 0; i < 100; i++)
                if (cache.isLocalLocked(key, false))
                    Thread.sleep(10);
                else
                    break;

            assert !cache.isLocalLocked(key, false);
        }
    }

    /**
     * @throws Exception In case of error.
     */
    @SuppressWarnings("BusyWait")
    public void testLockAsync() throws Exception {
        if (lockingEnabled()) {
            IgniteCache<String, Integer> cache = jcache();

            Lock lock = cache.lock("key");

            cache.put("key", 1);

            assert !cache.isLocalLocked("key", false);

            lock.lock();

            assert cache.isLocalLocked("key", false);

            lock.unlock();

            for (int i = 0; i < 100; i++)
                if (cache.isLocalLocked("key", false))
                    Thread.sleep(10);
                else
                    break;

            assert !cache.isLocalLocked("key", false);
        }
    }

    /**
     * @throws Exception In case of error.
     */
    @SuppressWarnings("BusyWait")
    public void testLockAsyncEntry() throws Exception {
        if (lockingEnabled()) {
            cache().put("key", 1);

            CacheEntry<String, Integer> e = cache().entry("key");

            assert e != null;

            assert !e.isLocked();

            e.lockAsync(0).get();

            assert e.isLocked();

            e.unlock();

            for (int i = 0; i < 100; i++)
                if (e.isLocked())
                    Thread.sleep(10);
                else
                    break;

            assert !e.isLocked();
        }
    }

    /**
     * @throws Exception In case of error.
     */
    public void testLockWithTimeout() throws Exception {
        if (lockingEnabled()) {
            jcache().put("key", 1);

            assert !jcache().isLocalLocked("key", false);

            final Lock lock = jcache().lock("key");

            lock.tryLock(2000, MILLISECONDS);

            assert jcache().isLocalLocked("key", false);
            assert jcache().isLocalLocked("key", true);

            assert !forLocal(dfltIgnite).call(new Callable<Boolean>() {
                @Override public Boolean call() throws InterruptedException {
                    return lock.tryLock(100, MILLISECONDS);
                }
            });

            lock.unlock();
        }
    }

    /**
     * @throws Exception In case of error.
     */
    @SuppressWarnings("BusyWait")
    public void testLockWithTimeoutEntry() throws Exception {
        if (lockingEnabled()) {
            cache().put("key", 1);

            final CacheEntry<String, Integer> e = cache().entry("key");

            assert e != null;

            assert !e.isLocked();

            e.lock(2000);

            assert e.isLocked();

            assert !forLocal(dfltIgnite).call(new Callable<Boolean>() {
                @Override public Boolean call() throws IgniteCheckedException {
                    return e.lock(100);
                }
            });

            e.unlock();
        }
    }

    /**
     * @throws Exception In case of error.
     */
    @SuppressWarnings("BusyWait")
    public void testLockAsyncWithTimeout() throws Exception {
        if (lockingEnabled()) {
            final IgniteCache<String, Integer> cache = jcache();

            cache.put("key", 1);

            final Lock lock = cache.lock("key");

            assert !cache.isLocalLocked("key", false);

            lock.tryLock(1000, MILLISECONDS);

            assert cache.isLocalLocked("key", false);
            assert cache.isLocalLocked("key", true);

            final CountDownLatch latch = new CountDownLatch(1);

            IgniteCompute comp = forLocal(dfltIgnite).withAsync();

            comp.call(new Callable<Boolean>() {
                @Override public Boolean call() throws Exception {
                    assert !lock.tryLock();

                    latch.countDown();

                    try {
                        assert lock.tryLock(2000, MILLISECONDS);
                    }
                    finally {
                        lock.unlock();
                    }

                    return true;
                }
            });

            IgniteFuture<Boolean> f = comp.future();

                // Let another thread start.
            latch.await();

            assert cache.isLocalLocked("key", false);
            assert cache.isLocalLocked("key", true);

            lock.unlock();

            assert f.get();

            for (int i = 0; i < 100; i++)
                if (cache.isLocalLocked("key", false) || cache.isLocalLocked("key", true))
                    Thread.sleep(10);
                else
                    break;

            assert !cache.isLocalLocked("key", false);
            assert !cache.isLocalLocked("key", true);
        }
    }

    /**
     * @throws Exception In case of error.
     */
    @SuppressWarnings("BusyWait")
    public void testLockAsyncWithTimeoutEntry() throws Exception {
        if (lockingEnabled()) {
            // Put only to primary.
            ClusterNode node = F.first(cache().affinity().mapKeyToPrimaryAndBackups("key"));

            if (node == null)
                throw new IgniteCheckedException("Failed to map key.");

            GridCache<String, Integer> cache = G.ignite(node.id()).cache(null);

            final CacheEntry<String, Integer> e = cache.entry("key");

            info("Entry [e=" + e + ", primary=" + e.primary() + ", backup=" + e.backup() + ']');

            assert e != null;

            assert !e.isLocked();

            e.lockAsync(2000).get();

            assert e.isLocked();

            final CountDownLatch syncLatch = new CountDownLatch(1);

            IgniteCompute comp = forLocal(dfltIgnite).withAsync();

            comp.call(new Callable<Boolean>() {
                @Override public Boolean call() throws Exception {
                    syncLatch.countDown();

                    IgniteInternalFuture<Boolean> f = e.lockAsync(1000);

                    try {
                        f.get(100);

                        fail();
                    } catch (IgniteFutureTimeoutCheckedException ex) {
                        info("Caught expected exception: " + ex);
                    }

                    try {
                        assert f.get();
                    } finally {
                        e.unlock();
                    }

                    return true;
                }
            });

            IgniteFuture<Boolean> f = comp.future();

            syncLatch.await();

            // Make 1st future in closure fail.
            Thread.sleep(300);

            assert e.isLocked();
            assert e.isLockedByThread();

            cache.unlock("key");

            assert f.get();

            for (int i = 0; i < 100; i++)
                if (cache.isLocked("key") || cache.isLockedByThread("key"))
                    Thread.sleep(10);
                else
                    break;

            assert !cache.isLocked("key");
            assert !cache.isLockedByThread("key");
        }
    }

    /**
     * @throws Exception In case of error.
     */
    @SuppressWarnings("BusyWait")
    public void testLockFilteredEntry() throws Exception {
        if (lockingEnabled()) {
            cache().put("key1", 1);
            cache().put("key2", 100);

            for (int i = 0; i < gridCount(); i++) {
                assert !cache(i).entry("key1").isLocked();
                assert !cache(i).entry("key2").isLocked();
            }

            cache().projection(F.<CacheEntry<String, Integer>>alwaysFalse()).entry("key1").lock(0);
            cache().projection(F.<CacheEntry<String, Integer>>alwaysTrue()).entry("key2").lock(0);

            boolean passed = false;

            for (int i = 0; i < gridCount(); i++) {
                assert !cache(i).entry("key1").isLocked();

                if (cache(i).entry("key2").isLocked())
                    passed = true;
            }

            assert passed;

            cache().unlockAll(F.asList("key1", "key2"), F.<CacheEntry<String, Integer>>alwaysTrue());

            for (int i = 0; i < 100; i++) {
                boolean sleep = false;

                for (int j = 0; j < gridCount(); j++) {
                    if (cache(j).entry("key1").isLocked() || cache(j).entry("key2").isLocked()) {
                        sleep = true;

                        break;
                    }
                }

                if (sleep)
                    Thread.sleep(10);
                else
                    break;
            }

            for (int i = 0; i < gridCount(); i++) {
                assert !cache(i).entry("key1").isLocked();
                assert !cache(i).entry("key2").isLocked();
            }
        }
    }

    /**
     * @throws Exception In case of error.
     */
    @SuppressWarnings("BusyWait")
    public void testUnlockFilteredEntry() throws Exception {
        if (lockingEnabled()) {
            cache().put("key1", 1);
            cache().put("key2", 100);

            CacheEntry<String, Integer> e1 = cache().entry("key1");
            CacheEntry<String, Integer> e2 = cache().entry("key2");

            assert e1 != null;
            assert e2 != null;

            assert !e1.isLocked();
            assert !e2.isLocked();

            e1.lock(0);
            e2.lock(0);

            assert e1.isLocked();
            assert e2.isLocked();

            e1.unlock(F.<CacheEntry<String, Integer>>alwaysFalse());
            e2.unlock(F.<CacheEntry<String, Integer>>alwaysTrue());

            for (int i = 0; i < 100; i++)
                if (e2.isLocked())
                    Thread.sleep(10);
                else
                    break;

            assert e1.isLocked();
            assert !e2.isLocked();

            cache().unlockAll(F.asList("key1", "key2"), F.<CacheEntry<String, Integer>>alwaysTrue());
        }
    }

    /**
     * @throws Exception In case of error.
     */
    @SuppressWarnings("BusyWait")
    public void testLockUnlockAll() throws Exception {
        if (lockingEnabled()) {
            IgniteCache<String, Integer> cache = jcache();

            cache.put("key1", 1);
            cache.put("key2", 2);

            assert !cache.isLocalLocked("key1", false);
            assert !cache.isLocalLocked("key2", false);

            Lock lock1_2 = cache.lockAll(ImmutableSet.of("key1", "key2"));

            lock1_2.lock();

            assert cache.isLocalLocked("key1", false);
            assert cache.isLocalLocked("key2", false);

            lock1_2.unlock();

            for (int i = 0; i < 100; i++)
                if (cache.isLocalLocked("key1", false) || cache.isLocalLocked("key2", false))
                    Thread.sleep(10);
                else
                    break;

            assert !cache.isLocalLocked("key1", false);
            assert !cache.isLocalLocked("key2", false);

            lock1_2.lock();

            assert cache.isLocalLocked("key1", false);
            assert cache.isLocalLocked("key2", false);

            lock1_2.unlock();

            for (int i = 0; i < 100; i++)
                if (cache.isLocalLocked("key1", false) || cache.isLocalLocked("key2", false))
                    Thread.sleep(10);
                else
                    break;

            assert !cache.isLocalLocked("key1", false);
            assert !cache.isLocalLocked("key2", false);
        }
    }

    /**
     * @throws Exception In case of error.
     */
    public void testPeek() throws Exception {
        GridCache<String, Integer> cache = primaryCache("key");

        assert cache.peek("key") == null;

        cache.put("key", 1);

        IgniteTx tx = txEnabled() ? cache.txStart() : null;

        try {
            cache.replace("key", 2);

            assert cache.peek("key") == 2;
        }
        finally {
            if (tx != null)
                tx.close();
        }
    }

    /**
     * @throws Exception If failed.
     */
    public void testPeekTxRemoveOptimistic() throws Exception {
        checkPeekTxRemove(OPTIMISTIC);
    }

    /**
     * @throws Exception If failed.
     */
    public void testPeekTxRemovePessimistic() throws Exception {
        checkPeekTxRemove(PESSIMISTIC);
    }

    /**
     * @param concurrency Concurrency.
     * @throws Exception If failed.
     */
    private void checkPeekTxRemove(IgniteTxConcurrency concurrency) throws Exception {
        if (txEnabled()) {
            GridCache<String, Integer> cache = primaryCache("key");

            cache.put("key", 1);

            try (IgniteTx tx = cache.txStart(concurrency, READ_COMMITTED)) {
                cache.remove("key");

                assertNull(cache.peek("key"));

                tx.commit();
            }
        }
    }

    /**
     * @throws Exception If failed.
     */
    public void testPeekRemove() throws Exception {
        GridCache<String, Integer> cache = primaryCache("key");

        cache.put("key", 1);
        cache.remove("key");

        assertNull(cache.peek("key"));
    }

    /**
     * @throws Exception In case of error.
     */
    public void testPeekMode() throws Exception {
        String key = "testPeekMode";
        GridCache<String, Integer> cache = primaryCache(key);

        cache.put(key, 1);

        CacheEntry<String, Integer> entry = cache.entry(key);

        assert entry.primary();

        assert cache.peek(key, F.asList(TX)) == null;
        assert cache.peek(key, F.asList(SWAP)) == null;
        assert cache.peek(key, F.asList(DB)) == 1;
        assert cache.peek(key, F.asList(TX, GLOBAL)) == 1;

        if (cacheMode() == LOCAL) {
            assert cache.peek(key, F.asList(TX, NEAR_ONLY)) == 1;
            assert cache.peek(key, F.asList(TX, PARTITIONED_ONLY)) == 1;
        }

        assert cache.peek(key, F.asList(SMART)) == 1;

        assert entry.peek(F.asList(TX)) == null;
        assert entry.peek(F.asList(SWAP)) == null;
        assert entry.peek(F.asList(DB)) == 1;
        assert entry.peek(F.asList(TX, GLOBAL)) == 1;

        if (cacheMode() == LOCAL) {
            assert entry.peek(F.asList(TX, NEAR_ONLY)) == 1;
            assert entry.peek(F.asList(TX, PARTITIONED_ONLY)) == 1;
        }

        assert entry.peek(F.asList(SMART)) == 1;

        CacheEntry<String, Integer> ew = cache.entry("wrongKey");

        assert cache.peek("wrongKey", F.asList(TX, GLOBAL, SWAP, DB)) == null;

        if (cacheMode() == LOCAL) {
            assert cache.peek("wrongKey", F.asList(TX, NEAR_ONLY, SWAP, DB)) == null;
            assert cache.peek("wrongKey", F.asList(TX, PARTITIONED_ONLY, SWAP, DB)) == null;
        }

        assert ew.peek(F.asList(TX, GLOBAL, SWAP, DB)) == null;

        if (cacheMode() != PARTITIONED) {
            assert ew.peek(F.asList(TX, NEAR_ONLY, SWAP, DB)) == null;
            assert ew.peek(F.asList(TX, PARTITIONED_ONLY, SWAP, DB)) == null;
        }

        if (txEnabled()) {
            IgniteTx tx = cache.txStart();

            cache.replace(key, 2);

            assert cache.peek(key, F.asList(GLOBAL)) == 1;

            if (cacheMode() == LOCAL) {
                assert cache.peek(key, F.asList(NEAR_ONLY)) == 1;
                assert cache.peek(key, F.asList(PARTITIONED_ONLY)) == 1;
            }

            assert cache.peek(key, F.asList(TX)) == 2;
            assert cache.peek(key, F.asList(SMART)) == 2;
            assert cache.peek(key, F.asList(SWAP)) == null;
            assert cache.peek(key, F.asList(DB)) == 1;

            assertEquals((Integer)1, entry.peek(F.asList(GLOBAL)));

            if (cacheMode() == LOCAL) {
                assertEquals((Integer)1, entry.peek(F.asList(NEAR_ONLY)));
                assertEquals((Integer)1, entry.peek(F.asList(PARTITIONED_ONLY)));
            }

            assertEquals((Integer)2, entry.peek(F.asList(TX)));
            assertEquals((Integer)2, entry.peek(F.asList(SMART)));
            assertNull(entry.peek(F.asList(SWAP)));
            assertEquals((Integer)1, entry.peek(F.asList(DB)));

            tx.commit();
        }
        else
            cache.replace(key, 2);

        assertEquals((Integer)2, cache.peek(key, F.asList(GLOBAL)));

        if (cacheMode() == LOCAL) {
            assertEquals((Integer)2, cache.peek(key, F.asList(NEAR_ONLY)));
            assertEquals((Integer)2, cache.peek(key, F.asList(PARTITIONED_ONLY)));
        }

        assertNull(cache.peek(key, F.asList(TX)));
        assertNull(cache.peek(key, F.asList(SWAP)));
        assertEquals((Integer)2, cache.peek(key, F.asList(DB)));

        assertEquals((Integer)2, entry.peek(F.asList(GLOBAL)));

        if (cacheMode() == LOCAL) {
            assertEquals((Integer)2, entry.peek(F.asList(NEAR_ONLY)));
            assertEquals((Integer)2, entry.peek(F.asList(PARTITIONED_ONLY)));
        }

        assertNull(entry.peek(F.asList(TX)));
        assertNull(entry.peek(F.asList(SWAP)));
        assertEquals((Integer)2, entry.peek(F.asList(DB)));

        assertTrue(cache.evict(key));

        assertNull(cache.peek(key, F.asList(SMART)));
        assertNull(cache.peek(key, F.asList(TX, GLOBAL)));

        if (cacheMode() == LOCAL) {
            assertNull(cache.peek(key, F.asList(TX, NEAR_ONLY)));
            assertNull(cache.peek(key, F.asList(TX, PARTITIONED_ONLY)));
        }

        assertEquals((Integer)2, cache.peek(key, F.asList(SWAP)));
        assertEquals((Integer)2, cache.peek(key, F.asList(DB)));
        assertEquals((Integer)2, cache.peek(key, F.asList(SMART, SWAP, DB)));

        assertNull(entry.peek(F.asList(SMART)));
        assertNull(entry.peek(F.asList(TX, GLOBAL)));

        if (cacheMode() == LOCAL) {
            assertNull(entry.peek(F.asList(TX, NEAR_ONLY)));
            assertNull(entry.peek(F.asList(TX, PARTITIONED_ONLY)));
        }

        assertEquals((Integer)2, cache.peek(key, F.asList(SWAP)));

        assertEquals((Integer)2, entry.peek(F.asList(DB)));
        assertEquals((Integer)2, entry.peek(F.asList(SMART, SWAP, DB)));
    }

    /**
     * @throws Exception In case of error.
     */
    public void testPeekFiltered() throws Exception {
        GridCache<String, Integer> cache1 = primaryCache("key1");
        GridCache<String, Integer> cache2 = primaryCache("key2");

        cache1.put("key1", 1);
        cache2.put("key2", 100);

        assertNull(peek(cache1.projection(gte100), "key1"));
        assertEquals((Integer)100, peek(cache2.projection(gte100), "key2"));

        if (txEnabled()) {
            IgniteTx tx = cache().txStart();

            assertEquals((Integer)1, cache1.replace("key1", 101));
            assertEquals((Integer)100, cache2.replace("key2", 2));

            assertEquals((Integer)101, peek(cache1.projection(gte100), "key1"));
            assertNull(peek(cache2.projection(gte100), "key2"));

            tx.close();
        }
    }

    /**
     * @throws Exception In case of error.
     */
    public void testEvict() throws Exception {
        GridCache<String, Integer> cache = cache();

        List<String> keys = primaryKeysForCache(cache, 2);

        String key = keys.get(0);
        String key2 = keys.get(1);

        cache.put(key, 1);

        assertEquals((Integer)1, cache.get(key));

        assertTrue(cache.evict(key));

        assertNull(cache.peek(key));

        cache.reload(key);

        assertEquals((Integer)1, cache.peek(key));

        cache.remove(key);

        cache.put(key, 1);
        cache.put(key2, 102);

        assertFalse(cache.projection(gte100).evict(key));

        assertEquals((Integer)1, cache.get(key));

        assertTrue(cache.projection(gte100).evict(key2));

        assertNull(cache.peek(key2));

        assertTrue(cache.evict(key));

        assertNull(cache.peek(key));
    }

    /**
     * @throws Exception In case of error.
     */
    public void testEvictExpired() throws Exception {
        GridCache<String, Integer> cache = cache();

        String key = primaryKeysForCache(cache, 1).get(0);

        cache.put(key, 1);

        assertEquals((Integer)1, cache.get(key));

        CacheEntry<String, Integer> entry = cache.entry(key);

        assert entry != null;

        long ttl = 500;

        final ExpiryPolicy expiry = new TouchedExpiryPolicy(new Duration(MILLISECONDS, ttl));

        grid(0).jcache(null).withExpiryPolicy(expiry).put(key, 1);

        Thread.sleep(ttl + 100);

        // Expired entry should not be swapped.
        assertTrue(cache.evict(key));

        assertNull(cache.peek(key));

        assertNull(cache.promote(key));

        assertNull(cache.peek(key));

        assertTrue(cache.isEmpty());

        // Force reload on primary node.
        for (int i = 0; i < gridCount(); i++) {
            if (cache(i).entry(key).primary())
                cache(i).reload(key);
        }

        // Will do near get request.
        cache.reload(key);

        assertEquals((Integer)1, peek(cache, key));
    }

    /**
     * JUnit.
     *
     * @throws Exception If failed.
     */
    public void testPeekExpired() throws Exception {
        GridCache<String, Integer> c = cache();

        String key = primaryKeysForCache(c, 1).get(0);

        info("Using key: " + key);

        c.put(key, 1);

        assertEquals(Integer.valueOf(1), c.peek(key));

        int ttl = 500;

        final ExpiryPolicy expiry = new TouchedExpiryPolicy(new Duration(MILLISECONDS, ttl));

        grid(0).jcache(null).withExpiryPolicy(expiry).put(key, 1);

        Thread.sleep(ttl + 100);

        assert c.peek(key) == null;

        assert c.isEmpty() : "Cache is not empty: " + c.values();
    }

    /**
     * JUnit.
     *
     * @throws Exception If failed.
     */
    public void testPeekExpiredTx() throws Exception {
        if (txEnabled()) {
            GridCache<String, Integer> c = cache();

            String key = "1";
            int ttl = 500;

            try (IgniteTx tx = grid(0).ignite().transactions().txStart()) {
                final ExpiryPolicy expiry = new TouchedExpiryPolicy(new Duration(MILLISECONDS, ttl));

                grid(0).jcache(null).withExpiryPolicy(expiry).put(key, 1);

                tx.commit();
            }

            Thread.sleep(ttl + 100);

            assertNull(c.peek(key));

            assert c.isEmpty();
        }
    }

    /**
     * @throws Exception If failed.
     */
    public void testTtlTx() throws Exception {
        if (txEnabled())
            checkTtl(true, false);
    }

    /**
     * @throws Exception If failed.
     */
    public void testTtlNoTx() throws Exception {
        checkTtl(false, false);
    }

    /**
     * @throws Exception If failed.
     */
    public void testTtlNoTxOldEntry() throws Exception {
        checkTtl(false, true);
    }

    /**
     * @param inTx In tx flag.
     * @param oldEntry {@code True} to check TTL on old entry, {@code false} on new.
     * @throws Exception If failed.
     */
    private void checkTtl(boolean inTx, boolean oldEntry) throws Exception {
        int ttl = 1000;

        final ExpiryPolicy expiry = new TouchedExpiryPolicy(new Duration(MILLISECONDS, ttl));

        final GridCache<String, Integer> c = cache();

        final String key = primaryKeysForCache(c, 1).get(0);

        if (oldEntry)
            c.put(key, 1);

        CacheEntry<String, Integer> entry = c.entry(key);

        assert entry != null;

        assertEquals(0, entry.timeToLive());
        assertEquals(0, entry.expirationTime());

        long startTime = System.currentTimeMillis();

        if (inTx) {
            // Rollback transaction for the first time.
            IgniteTx tx = grid(0).transactions().txStart();

            try {
                grid(0).jcache(null).withExpiryPolicy(expiry).put(key, 1);
            }
            finally {
                tx.rollback();
            }

            assertEquals(0, entry.timeToLive());
            assertEquals(0, entry.expirationTime());
        }

        // Now commit transaction and check that ttl and expire time have been saved.
        IgniteTx tx = inTx ? c.txStart() : null;

        try {
            grid(0).jcache(null).withExpiryPolicy(expiry).put(key, 1);
        }
        finally {
            if (tx != null)
                tx.commit();
        }

        long[] expireTimes = new long[gridCount()];

        for (int i = 0; i < gridCount(); i++) {
            CacheEntry<String, Integer> curEntry = cache(i).entry(key);

            if (curEntry.primary() || curEntry.backup()) {
                assertEquals(ttl, curEntry.timeToLive());

                assert curEntry.expirationTime() > startTime;

                expireTimes[i] = curEntry.expirationTime();
            }
        }

        // One more update from the same cache entry to ensure that expire time is shifted forward.
        U.sleep(100);

        tx = inTx ? c.txStart() : null;

        try {
            grid(0).jcache(null).withExpiryPolicy(expiry).put(key, 2);
        }
        finally {
            if (tx != null)
                tx.commit();
        }

        for (int i = 0; i < gridCount(); i++) {
            CacheEntry<String, Integer> curEntry = cache(i).entry(key);

            if (curEntry.primary() || curEntry.backup()) {
                assertEquals(ttl, curEntry.timeToLive());

                assert curEntry.expirationTime() > expireTimes[i];

                expireTimes[i] = curEntry.expirationTime();
            }
        }

        // And one more direct update to ensure that expire time is shifted forward.
        U.sleep(100);

        tx = inTx ? c.txStart() : null;

        try {
            grid(0).jcache(null).withExpiryPolicy(expiry).put(key, 3);
        }
        finally {
            if (tx != null)
                tx.commit();
        }

        for (int i = 0; i < gridCount(); i++) {
            CacheEntry<String, Integer> curEntry = cache(i).entry(key);

            if (curEntry.primary() || curEntry.backup()) {
                assertEquals(ttl, curEntry.timeToLive());

                assert curEntry.expirationTime() > expireTimes[i];

                expireTimes[i] = curEntry.expirationTime();
            }
        }

        // And one more update to ensure that ttl is not changed and expire time is not shifted forward.
        U.sleep(100);

        log.info("Put 4");

        tx = inTx ? c.txStart() : null;

        try {
            grid(0).jcache(null).put(key, 4);
        }
        finally {
            if (tx != null)
                tx.commit();
        }

        log.info("Put 4 done");

        for (int i = 0; i < gridCount(); i++) {
            CacheEntry<String, Integer> curEntry = cache(i).entry(key);

            if (curEntry.primary() || curEntry.backup()) {
                assertEquals(ttl, curEntry.timeToLive());
                assertEquals(expireTimes[i], curEntry.expirationTime());
            }
        }

        // Avoid reloading from store.
        map.remove(key);

        assertTrue(GridTestUtils.waitForCondition(new GridAbsPredicateX() {
            @SuppressWarnings("unchecked")
            @Override public boolean applyx() throws IgniteCheckedException {
                try {
                    if (c.get(key) != null)
                        return false;

                    // Get "cache" field from GridCacheProxyImpl.
                    GridCacheAdapter c0 = GridTestUtils.getFieldValue(c, "cache");

                    if (!c0.context().deferredDelete()) {
                        GridCacheEntryEx e0 = c0.peekEx(key);

                        return e0 == null || (e0.rawGet() == null && e0.valueBytes() == null);
                    }
                    else
                        return true;
                }
                catch (GridCacheEntryRemovedException e) {
                    throw new RuntimeException(e);
                }
            }
        }, Math.min(ttl * 10, getTestTimeout())));

        // Ensure that old TTL and expire time are not longer "visible".
        entry = c.entry(key);

        assert entry.get() == null;

        assertEquals(0, entry.timeToLive());
        assertEquals(0, entry.expirationTime());

        // Ensure that next update will not pick old expire time.

        tx = inTx ? c.txStart() : null;

        try {
            entry.set(10);
        }
        finally {
            if (tx != null)
                tx.commit();
        }

        U.sleep(2000);

        entry = c.entry(key);

        assertEquals((Integer)10, entry.get());

        assertEquals(0, entry.timeToLive());
        assertEquals(0, entry.expirationTime());
    }

    /**
     * @throws Exception In case of error.
     */
    public void testEvictAll() throws Exception {
        List<String> keys = primaryKeysForCache(cache(), 3);

        String key1 = keys.get(0);
        String key2 = keys.get(1);
        String key3 = keys.get(2);

        cache().put(key1, 1);
        cache().put(key2, 2);
        cache().put(key3, 3);

        assert cache().peek(key1) == 1;
        assert cache().peek(key2) == 2;
        assert cache().peek(key3) == 3;

        cache().evictAll(F.asList(key1, key2));

        assert cache().peek(key1) == null;
        assert cache().peek(key2) == null;
        assert cache().peek(key3) == 3;

        cache().reloadAll(F.asList(key1, key2));

        assert cache().peek(key1) == 1;
        assert cache().peek(key2) == 2;
        assert cache().peek(key3) == 3;

        cache().evictAll(F.asList(key1, key2));

        assert cache().peek(key1) == null;
        assert cache().peek(key2) == null;
        assert cache().peek(key3) == 3;

        cache().reloadAll(F.asList(key1, key2));

        assert cache().peek(key1) == 1;
        assert cache().peek(key2) == 2;
        assert cache().peek(key3) == 3;

        cache().evictAll();

        assert cache().peek(key1) == null;
        assert cache().peek(key2) == null;
        assert cache().peek(key3) == null;

        cache().put(key1, 1);
        cache().put(key2, 102);
        cache().put(key3, 3);

        U.debug(log, "Before evictAll");

        cache().projection(gte100).evictAll();

        U.debug(log, "After evictAll");

        assertEquals((Integer)1, cache().peek(key1));
        assertNull(cache().peek(key2));
        assertEquals((Integer)3, cache().peek(key3));

        cache().put(key1, 1);
        cache().put(key2, 102);
        cache().put(key3, 3);

        cache().projection(gte100).evictAll(F.asList(key1, key2, key3));

        assert cache().peek(key1) == 1;
        assert cache().peek(key2) == null;
        assert cache().peek(key3) == 3;
    }

    /**
     * @throws Exception If failed.
     */
    public void testUnswap() throws Exception {
        List<String> keys = primaryKeysForCache(cache(), 3);

        String k1 = keys.get(0);
        String k2 = keys.get(1);
        String k3 = keys.get(2);

        cache().put(k1, 1);
        cache().put(k2, 2);
        cache().put(k3, 3);

        final AtomicInteger swapEvts = new AtomicInteger(0);
        final AtomicInteger unswapEvts = new AtomicInteger(0);

        Collection<String> locKeys = new HashSet<>();

        if (CU.isAffinityNode(cache().configuration())) {
            locKeys.addAll(cache().projection(F.<String, Integer>cachePrimary()).keySet());

            info("Local keys (primary): " + locKeys);

            locKeys.addAll(cache().projection(F.<String, Integer>cacheBackup()).keySet());

            info("Local keys (primary + backup): " + locKeys);
        }

        for (int i = 0; i < gridCount(); i++) {
            grid(i).events().localListen(new IgnitePredicate<IgniteEvent>() {
                @Override public boolean apply(IgniteEvent evt) {
                    info("Received event: " + evt);

                    switch (evt.type()) {
                        case EVT_CACHE_OBJECT_SWAPPED:
                            swapEvts.incrementAndGet();

                            break;
                        case EVT_CACHE_OBJECT_UNSWAPPED:
                            unswapEvts.incrementAndGet();

                            break;
                    }

                    return true;
                }
            }, EVT_CACHE_OBJECT_SWAPPED, EVT_CACHE_OBJECT_UNSWAPPED);
        }

        assert cache().evict(k2);
        assert cache().evict(k3);

        assert cache().containsKey(k1);
        assert !cache().containsKey(k2);
        assert !cache().containsKey(k3);

        int cnt = 0;

        if (locKeys.contains(k2)) {
            assertEquals((Integer)2, cache().promote(k2));

            cnt++;
        }
        else
            assertNull(cache().promote(k2));

        if (locKeys.contains(k3)) {
            assertEquals((Integer)3, cache().promote(k3));

            cnt++;
        }
        else
            assertNull(cache().promote(k3));

        assertEquals(cnt, swapEvts.get());
        assertEquals(cnt, unswapEvts.get());

        assert cache().evict(k1);

        assertEquals((Integer)1, cache().get(k1));

        if (locKeys.contains(k1))
            cnt++;

        assertEquals(cnt, swapEvts.get());
        assertEquals(cnt, unswapEvts.get());

        cache().clear();

        // Check with multiple arguments.
        cache().put(k1, 1);
        cache().put(k2, 2);
        cache().put(k3, 3);

        swapEvts.set(0);
        unswapEvts.set(0);

        cache().evict(k2);
        cache().evict(k3);

        assert cache().containsKey(k1);
        assert !cache().containsKey(k2);
        assert !cache().containsKey(k3);

        cache().promoteAll(F.asList(k2, k3));

        cnt = 0;

        if (locKeys.contains(k2))
            cnt++;

        if (locKeys.contains(k3))
            cnt++;

        assertEquals(cnt, swapEvts.get());
        assertEquals(cnt, unswapEvts.get());
    }

    /**
     * JUnit.
     */
    public void testCacheProxy() {
        GridCache<String, Integer> cache = cache();

        assert cache instanceof GridCacheProxy;
    }

    /**
     * JUnit.
     *
     * @throws Exception If failed.
     */
    public void testCompactExpired() throws Exception {
        GridCache<String, Integer> cache = cache();

        String key = F.first(primaryKeysForCache(cache, 1));

        cache.put(key, 1);

        long ttl = 500;

        final ExpiryPolicy expiry = new TouchedExpiryPolicy(new Duration(MILLISECONDS, ttl));

        grid(0).jcache(null).withExpiryPolicy(expiry).put(key, 1);

        Thread.sleep(ttl + 100);

        // Peek will actually remove entry from cache.
        assert cache.peek(key) == null;

        assert cache.isEmpty();
    }

    /**
     * JUnit.
     *
     * @throws Exception If failed.
     */
    public void testOptimisticTxMissingKey() throws Exception {
        if (txEnabled()) {

            try (IgniteTx tx = cache().txStart(OPTIMISTIC, READ_COMMITTED)) {
                // Remove missing key.
                assertTrue(cache().removex(UUID.randomUUID().toString()));

                tx.commit();
            }
        }
    }

    /**
     * JUnit.
     *
     * @throws Exception If failed.
     */
    public void testOptimisticTxMissingKeyNoCommit() throws Exception {
        if (txEnabled()) {

            try (IgniteTx tx = cache().txStart(OPTIMISTIC, READ_COMMITTED)) {
                // Remove missing key.
                assertTrue(cache().removex(UUID.randomUUID().toString()));

                tx.setRollbackOnly();
            }
        }
    }

    /**
     * @throws Exception If failed.
     */
    public void testOptimisticTxReadCommittedInTx() throws Exception {
        checkRemovexInTx(OPTIMISTIC, READ_COMMITTED);
    }

    /**
     * @throws Exception If failed.
     */
    public void testOptimisticTxRepeatableReadInTx() throws Exception {
        checkRemovexInTx(OPTIMISTIC, REPEATABLE_READ);
    }

    /**
     * @throws Exception If failed.
     */
    public void testPessimisticTxReadCommittedInTx() throws Exception {
        checkRemovexInTx(PESSIMISTIC, READ_COMMITTED);
    }

    /**
     * @throws Exception If failed.
     */
    public void testPessimisticTxRepeatableReadInTx() throws Exception {
        checkRemovexInTx(PESSIMISTIC, REPEATABLE_READ);
    }

    /**
     * @param concurrency Concurrency.
     * @param isolation Isolation.
     * @throws Exception If failed.
     */
    private void checkRemovexInTx(IgniteTxConcurrency concurrency, IgniteTxIsolation isolation) throws Exception {
        if (txEnabled()) {
            final int cnt = 10;

            CU.inTx(cache(), concurrency, isolation, new CIX1<CacheProjection<String, Integer>>() {
                @Override
                public void applyx(CacheProjection<String, Integer> cache) throws IgniteCheckedException {
                    for (int i = 0; i < cnt; i++)
                        assertTrue(cache.putx("key" + i, i));
                }
            });

            CU.inTx(cache(), concurrency, isolation, new CIX1<CacheProjection<String, Integer>>() {
                @Override
                public void applyx(CacheProjection<String, Integer> cache) throws IgniteCheckedException {
                    for (int i = 0; i < cnt; i++)
                        assertEquals(new Integer(i), cache.get("key" + i));
                }
            });

            CU.inTx(cache(), concurrency, isolation, new CIX1<CacheProjection<String, Integer>>() {
                @Override
                public void applyx(CacheProjection<String, Integer> cache) throws IgniteCheckedException {
                    for (int i = 0; i < cnt; i++)
                        assertTrue(cache.removex("key" + i));
                }
            });
        }
    }

    /**
     * JUnit.
     *
     * @throws Exception If failed.
     */
    public void testPessimisticTxMissingKey() throws Exception {
        if (txEnabled()) {
            try (IgniteTx tx = cache().txStart(PESSIMISTIC, READ_COMMITTED)) {
                // Remove missing key.
                assertFalse(cache().removex(UUID.randomUUID().toString()));

                tx.commit();
            }
        }
    }

    /**
     * JUnit.
     *
     * @throws Exception If failed.
     */
    public void testPessimisticTxMissingKeyNoCommit() throws Exception {
        if (txEnabled()) {
            try (IgniteTx tx = cache().txStart(PESSIMISTIC, READ_COMMITTED)) {
                // Remove missing key.
                assertFalse(cache().removex(UUID.randomUUID().toString()));

                tx.setRollbackOnly();
            }
        }
    }

    /**
     * @throws Exception If failed.
     */
    public void testPessimisticTxRepeatableRead() throws Exception {
        if (txEnabled()) {
            try (IgniteTx ignored = cache().txStart(PESSIMISTIC, REPEATABLE_READ)) {
                cache().putx("key", 1);

                assert cache().get("key") == 1;
            }
        }
    }

    /**
     * @throws Exception If failed.
     */
    public void testPessimisticTxRepeatableReadOnUpdate() throws Exception {
        if (txEnabled()) {
            try (IgniteTx ignored = cache().txStart(PESSIMISTIC, REPEATABLE_READ)) {
                cache().put("key", 1);

                assert cache().put("key", 2) == 1;
            }
        }
    }

    /**
     * @throws Exception If failed.
     */
    public void testPrimaryData() throws Exception {
        if (offheapTiered(cache(0)))
            return;

        final List<String> keys = new ArrayList<>(3);

        for (int i = 0; i < 3; i++) {
            while (true) {
                String key = UUID.randomUUID().toString();

                if (grid(0).mapKeyToNode(null, key).equals(grid(0).localNode())) {
                    assertTrue(cache(0).putx(key, i));

                    keys.add(key);

                    break;
                }
            }
        }

        if (cacheMode() == PARTITIONED && gridCount() > 1) {
            for (int i = 0; i < 10; i++) {
                while (true) {
                    String key = UUID.randomUUID().toString();

                    if (!grid(0).mapKeyToNode(null, key).equals(grid(0).localNode())) {
                        assertTrue(cache(1).putx(key, i));

                        break;
                    }
                }
            }
        }

        List<String> subList = keys.subList(1, keys.size());

        // ---------------
        // Key set checks.
        // ---------------

        info("Key set: " + cache(0).keySet());
        info("Entry set: " + cache(0).entrySet());
        info("Primary entry set: " + cache(0).primaryEntrySet());

        Set<String> primKeys = cache(0).primaryKeySet();

        assertEquals(3, primKeys.size());
        assertTrue(primKeys.containsAll(keys));

        primKeys = cache(0).projection(new P1<CacheEntry<String, Integer>>() {
            @Override public boolean apply(CacheEntry<String, Integer> e) {
                return !e.getKey().equals(keys.get(0));
            }
        }).primaryKeySet();

        assertEquals(2, primKeys.size());
        assertTrue(primKeys.containsAll(subList));

        // --------------
        // Values checks.
        // --------------

        Collection<Integer> primVals = cache(0).primaryValues();

        assertEquals(3, primVals.size());
        assertTrue(primVals.containsAll(F.asList(0, 1, 2)));

        primVals = cache(0).projection(new P1<CacheEntry<String, Integer>>() {
            @Override public boolean apply(CacheEntry<String, Integer> e) {
                return !e.getKey().equals(keys.get(0));
            }
        }).primaryValues();

        assertEquals(2, primVals.size());
        assertTrue(primVals.containsAll(F.asList(1, 2)));

        // -----------------
        // Entry set checks.
        // -----------------

        Set<CacheEntry<String, Integer>> primEntries = cache(0).primaryEntrySet();

        assertEquals(3, primEntries.size());

        primEntries = cache(0).projection(new P1<CacheEntry<String, Integer>>() {
            @Override public boolean apply(CacheEntry<String, Integer> e) {
                return !e.getKey().equals(keys.get(0));
            }
        }).primaryEntrySet();

        assertEquals(2, primEntries.size());
    }

    /**
     * @throws Exception In case of error.
     */
    public void testToMap() throws Exception {
        if (offheapTiered(cache()))
            return;

        cache().put("key1", 1);
        cache().put("key2", 2);

        Map<String, Integer> map = new HashMap<>();

        for (int i = 0; i < gridCount(); i++)
            map.putAll(cache(i).toMap());

        assert map != null;
        assert map.size() == 2;
        assert map.get("key1") == 1;
        assert map.get("key2") == 2;
    }

    /**
     * @param keys Expected keys.
     * @throws Exception If failed.
     */
    protected void checkSize(Collection<String> keys) throws Exception {
        if (nearEnabled())
            assertEquals(keys.size(), cache().size());
        else {
            for (int i = 0; i < gridCount(); i++) {
                GridCacheContext<String, Integer> ctx = context(i);

                if (offheapTiered(ctx.cache()))
                    continue;

                int size = 0;

                for (String key : keys) {
                    if (ctx.affinity().localNode(key, ctx.discovery().topologyVersion())) {
                        GridCacheEntryEx<String, Integer> e =
                            ctx.isNear() ? ctx.near().dht().peekEx(key) : ctx.cache().peekEx(key);

                        assert e != null : "Entry is null [idx=" + i + ", key=" + key + ", ctx=" + ctx + ']';
                        assert !e.deleted() : "Entry is deleted: " + e;

                        size++;
                    }
                }

                assertEquals("Incorrect size on cache #" + i, size, cache(i).size());
            }
        }
    }

    /**
     * @param keys Expected keys.
     * @throws Exception If failed.
     */
    protected void checkKeySize(Collection<String> keys) throws Exception {
        if (nearEnabled())
            assertEquals("Invalid key size: " + cache().keySet(), keys.size(), cache().size());
        else {
            for (int i = 0; i < gridCount(); i++) {
                GridCacheContext<String, Integer> ctx = context(i);

                int size = 0;

                for (String key : keys)
                    if (ctx.affinity().localNode(key, ctx.discovery().topologyVersion()))
                        size++;

                assertEquals("Incorrect key size on cache #" + i, size, cache(i).size());
            }
        }
    }

    /**
     * Construct cache projectnio for provided filters.
     *
     * @param cache Cache.
     * @param filters Filters.
     * @return Projection.
     */
    private CacheProjection<String, Integer> projection(CacheProjection<String, Integer> cache,
        @Nullable IgnitePredicate<CacheEntry<String, Integer>>... filters) {
        CacheProjection<String, Integer> res = cache;

        if (filters != null) {
            for (IgnitePredicate<CacheEntry<String, Integer>> filter : filters)
                res = res.projection(filter);
        }

        return res;
    }

    /**
     * @param exp Expected value.
     * @param key Key.
     * @throws Exception If failed.
     */
    private void checkContainsKey(boolean exp, String key) throws Exception {
        if (nearEnabled())
            assertEquals(exp, cache().containsKey(key));
        else {
            boolean contains = false;

            for (int i = 0; i < gridCount(); i++)
                if (containsKey(cache(i), key)) {
                    contains = true;

                    break;
                }

            assertEquals("Key: " + key, exp, contains);
        }
    }

    /**
     * @param exp Expected value.
     * @param key Key.
     * @param f Filter.
     * @throws Exception If failed.
     */
    private void checkProjectionContainsKey(boolean exp, String key,
        IgnitePredicate<CacheEntry<String, Integer>>... f) throws Exception {
        if (nearEnabled())
            assertEquals(exp, projection(cache(), f).containsKey(key));
        else {
            boolean contains = false;

            for (int i = 0; i < gridCount(); i++) {
                if (offheapTiered(cache(i)))
                    return;

                if (projection(cache(i), f).containsKey(key)) {
                    contains = true;

                    break;
                }
            }

            assertEquals("Key: " + key, exp, contains);
        }
    }

    /**
     * @param exp Expected value.
     * @param val Value.
     * @throws Exception If failed.
     */
    private void checkContainsValue(boolean exp, Integer val) throws Exception {
        if (nearEnabled())
            assertEquals(exp, cache().containsValue(val));
        else {
            boolean contains = false;

            for (int i = 0; i < gridCount(); i++)
                if (containsValue(cache(i), val)) {
                    contains = true;

                    break;
                }

            assertEquals("Value: " + val, exp, contains);
        }
    }

    /**
     * @param exp Expected value.
     * @param val Value.
     * @param f Filter.
     * @throws Exception If failed.
     */
    private void checkProjectionContainsValue(boolean exp, Integer val,
        IgnitePredicate<CacheEntry<String, Integer>>... f) throws Exception {
        if (nearEnabled())
            assertEquals(exp, projection(cache(), f).containsValue(val));
        else {
            boolean contains = false;

            for (int i = 0; i < gridCount(); i++) {
                if (offheapTiered(cache(i)))
                    return;

                if (projection(cache(i), f).containsValue(val)) {
                    contains = true;

                    break;
                }
            }

            assertEquals("Value: " + val, exp, contains);
        }
    }

    /**
     * @param key Key.
     * @return Cache.
     * @throws Exception If failed.
     */
    protected GridCache<String, Integer> primaryCache(String key) throws Exception {
        ClusterNode node = cache().affinity().mapKeyToNode(key);

        if (node == null)
            throw new IgniteCheckedException("Failed to find primary node.");

        UUID nodeId = node.id();

        GridCache<String, Integer> cache = null;

        for (int i = 0; i < gridCount(); i++) {
            if (context(i).localNodeId().equals(nodeId)) {
                cache = cache(i);

                break;
            }
        }

        assert cache != null;

        return cache;
    }

    /**
     * @param cache Cache.
     * @param cnt Keys count.
     * @return Collection of keys for which given cache is primary.
     * @throws IgniteCheckedException If failed.
     */
    protected List<String> primaryKeysForCache(CacheProjection<String, Integer> cache, int cnt)
        throws IgniteCheckedException {
        return primaryKeysForCache(cache, cnt, 1);
    }

    /**
     * @param cache Cache.
     * @param cnt Keys count.
     * @param startFrom Start value for keys search.
     * @return Collection of keys for which given cache is primary.
     * @throws IgniteCheckedException If failed.
     */
    protected List<String> primaryKeysForCache(CacheProjection<String, Integer> cache, int cnt, int startFrom)
        throws IgniteCheckedException {
        List<String> found = new ArrayList<>(cnt);

        for (int i = startFrom; i < startFrom + 100_000; i++) {
            String key = "key" + i;

            if (cache.entry(key).primary()) {
                found.add(key);

                if (found.size() == cnt)
                    return found;
            }
        }

        throw new IgniteCheckedException("Unable to find " + cnt + " keys as primary for cache.");
    }

    /**
     * @param cache Cache.
     * @param cnt Keys count.
     * @return Collection of keys for which given cache is primary.
     * @throws IgniteCheckedException If failed.
     */
    protected List<String> primaryKeysForCache(IgniteCache<String, Integer> cache, int cnt)
        throws IgniteCheckedException {
        CacheProjection<String, Integer> prj = GridTestUtils.getFieldValue(cache, "delegate");

        return primaryKeysForCache(prj, cnt);
    }

    /**
     * @throws Exception If failed.
     */
    public void testIgniteCacheIterator() throws Exception {
        IgniteCache<String, Integer> cache = jcache(0);

        assertFalse(cache.iterator().hasNext());

        final int SIZE = 20000;

        Map<String, Integer> entries = new HashMap<>();

        for (int i = 0; i < SIZE; ++i) {
            cache.put(Integer.toString(i), i);

            entries.put(Integer.toString(i), i);
        }

        checkIteratorHasNext();

        checkIteratorCache(entries);

        checkIteratorRemove(cache, entries);

        checkIteratorEmpty(cache);
    }

    /**
     * If hasNext() is called repeatedly, it should return the same result.
     */
    private void checkIteratorHasNext() {
        Iterator<Cache.Entry<String, Integer>> iter = jcache(0).iterator();

        assertEquals(iter.hasNext(), iter.hasNext());

        while (iter.hasNext())
            iter.next();

        assertFalse(iter.hasNext());
    }

    /**
     * @param cache Cache.
     * @param entries Expected entries in the cache.
     */
    private void checkIteratorRemove(IgniteCache<String, Integer> cache, Map<String, Integer> entries) {
        // Check that we can remove element.
        String rmvKey = Integer.toString(5);

        removeCacheIterator(cache, rmvKey);

        entries.remove(rmvKey);

        assertFalse(cache.containsKey(rmvKey));
        assertNull(cache.get(rmvKey));

        checkIteratorCache(entries);

        // Check that we cannot call Iterator.remove() without next().
        final Iterator<Cache.Entry<String, Integer>> iter = jcache(0).iterator();

        assertTrue(iter.hasNext());

        iter.next();

        iter.remove();

        GridTestUtils.assertThrows(log, new Callable<Object>() {
            @Override public Void call() throws Exception {
                iter.remove();

                return null;
            }
        }, IllegalStateException.class, null);
    }

    /**
     * @param cache Cache.
     * @param key Key to remove.
     */
    private void removeCacheIterator(IgniteCache<String, Integer> cache, String key) {
        Iterator<Cache.Entry<String, Integer>> iter = cache.iterator();

        int delCnt = 0;

        while (iter.hasNext()) {
            Cache.Entry<String, Integer> cur = iter.next();

            if (cur.getKey().equals(key)) {
                iter.remove();

                delCnt++;
            }
        }

        assertEquals(1, delCnt);
    }

    /**
     * @param entries Expected entries in the cache.
     */
    private void checkIteratorCache(Map<String, Integer> entries) {
        for (int i = 0; i < gridCount(); ++i)
            checkIteratorCache(jcache(i), entries);
    }

    /**
     * @param cache Cache.
     * @param entries Expected entries in the cache.
     */
    private void checkIteratorCache(IgniteCache<String, Integer> cache, Map<String, Integer> entries) {
        Iterator<Cache.Entry<String, Integer>> iter = cache.iterator();

        int cnt = 0;

        while (iter.hasNext()) {
            Cache.Entry<String, Integer> cur = iter.next();

            assertTrue(entries.containsKey(cur.getKey()));
            assertEquals(entries.get(cur.getKey()), cur.getValue());

            cnt++;
        }

        assertEquals(entries.size(), cnt);
    }

    /**
     * Checks iterators are cleared.
     */
    private void checkIteratorsCleared() {
        for (int j = 0; j < gridCount(); j++) {

            GridCacheQueryManager queries = context(j).queries();

            Map map = GridTestUtils.getFieldValue(queries, GridCacheQueryManager.class, "qryIters");

            for (Object obj : map.values())
                assertEquals("Iterators not removed for grid " + j, 0, ((Map) obj).size());
        }
    }

    /**
     * Checks iterators are cleared after using.
     */
    private void checkIteratorEmpty(IgniteCache<String, Integer> cache) throws InterruptedException, InterruptedException {
        int cnt = 5;

        for (int i = 0; i < cnt; ++i) {
            Iterator<Cache.Entry<String, Integer>> iter = cache.iterator();

            iter.next();

            assert iter.hasNext();
        }

        System.gc();

        for (int i = 0; i < 10; i++) {
            try {
                cache.size(); // Trigger weak queue poll.

                checkIteratorsCleared();
            }
            catch (AssertionFailedError e) {
                if (i == 9)
                    throw e;

                log.info("Set iterators not cleared, will wait");

                Thread.sleep(500);
            }
        }
    }
}<|MERGE_RESOLUTION|>--- conflicted
+++ resolved
@@ -3315,11 +3315,7 @@
         if (lockingEnabled()) {
             Lock lock = cache.lock(first);
 
-<<<<<<< HEAD
             lock.lock();
-=======
-            cache.clear();
->>>>>>> bb8b07dc
 
             try {
                 cache.clear();
@@ -3336,21 +3332,9 @@
             cache.put(first, vals.get(first));
         }
 
-<<<<<<< HEAD
         cache.clear();
 
         assert cache.localSize() == 0 : "Values after clear.";
-=======
-        cache.projection(gte100).clearLocally(first);
-
-        assertNotNull(peek(cache, first));
-
-        cache.put(first, 101);
-
-        cache.projection(gte100).clearLocally(first);
-
-        assert cache.isEmpty() : "Values after clearLocally: " + cache.values();
->>>>>>> bb8b07dc
 
         i = 0;
 
