--- conflicted
+++ resolved
@@ -185,70 +185,6 @@
      * @throws Exception If test failed.
      */
     public void testReloadAll() throws Exception {
-<<<<<<< HEAD
-        assert false;
-//        // Fill caches with values.
-//        for (GridCache<Integer, String> cache : caches) {
-//            Iterable<Integer> keys = primaryKeysForCache(cache, 100);
-//
-//            info("Values [cache=" + caches.indexOf(cache) + ", size=" + F.size(keys.iterator()) +  ", keys=" + keys + "]");
-//
-//            for (Integer key : keys)
-//                map.put(key, "val" + key);
-//        }
-//
-//        Collection<GridCache<Integer, String>> emptyCaches = new ArrayList<>(caches);
-//
-//        for (GridCache<Integer, String> cache : caches) {
-//            info("Reloading cache: " + caches.indexOf(cache));
-//
-//            // Check data is reloaded only on the nodes on which reloadAll() has been called.
-//            if (!nearEnabled()) {
-//                for (GridCache<Integer, String> eCache : emptyCaches)
-//                    assertEquals("Non-null values found in cache [cache=" + caches.indexOf(eCache) +
-//                        ", size=" + eCache.size() + ", size=" + eCache.size() +
-//                        ", entrySetSize=" + eCache.entrySet().size() + "]",
-//                        0, eCache.size());
-//            }
-//
-//            cache.reloadAll(map.keySet());
-//
-//            for (Integer key : map.keySet()) {
-//                Entry entry = cache.entry(key);
-//
-//                if (entry.primary() || entry.backup() || nearEnabled())
-//                    assertEquals(map.get(key), cache.peek(key));
-//                else
-//                    assertNull(cache.peek(key));
-//            }
-//
-//            emptyCaches.remove(cache);
-//        }
-    }
-
-    /**
-     * Create list of keys for which the given cache is primary.
-     *
-     * @param cache Cache.
-     * @param cnt Keys count.
-     * @return Collection of keys for which given cache is primary.
-     */
-    private Iterable<Integer> primaryKeysForCache(CacheProjection<Integer,String> cache, int cnt) {
-        Collection<Integer> found = new ArrayList<>(cnt);
-
-        assert false;
-//        for (int i = 0; i < 10000; i++) {
-//            if (cache.entry(i).primary()) {
-//                found.add(i);
-//
-//                if (found.size() == cnt)
-//                    return found;
-//            }
-//        }
-
-        throw new IllegalStateException("Unable to find " + cnt + " keys as primary for cache.");
-    }
-=======
         // Fill caches with values.
         for (IgniteCache<Integer, String> cache : caches) {
             Iterable<Integer> keys = primaryKeys(cache, 100);
@@ -288,5 +224,4 @@
             emptyCaches.remove(cache);
         }
     }
->>>>>>> db5e5d36
 }