--- conflicted
+++ resolved
@@ -94,13 +94,8 @@
     @Override protected IgniteConfiguration getConfiguration(String igniteInstanceName) throws Exception {
         IgniteConfiguration cfg = super.getConfiguration(igniteInstanceName);
 
-<<<<<<< HEAD
         if (cnt.getAndIncrement() == 0 || (cnt.get() > gridCount() && cnt.get() % gridCount() == 0)) {
-            info("Use grid '" + gridName + "' as near-only.");
-=======
-        if (cnt.getAndIncrement() == 0) {
             info("Use grid '" + igniteInstanceName + "' as near-only.");
->>>>>>> 48e78a99
 
             cfg.setClientMode(true);
 
