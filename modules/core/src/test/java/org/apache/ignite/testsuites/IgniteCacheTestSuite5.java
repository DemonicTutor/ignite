/*
 * Licensed to the Apache Software Foundation (ASF) under one or more
 * contributor license agreements.  See the NOTICE file distributed with
 * this work for additional information regarding copyright ownership.
 * The ASF licenses this file to You under the Apache License, Version 2.0
 * (the "License"); you may not use this file except in compliance with
 * the License.  You may obtain a copy of the License at
 *
 *      http://www.apache.org/licenses/LICENSE-2.0
 *
 * Unless required by applicable law or agreed to in writing, software
 * distributed under the License is distributed on an "AS IS" BASIS,
 * WITHOUT WARRANTIES OR CONDITIONS OF ANY KIND, either express or implied.
 * See the License for the specific language governing permissions and
 * limitations under the License.
 */

package org.apache.ignite.testsuites;

import junit.framework.TestSuite;
import org.apache.ignite.GridCacheAffinityBackupsSelfTest;
import org.apache.ignite.IgniteCacheAffinitySelfTest;
import org.apache.ignite.cache.affinity.AffinityClientNodeSelfTest;
import org.apache.ignite.cache.affinity.AffinityHistoryCleanupTest;
import org.apache.ignite.cache.affinity.fair.FairAffinityDynamicCacheSelfTest;
import org.apache.ignite.cache.affinity.fair.FairAffinityFunctionNodesSelfTest;
import org.apache.ignite.cache.affinity.fair.FairAffinityFunctionSelfTest;
import org.apache.ignite.cache.affinity.local.LocalAffinityFunctionTest;
import org.apache.ignite.internal.processors.cache.CacheNearReaderUpdateTest;
import org.apache.ignite.internal.processors.cache.CacheRebalancingSelfTest;
import org.apache.ignite.internal.processors.cache.CacheSerializableTransactionsTest;
import org.apache.ignite.internal.processors.cache.ClusterStatePartitionedSelfTest;
import org.apache.ignite.internal.processors.cache.ClusterStateReplicatedSelfTest;
import org.apache.ignite.internal.processors.cache.EntryVersionConsistencyReadThroughTest;
import org.apache.ignite.internal.processors.cache.IgniteCachePutStackOverflowSelfTest;
import org.apache.ignite.internal.processors.cache.IgniteCacheReadThroughEvictionsVariationsSuite;
import org.apache.ignite.internal.processors.cache.IgniteCacheStoreCollectionTest;
import org.apache.ignite.internal.processors.cache.PartitionsExchangeOnDiscoveryHistoryOverflowTest;
import org.apache.ignite.internal.processors.cache.distributed.CacheLateAffinityAssignmentFairAffinityTest;
import org.apache.ignite.internal.processors.cache.distributed.CacheLateAffinityAssignmentNodeJoinValidationTest;
import org.apache.ignite.internal.processors.cache.distributed.CacheLateAffinityAssignmentTest;
import org.apache.ignite.internal.processors.cache.distributed.IgniteActiveOnStartNodeJoinValidationSelfTest;
import org.apache.ignite.internal.processors.cache.distributed.IgniteCachePartitionLossPolicySelfTest;
import org.apache.ignite.internal.processors.cache.distributed.IgniteCacheTxIteratorSelfTest;
import org.apache.ignite.internal.processors.cache.distributed.replicated.IgniteCacheSyncRebalanceModeSelfTest;
import org.apache.ignite.internal.processors.cache.store.IgniteCacheWriteBehindNoUpdateSelfTest;

/**
 * Test suite.
 */
public class IgniteCacheTestSuite5 extends TestSuite {
    /**
     * @return IgniteCache test suite.
     * @throws Exception Thrown in case of the failure.
     */
    public static TestSuite suite() throws Exception {
        TestSuite suite = new TestSuite("IgniteCache Test Suite part 5");

        suite.addTestSuite(CacheSerializableTransactionsTest.class);
        suite.addTestSuite(CacheNearReaderUpdateTest.class);
        suite.addTestSuite(IgniteCacheStoreCollectionTest.class);
        suite.addTestSuite(IgniteCacheWriteBehindNoUpdateSelfTest.class);
        suite.addTestSuite(IgniteCachePutStackOverflowSelfTest.class);

        suite.addTestSuite(CacheLateAffinityAssignmentTest.class);
        suite.addTestSuite(CacheLateAffinityAssignmentFairAffinityTest.class);
        suite.addTestSuite(CacheLateAffinityAssignmentNodeJoinValidationTest.class);
        suite.addTestSuite(IgniteActiveOnStartNodeJoinValidationSelfTest.class);
        suite.addTestSuite(EntryVersionConsistencyReadThroughTest.class);
        suite.addTestSuite(IgniteCacheSyncRebalanceModeSelfTest.class);

        suite.addTest(IgniteCacheReadThroughEvictionsVariationsSuite.suite());
        suite.addTestSuite(IgniteCacheTxIteratorSelfTest.class);

        suite.addTestSuite(ClusterStatePartitionedSelfTest.class);
        suite.addTestSuite(ClusterStateReplicatedSelfTest.class);
        suite.addTestSuite(IgniteCachePartitionLossPolicySelfTest.class);

        suite.addTestSuite(CacheRebalancingSelfTest.class);

<<<<<<< HEAD
        // Affinity tests.
        suite.addTestSuite(FairAffinityFunctionNodesSelfTest.class);
        suite.addTestSuite(FairAffinityFunctionSelfTest.class);
        suite.addTestSuite(FairAffinityDynamicCacheSelfTest.class);
        suite.addTestSuite(GridCacheAffinityBackupsSelfTest.class);
        suite.addTestSuite(IgniteCacheAffinitySelfTest.class);
        suite.addTestSuite(AffinityClientNodeSelfTest.class);
        suite.addTestSuite(LocalAffinityFunctionTest.class);
        suite.addTestSuite(AffinityHistoryCleanupTest.class);
=======
        suite.addTestSuite(PartitionsExchangeOnDiscoveryHistoryOverflowTest.class);
>>>>>>> 0b996e62

        return suite;
    }
}<|MERGE_RESOLUTION|>--- conflicted
+++ resolved
@@ -78,7 +78,6 @@
 
         suite.addTestSuite(CacheRebalancingSelfTest.class);
 
-<<<<<<< HEAD
         // Affinity tests.
         suite.addTestSuite(FairAffinityFunctionNodesSelfTest.class);
         suite.addTestSuite(FairAffinityFunctionSelfTest.class);
@@ -88,9 +87,8 @@
         suite.addTestSuite(AffinityClientNodeSelfTest.class);
         suite.addTestSuite(LocalAffinityFunctionTest.class);
         suite.addTestSuite(AffinityHistoryCleanupTest.class);
-=======
+
         suite.addTestSuite(PartitionsExchangeOnDiscoveryHistoryOverflowTest.class);
->>>>>>> 0b996e62
 
         return suite;
     }
