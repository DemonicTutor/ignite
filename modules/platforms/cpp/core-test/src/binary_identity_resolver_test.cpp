--- conflicted
+++ resolved
@@ -158,90 +158,6 @@
             }
         };
 
-<<<<<<< HEAD
-=======
-        template<>
-        struct BinaryType<GetHashDefined>
-        {
-            IGNITE_BINARY_GET_TYPE_ID_AS_HASH(GetHashDefined)
-            IGNITE_BINARY_GET_TYPE_NAME_AS_IS(GetHashDefined)
-            IGNITE_BINARY_GET_FIELD_ID_AS_HASH
-            IGNITE_BINARY_IS_NULL_FALSE(GetHashDefined)
-            IGNITE_BINARY_GET_NULL_DEFAULT_CTOR(GetHashDefined)
-
-            static int32_t GetHashCode(const GetHashDefined& obj)
-            {
-                return obj.field * 10;
-            }
-
-            static void Write(BinaryWriter& writer, const GetHashDefined& obj)
-            {
-                writer.WriteInt32("field", obj.field);
-            }
-
-            static void Read(BinaryReader& reader, GetHashDefined& dst)
-            {
-                dst.field = reader.ReadInt32("field");
-            }
-        };
-
-        template<>
-        struct BinaryType<ResolverDefined>
-        {
-            IGNITE_BINARY_GET_TYPE_ID_AS_HASH(ResolverDefined)
-            IGNITE_BINARY_GET_TYPE_NAME_AS_IS(ResolverDefined)
-            IGNITE_BINARY_GET_FIELD_ID_AS_HASH
-            IGNITE_BINARY_IS_NULL_FALSE(ResolverDefined)
-            IGNITE_BINARY_GET_NULL_DEFAULT_CTOR(ResolverDefined)
-
-            static ignite::Reference<ignite::binary::BinaryIdentityResolver> GetIdentityResolver()
-            {
-                return ignite::MakeReferenceFromCopy(CustomIdResolver());
-            }
-
-            static void Write(BinaryWriter& writer, const ResolverDefined& obj)
-            {
-                writer.WriteInt32("field", obj.field);
-            }
-
-            static void Read(BinaryReader& reader, ResolverDefined& dst)
-            {
-                dst.field = reader.ReadInt32("field");
-            }
-        };
-
-        template<>
-        struct BinaryType<BothDefined>
-        {
-            IGNITE_BINARY_GET_TYPE_ID_AS_HASH(BothDefined)
-            IGNITE_BINARY_GET_TYPE_NAME_AS_IS(BothDefined)
-            IGNITE_BINARY_GET_FIELD_ID_AS_HASH
-            IGNITE_BINARY_IS_NULL_FALSE(BothDefined)
-            IGNITE_BINARY_GET_NULL_DEFAULT_CTOR(BothDefined)
-
-            static int32_t GetHashCode(const GetHashDefined& obj)
-            {
-                return obj.field * 10;
-            }
-
-            static ignite::Reference<ignite::binary::BinaryIdentityResolver> GetIdentityResolver()
-            {
-                return ignite::MakeReferenceFromCopy(CustomIdResolver());
-            }
-
-            static void Write(BinaryWriter& writer, const BothDefined& obj)
-            {
-                writer.WriteInt32("field", obj.field);
-            }
-
-            static void Read(BinaryReader& reader, BothDefined& dst)
-            {
-                dst.field = reader.ReadInt32("field");
-            }
-        };
-
-
->>>>>>> 775c6e57
         /**
          * Binary type definition for CompositeKey.
          */
@@ -295,41 +211,6 @@
                 dst.i64 = reader.ReadInt64("i64");
             }
         };
-<<<<<<< HEAD
-=======
-
-        /**
-         * Binary type definition for ComplexType2.
-         */
-        template<>
-        struct BinaryType<ComplexType2>
-        {
-            IGNITE_BINARY_GET_TYPE_ID_AS_HASH(ComplexType2)
-            IGNITE_BINARY_GET_TYPE_NAME_AS_IS(ComplexType2)
-            IGNITE_BINARY_GET_FIELD_ID_AS_HASH
-            IGNITE_BINARY_IS_NULL_FALSE(ComplexType2)
-            IGNITE_BINARY_GET_NULL_DEFAULT_CTOR(ComplexType2)
-
-            static ignite::Reference<ignite::binary::BinaryIdentityResolver> GetIdentityResolver()
-            {
-                return ignite::MakeReferenceFromCopy(CustomFieldIdResolver());
-            }
-
-            static void Write(BinaryWriter& writer, const ComplexType2& obj)
-            {
-                writer.WriteInt32("i32Field", obj.i32Field);
-                writer.WriteObject("objField", obj.objField);
-                writer.WriteString("strField", obj.strField);
-            }
-
-            static void Read(BinaryReader& reader, ComplexType2& dst)
-            {
-                dst.i32Field = reader.ReadInt32("i32Field");
-                dst.objField = reader.ReadObject<InnerObject>("objField");
-                dst.strField = reader.ReadString("strField");
-            }
-        };
->>>>>>> 775c6e57
     }
 }
 
