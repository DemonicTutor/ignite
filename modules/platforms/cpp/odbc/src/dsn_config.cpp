/*
 * Licensed to the Apache Software Foundation (ASF) under one or more
 * contributor license agreements.  See the NOTICE file distributed with
 * this work for additional information regarding copyright ownership.
 * The ASF licenses this file to You under the Apache License, Version 2.0
 * (the "License"); you may not use this file except in compliance with
 * the License.  You may obtain a copy of the License at
 *
 *      http://www.apache.org/licenses/LICENSE-2.0
 *
 * Unless required by applicable law or agreed to in writing, software
 * distributed under the License is distributed on an "AS IS" BASIS,
 * WITHOUT WARRANTIES OR CONDITIONS OF ANY KIND, either express or implied.
 * See the License for the specific language governing permissions and
 * limitations under the License.
 */

#include <set>

#include "ignite/odbc/utility.h"
#include "ignite/odbc/system/odbc_constants.h"

#include "ignite/odbc/dsn_config.h"

using ignite::odbc::config::Configuration;

#define BUFFER_SIZE 1024
#define CONFIG_FILE "ODBC.INI"

namespace ignite
{
    namespace odbc
    {
        void ThrowLastSetupError()
        {
            DWORD code;
            char msg[BUFFER_SIZE];

            SQLInstallerError(1, &code, msg, sizeof(msg), NULL);

            std::stringstream buf;

            buf << "Message: \"" << msg << "\", Code: " << code;

            throw IgniteError(IgniteError::IGNITE_ERR_GENERIC, buf.str().c_str());
        }

        void WriteDsnString(const char* dsn, const char* key, const char* value)
        {
            if (!SQLWritePrivateProfileString(dsn, key, value, CONFIG_FILE))
                ThrowLastSetupError();
        }

        std::string ReadDsnString(const char* dsn, const std::string& key, const char* dflt)
        {
            char buf[BUFFER_SIZE];

            memset(buf, 0, sizeof(buf));

            SQLGetPrivateProfileString(dsn, key.c_str(), dflt, buf, sizeof(buf), CONFIG_FILE);

            return std::string(buf);
        }

        int ReadDsnInt(const char* dsn, const std::string& key, int dflt)
        {
            char buf[BUFFER_SIZE];

            memset(buf, 0, sizeof(buf));

            std::string dflt0 = common::LexicalCast<std::string>(dflt);

            SQLGetPrivateProfileString(dsn, key.c_str(), dflt0.c_str(), buf, sizeof(buf), CONFIG_FILE);

            return common::LexicalCast<int, std::string>(buf);
        }

        bool ReadDsnBool(const char* dsn, const std::string& key, bool dflt)
        {
            char buf[BUFFER_SIZE];

            memset(buf, 0, sizeof(buf));

            std::string dflt0 = dflt ? "true" : "false";

            SQLGetPrivateProfileString(dsn, key.c_str(), dflt0.c_str(), buf, sizeof(buf), CONFIG_FILE);

            return std::string(buf) == "true";
        }

        void ReadDsnConfiguration(const char* dsn, Configuration& config)
        {
            std::string address = ReadDsnString(dsn, Configuration::Key::address, config.GetAddress().c_str());

            std::string server = ReadDsnString(dsn, Configuration::Key::server, config.GetHost().c_str());

            uint16_t port = ReadDsnInt(dsn, Configuration::Key::port, config.GetTcpPort());

            std::string cache = ReadDsnString(dsn, Configuration::Key::cache, config.GetCache().c_str());
<<<<<<< HEAD
            bool distributedJoins = ReadDsnBool(dsn, Configuration::Key::distributedJoins, config.IsDistributedJoins());
            bool enforceJoinOrder = ReadDsnBool(dsn, Configuration::Key::enforceJoinOrder, config.IsEnforceJoinOrder());
=======

>>>>>>> 65c92faa
            std::string version = ReadDsnString(dsn, Configuration::Key::protocolVersion,
                config.GetProtocolVersion().ToString().c_str());

            int32_t pageSize = ReadDsnInt(dsn, Configuration::Key::pageSize, config.GetPageSize());

            if (pageSize <= 0)
                pageSize = config.GetPageSize();

            config.SetAddress(address);
            config.SetHost(server);
            config.SetTcpPort(port);
            config.SetCache(cache);
            config.SetDistributedJoins(distributedJoins);
            config.SetEnforceJoinOrder(enforceJoinOrder);
            config.SetProtocolVersion(version);
            config.SetPageSize(pageSize);
        }
    }
}<|MERGE_RESOLUTION|>--- conflicted
+++ resolved
@@ -97,12 +97,11 @@
             uint16_t port = ReadDsnInt(dsn, Configuration::Key::port, config.GetTcpPort());
 
             std::string cache = ReadDsnString(dsn, Configuration::Key::cache, config.GetCache().c_str());
-<<<<<<< HEAD
+
             bool distributedJoins = ReadDsnBool(dsn, Configuration::Key::distributedJoins, config.IsDistributedJoins());
+
             bool enforceJoinOrder = ReadDsnBool(dsn, Configuration::Key::enforceJoinOrder, config.IsEnforceJoinOrder());
-=======
 
->>>>>>> 65c92faa
             std::string version = ReadDsnString(dsn, Configuration::Key::protocolVersion,
                 config.GetProtocolVersion().ToString().c_str());
 
