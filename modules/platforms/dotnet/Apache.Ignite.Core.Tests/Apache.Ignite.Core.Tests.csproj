﻿<?xml version="1.0" encoding="utf-8"?>
<Project ToolsVersion="4.0" DefaultTargets="Build" xmlns="http://schemas.microsoft.com/developer/msbuild/2003">
  <Import Project="$(MSBuildExtensionsPath)\$(MSBuildToolsVersion)\Microsoft.Common.props" Condition="Exists('$(MSBuildExtensionsPath)\$(MSBuildToolsVersion)\Microsoft.Common.props')" />
  <PropertyGroup>
    <Configuration Condition=" '$(Configuration)' == '' ">Debug</Configuration>
    <Platform Condition=" '$(Platform)' == '' ">AnyCPU</Platform>
    <ProjectGuid>{6A62F66C-DA5B-4FBB-8CE7-A95F740FDC7A}</ProjectGuid>
    <OutputType>Exe</OutputType>
    <AppDesignerFolder>Properties</AppDesignerFolder>
    <RootNamespace>Apache.Ignite.Core.Tests</RootNamespace>
    <AssemblyName>Apache.Ignite.Core.Tests</AssemblyName>
    <TargetFrameworkVersion>v4.0</TargetFrameworkVersion>
    <FileAlignment>512</FileAlignment>
  </PropertyGroup>
  <PropertyGroup>
    <StartupObject />
  </PropertyGroup>
  <PropertyGroup>
    <SignAssembly>true</SignAssembly>
  </PropertyGroup>
  <PropertyGroup>
    <AssemblyOriginatorKeyFile>Apache.Ignite.Core.Tests.snk</AssemblyOriginatorKeyFile>
  </PropertyGroup>
  <PropertyGroup Condition="'$(Configuration)|$(Platform)' == 'Debug|AnyCPU'">
    <DebugSymbols>true</DebugSymbols>
    <OutputPath>bin\Debug\</OutputPath>
    <DefineConstants>DEBUG</DefineConstants>
    <AllowUnsafeBlocks>true</AllowUnsafeBlocks>
    <PlatformTarget>AnyCPU</PlatformTarget>
    <CodeAnalysisRuleSet>MinimumRecommendedRules.ruleset</CodeAnalysisRuleSet>
  </PropertyGroup>
  <PropertyGroup Condition="'$(Configuration)|$(Platform)' == 'Release|AnyCPU'">
    <OutputPath>bin\Release\</OutputPath>
    <AllowUnsafeBlocks>true</AllowUnsafeBlocks>
    <Optimize>true</Optimize>
    <PlatformTarget>AnyCPU</PlatformTarget>
    <CodeAnalysisRuleSet>MinimumRecommendedRules.ruleset</CodeAnalysisRuleSet>
  </PropertyGroup>
  <ItemGroup>
    <Reference Include="Microsoft.CSharp" />
    <Reference Include="NLog">
      <HintPath>..\packages\NLog.4.3.7\lib\net40\NLog.dll</HintPath>
<<<<<<< HEAD
=======
    </Reference>
    <Reference Include="nunit-console-runner, Version=2.6.3.0, Culture=neutral, PublicKeyToken=96d09a1eb7f44a77, processorArchitecture=MSIL">
      <SpecificVersion>False</SpecificVersion>
      <HintPath>..\packages\NUnit.Runners.2.6.3\tools\lib\nunit-console-runner.dll</HintPath>
>>>>>>> 48b293db
    </Reference>
    <Reference Include="nunit-console-runner, Version=2.6.3.0, Culture=neutral, PublicKeyToken=96d09a1eb7f44a77, processorArchitecture=MSIL">
      <SpecificVersion>False</SpecificVersion>
      <HintPath>..\packages\NUnit.Runners.2.6.3\tools\lib\nunit-console-runner.dll</HintPath>
    </Reference>
    <Reference Include="nunit.framework, Version=2.6.3.0, Culture=neutral, PublicKeyToken=96d09a1eb7f44a77, processorArchitecture=MSIL">
      <SpecificVersion>False</SpecificVersion>
      <HintPath>..\packages\NUnit.Runners.2.6.3\tools\nunit.framework.dll</HintPath>
    </Reference>
    <Reference Include="System" />
    <Reference Include="System.configuration" />
    <Reference Include="System.Core" />
    <Reference Include="System.Runtime.Serialization" />
    <Reference Include="System.ServiceProcess" />
    <Reference Include="System.XML" />
    <Reference Include="System.Xml.Linq" />
  </ItemGroup>
  <ItemGroup>
    <Compile Include="Binary\BinaryReaderWriterTest.cs" />
    <Compile Include="Binary\IO\BinaryStreamsTest.cs" />
    <Compile Include="Binary\JavaTypeMappingTest.cs" />
    <Compile Include="Binary\TypeResolverTest.cs" />
    <Compile Include="Cache\Affinity\AffinityKeyTest.cs" />
    <Compile Include="Cache\Affinity\AffinityTopologyVersionTest.cs" />
    <Compile Include="Cache\CacheResultTest.cs" />
    <Compile Include="Cache\Store\CacheStoreAdapterTest.cs" />
    <Compile Include="Collections\MultiValueDictionaryTest.cs" />
    <Compile Include="Collections\ReadOnlyCollectionTest.cs" />
    <Compile Include="Collections\ReadOnlyDictionaryTest.cs" />
    <Compile Include="Common\IgniteGuidTest.cs" />
    <Compile Include="Log\DefaultLoggerTest.cs" />
    <Compile Include="Log\NLogLoggerTest.cs" />
    <Compile Include="TestAppConfig.cs" />
    <Compile Include="Binary\BinaryBuilderSelfTestFullFooter.cs" />
    <Compile Include="Binary\BinaryCompactFooterInteropTest.cs" />
    <Compile Include="Binary\BinarySelfTestFullFooter.cs" />
    <Compile Include="Binary\BinaryStringTest.cs" />
    <Compile Include="Cache\Affinity\AffinityFieldTest.cs" />
    <Compile Include="Cache\Affinity\AffinityFunctionSpringTest.cs" />
    <Compile Include="Cache\Affinity\AffinityFunctionTest.cs" />
    <Compile Include="Cache\CacheConfigurationTest.cs" />
    <Compile Include="Cache\CacheDynamicStartTest.cs" />
    <Compile Include="Cache\CacheNearTest.cs" />
    <Compile Include="Cache\CacheTestAsyncWrapper.cs" />
    <Compile Include="Cache\CacheAbstractTest.cs" />
    <Compile Include="Cache\Affinity\AffinityTest.cs" />
    <Compile Include="Cache\CacheEntryTest.cs" />
    <Compile Include="Cache\CacheForkedTest.cs" />
    <Compile Include="Cache\CacheLocalAtomicTest.cs" />
    <Compile Include="Cache\CacheLocalTest.cs" />
    <Compile Include="Cache\CachePartitionedAtomicNearEnabledTest.cs" />
    <Compile Include="Cache\CachePartitionedAtomicTest.cs" />
    <Compile Include="Cache\CachePartitionedNearEnabledTest.cs" />
    <Compile Include="Cache\CachePartitionedTest.cs" />
    <Compile Include="Cache\CacheReplicatedAtomicTest.cs" />
    <Compile Include="Cache\CacheReplicatedTest.cs" />
    <Compile Include="Cache\Query\CacheLinqTest.cs" />
    <Compile Include="Cache\Query\CacheQueriesCodeConfigurationTest.cs" />
    <Compile Include="Cache\Query\Continuous\ContinuousQueryAbstractTest.cs" />
    <Compile Include="Cache\Query\Continuous\ContinuousQueryAtomicBackupTest.cs" />
    <Compile Include="Cache\Query\Continuous\ContinuousQueryAtomicNoBackupTest.cs" />
    <Compile Include="Cache\Query\Continuous\ContinuousQueryNoBackupAbstractTest.cs" />
    <Compile Include="Cache\Query\Continuous\ContinuousQueryTransactionalBackupTest.cs" />
    <Compile Include="Cache\Query\Continuous\ContinuousQueryTransactionalNoBackupTest.cs" />
    <Compile Include="Cache\Query\CacheQueriesTest.cs" />
    <Compile Include="Cache\Store\CacheParallelLoadStoreTest.cs" />
    <Compile Include="Cache\Store\CacheStoreSessionTest.cs" />
    <Compile Include="Cache\Store\CacheStoreTest.cs" />
    <Compile Include="Cache\Store\CacheStoreTestCodeConfig.cs" />
    <Compile Include="Cache\Store\CacheTestParallelLoadStore.cs" />
    <Compile Include="Cache\Store\CacheTestStore.cs" />
    <Compile Include="Compute\CancellationTest.cs" />
    <Compile Include="Compute\ComputeApiTestFullFooter.cs" />
    <Compile Include="Compute\Forked\ForkedBinarizableClosureTaskTest.cs" />
    <Compile Include="Compute\Forked\ForkedResourceTaskTest.cs" />
    <Compile Include="Compute\Forked\ForkedSerializableClosureTaskTest.cs" />
    <Compile Include="Compute\Forked\ForkedTaskAdapterTest.cs" />
    <Compile Include="Compute\AbstractTaskTest.cs" />
    <Compile Include="Compute\ClosureTaskTest.cs" />
    <Compile Include="Compute\ComputeApiTest.cs" />
    <Compile Include="Compute\ComputeMultithreadedTest.cs" />
    <Compile Include="Compute\IgniteExceptionTaskSelfTest.cs" />
    <Compile Include="Compute\FailoverTaskSelfTest.cs" />
    <Compile Include="Compute\BinarizableClosureTaskTest.cs" />
    <Compile Include="Compute\BinarizableTaskTest.cs" />
    <Compile Include="Compute\MixedClusterTest.cs" />
    <Compile Include="Cache\Query\Continuous\ContinuousQueryJavaFilterTest.cs" />
    <Compile Include="Compute\ResourceTaskTest.cs" />
    <Compile Include="Compute\SerializableClosureTaskTest.cs" />
    <Compile Include="Compute\TaskAdapterTest.cs" />
    <Compile Include="Compute\TaskResultTest.cs" />
    <Compile Include="ConsoleRedirectTest.cs" />
    <Compile Include="Dataload\DataStreamerTest.cs" />
    <Compile Include="Dataload\DataStreamerTestTopologyChange.cs" />
    <Compile Include="DataStructures\AtomicLongTest.cs" />
    <Compile Include="DataStructures\AtomicReferenceTest.cs" />
    <Compile Include="DataStructures\AtomicSequenceTest.cs" />
    <Compile Include="DeploymentTest.cs" />
    <Compile Include="EventsTest.cs" />
    <Compile Include="Examples\Example.cs" />
    <Compile Include="Examples\ExamplesTest.cs" />
    <Compile Include="Examples\PathUtil.cs" />
    <Compile Include="Examples\ProjectFilesTest.cs" />
    <Compile Include="ExceptionsTest.cs" />
    <Compile Include="ExecutableTest.cs" />
    <Compile Include="FutureTest.cs" />
    <Compile Include="IgniteConfigurationSectionTest.cs" />
    <Compile Include="IgniteConfigurationSerializerTest.cs" />
    <Compile Include="IgniteConfigurationTest.cs" />
    <Compile Include="IgniteTestBase.cs" />
    <Compile Include="JavaHomeTest.cs" />
    <Compile Include="LifecycleTest.cs" />
    <Compile Include="LoadDllTest.cs" />
    <Compile Include="IgniteManagerTest.cs" />
    <Compile Include="Log\CustomLoggerTest.cs" />
    <Compile Include="MarshallerTest.cs" />
    <Compile Include="MessagingTest.cs" />
    <Compile Include="BinaryConfigurationTest.cs" />
    <Compile Include="Binary\BinaryStructureTest.cs" />
    <Compile Include="ProcessExtensions.cs" />
    <Compile Include="ProjectFilesTest.cs" />
    <Compile Include="ReconnectTest.cs" />
    <Compile Include="SerializationTest.cs" />
    <Compile Include="IgniteStartStopTest.cs" />
    <Compile Include="Services\ServicesTestFullFooter.cs" />
    <Compile Include="TestUtils.cs" />
    <Compile Include="Memory\InteropMemoryTest.cs" />
    <Compile Include="Binary\BinaryBuilderSelfTest.cs" />
    <Compile Include="Binary\BinarySelfTest.cs" />
    <Compile Include="Process\IgniteProcess.cs" />
    <Compile Include="Process\IgniteProcessConsoleOutputReader.cs" />
    <Compile Include="Process\IIgniteProcessOutputReader.cs" />
    <Compile Include="Properties\AssemblyInfo.cs" />
    <Compile Include="Query\ImplicitBinarizablePerson.cs" />
    <Compile Include="Query\NoDefBinarizablePerson.cs" />
    <Compile Include="Query\BinarizablePerson.cs" />
    <Compile Include="Services\ServicesTest.cs" />
    <Compile Include="Services\ServicesTestAsync.cs" />
    <Compile Include="Services\ServiceProxyTest.cs" />
    <Compile Include="Services\ServicesAsyncWrapper.cs" />
    <Compile Include="TestRunner.cs" />
    <Compile Include="WindowsServiceTest.cs" />
  </ItemGroup>
  <ItemGroup>
    <ProjectReference Include="..\Apache.Ignite.Core\Apache.Ignite.Core.csproj">
      <Project>{4CD2F726-7E2B-46C4-A5BA-057BB82EECB6}</Project>
      <Name>Apache.Ignite.Core</Name>
    </ProjectReference>
    <ProjectReference Include="..\Apache.Ignite.Linq\Apache.Ignite.Linq.csproj">
      <Project>{5b571661-17f4-4f29-8c7d-0edb38ca9b55}</Project>
      <Name>Apache.Ignite.Linq</Name>
    </ProjectReference>
    <ProjectReference Include="..\Apache.Ignite.NLog\Apache.Ignite.NLog.csproj">
      <Project>{C6B58E4A-A2E9-4554-AD02-68CE6DA5CFB7}</Project>
      <Name>Apache.Ignite.NLog</Name>
    </ProjectReference>
    <ProjectReference Include="..\Apache.Ignite\Apache.Ignite.csproj">
      <Project>{27F7F3C6-BDDE-43A9-B565-856F8395A04B}</Project>
      <Name>Apache.Ignite</Name>
    </ProjectReference>
    <ProjectReference Include="..\Examples\Apache.Ignite.ExamplesDll\Apache.Ignite.ExamplesDll.csproj">
      <Project>{dfb08363-202e-412d-8812-349ef10a8702}</Project>
      <Name>Apache.Ignite.ExamplesDll</Name>
    </ProjectReference>
    <ProjectReference Include="..\Examples\Apache.Ignite.Examples\Apache.Ignite.Examples.csproj">
      <Project>{069fa680-3c4d-43a9-b84f-e67513b87827}</Project>
      <Name>Apache.Ignite.Examples</Name>
    </ProjectReference>
    <ProjectReference Include="..\Apache.Ignite.Core.Tests.TestDll\Apache.Ignite.Core.Tests.TestDll.csproj">
      <Project>{F4A69E2D-908E-4F0F-A794-84D508D60E5F}</Project>
      <Name>Apache.Ignite.Core.Tests.TestDll</Name>
    </ProjectReference>
  </ItemGroup>
  <ItemGroup>
    <Content Include="Config\cache-binarizables.xml">
      <CopyToOutputDirectory>PreserveNewest</CopyToOutputDirectory>
    </Content>
    <Content Include="Config\cache-local-node.xml">
      <SubType>Designer</SubType>
      <CopyToOutputDirectory>PreserveNewest</CopyToOutputDirectory>
    </Content>
    <Content Include="Config\cache-query-continuous.xml">
      <CopyToOutputDirectory>PreserveNewest</CopyToOutputDirectory>
    </Content>
    <Content Include="Config\cache-query.xml">
      <CopyToOutputDirectory>PreserveNewest</CopyToOutputDirectory>
      <SubType>Designer</SubType>
    </Content>
    <Content Include="Config\Cache\Affinity\affinity-function2.xml">
      <CopyToOutputDirectory>PreserveNewest</CopyToOutputDirectory>
    </Content>
    <Content Include="Config\Cache\Affinity\affinity-function.xml">
      <CopyToOutputDirectory>PreserveNewest</CopyToOutputDirectory>
    </Content>
    <Content Include="Config\Cache\Store\cache-store-session.xml">
      <CopyToOutputDirectory>PreserveNewest</CopyToOutputDirectory>
    </Content>
    <Content Include="Config\Compute\compute-grid1.xml">
      <CopyToOutputDirectory>PreserveNewest</CopyToOutputDirectory>
    </Content>
    <Content Include="Config\Compute\compute-grid2.xml">
      <CopyToOutputDirectory>PreserveNewest</CopyToOutputDirectory>
    </Content>
    <Content Include="Config\Compute\compute-grid3.xml">
      <CopyToOutputDirectory>PreserveNewest</CopyToOutputDirectory>
    </Content>
    <Content Include="Config\Compute\compute-standalone.xml">
      <CopyToOutputDirectory>PreserveNewest</CopyToOutputDirectory>
    </Content>
    <Content Include="Config\Dynamic\dynamic-client.xml">
      <CopyToOutputDirectory>PreserveNewest</CopyToOutputDirectory>
    </Content>
    <Content Include="Config\Dynamic\dynamic-data-no-cfg.xml">
      <CopyToOutputDirectory>PreserveNewest</CopyToOutputDirectory>
    </Content>
    <Content Include="Config\Dynamic\dynamic-data.xml">
      <CopyToOutputDirectory>PreserveNewest</CopyToOutputDirectory>
    </Content>
    <Content Include="Config\Lifecycle\lifecycle-beans.xml">
      <CopyToOutputDirectory>PreserveNewest</CopyToOutputDirectory>
    </Content>
    <Content Include="Config\Lifecycle\lifecycle-no-beans.xml">
      <CopyToOutputDirectory>PreserveNewest</CopyToOutputDirectory>
    </Content>
    <Content Include="Config\Log\dotnet-log4j.xml">
      <CopyToOutputDirectory>PreserveNewest</CopyToOutputDirectory>
    </Content>
    <Content Include="Config\Log\custom-log.xml">
      <CopyToOutputDirectory>PreserveNewest</CopyToOutputDirectory>
    </Content>
    <Content Include="Config\Log\dotnet-log4j.xml">
      <CopyToOutputDirectory>PreserveNewest</CopyToOutputDirectory>
    </Content>
    <Content Include="Config\Log\custom-log.xml">
      <CopyToOutputDirectory>PreserveNewest</CopyToOutputDirectory>
    </Content>
    <Content Include="Config\spring-test.xml">
      <CopyToOutputDirectory>PreserveNewest</CopyToOutputDirectory>
    </Content>
    <Content Include="Config\marshaller-default.xml">
      <CopyToOutputDirectory>PreserveNewest</CopyToOutputDirectory>
    </Content>
    <Content Include="Config\marshaller-invalid.xml">
      <CopyToOutputDirectory>PreserveNewest</CopyToOutputDirectory>
    </Content>
    <Content Include="Config\marshaller-explicit.xml">
      <CopyToOutputDirectory>PreserveNewest</CopyToOutputDirectory>
    </Content>
    <Content Include="Config\native-client-test-cache-affinity.xml">
      <CopyToOutputDirectory>PreserveNewest</CopyToOutputDirectory>
    </Content>
    <Content Include="Config\native-client-test-cache-parallel-store.xml">
      <CopyToOutputDirectory>PreserveNewest</CopyToOutputDirectory>
    </Content>
    <Content Include="Config\native-client-test-cache-store.xml">
      <CopyToOutputDirectory>PreserveNewest</CopyToOutputDirectory>
    </Content>
    <Content Include="Config\native-client-test-cache.xml">
      <CopyToOutputDirectory>PreserveNewest</CopyToOutputDirectory>
    </Content>
    <Content Include="Config\reconnect-test.xml">
      <CopyToOutputDirectory>PreserveNewest</CopyToOutputDirectory>
    </Content>
    <Content Include="Config\start-test-grid1.xml">
      <CopyToOutputDirectory>PreserveNewest</CopyToOutputDirectory>
    </Content>
    <Content Include="Config\start-test-grid2.xml">
      <CopyToOutputDirectory>PreserveNewest</CopyToOutputDirectory>
    </Content>
    <Content Include="Config\start-test-grid3.xml">
      <CopyToOutputDirectory>PreserveNewest</CopyToOutputDirectory>
    </Content>
  </ItemGroup>
  <ItemGroup>
    <Content Include="Config\Apache.Ignite.exe.config.test">
      <CopyToOutputDirectory>PreserveNewest</CopyToOutputDirectory>
    </Content>
  </ItemGroup>
  <ItemGroup>
    <None Include="Apache.Ignite.Core.Tests.nunit" />
    <None Include="Apache.Ignite.Core.Tests.snk" />
    <None Include="custom_app.config">
      <CopyToOutputDirectory>PreserveNewest</CopyToOutputDirectory>
    </None>
    <None Include="app.config" />
    <Content Include="Config\ignite-dotnet-cfg.xml">
      <CopyToOutputDirectory>PreserveNewest</CopyToOutputDirectory>
    </Content>
    <None Include="Config\Apache.Ignite.exe.config.test3">
      <CopyToOutputDirectory>PreserveNewest</CopyToOutputDirectory>
    </None>
    <None Include="Config\Apache.Ignite.exe.config.test2">
      <CopyToOutputDirectory>PreserveNewest</CopyToOutputDirectory>
    </None>
    <None Include="packages.config" />
  </ItemGroup>
  <Import Project="$(MSBuildToolsPath)\Microsoft.CSharp.targets" />
  <PropertyGroup Condition="'$(Platform)' != 'AnyCPU'">
    <PostBuildEvent>copy /Y $(SolutionDir)Apache.Ignite\bin\$(PlatformName)\$(ConfigurationName)\Apache.Ignite.exe $(ProjectDir)$(OutDir)
copy /Y $(SolutionDir)Apache.Ignite\bin\$(PlatformName)\$(ConfigurationName)\Apache.Ignite.exe.config $(ProjectDir)$(OutDir)</PostBuildEvent>
  </PropertyGroup>
  <PropertyGroup Condition="'$(Platform)' == 'AnyCPU'">
    <PostBuildEvent>copy /Y $(SolutionDir)Apache.Ignite\bin\$(ConfigurationName)\Apache.Ignite.exe $(ProjectDir)$(OutDir)
copy /Y $(SolutionDir)Apache.Ignite\bin\$(ConfigurationName)\Apache.Ignite.exe.config $(ProjectDir)$(OutDir)</PostBuildEvent>
  </PropertyGroup>
  <!-- To modify your build process, add your task inside one of the targets below and uncomment it. 
       Other similar extension points exist, see Microsoft.Common.targets.
  <Target Name="BeforeBuild">
  </Target>
  <Target Name="AfterBuild">
  </Target>
  -->
</Project><|MERGE_RESOLUTION|>--- conflicted
+++ resolved
@@ -40,13 +40,6 @@
     <Reference Include="Microsoft.CSharp" />
     <Reference Include="NLog">
       <HintPath>..\packages\NLog.4.3.7\lib\net40\NLog.dll</HintPath>
-<<<<<<< HEAD
-=======
-    </Reference>
-    <Reference Include="nunit-console-runner, Version=2.6.3.0, Culture=neutral, PublicKeyToken=96d09a1eb7f44a77, processorArchitecture=MSIL">
-      <SpecificVersion>False</SpecificVersion>
-      <HintPath>..\packages\NUnit.Runners.2.6.3\tools\lib\nunit-console-runner.dll</HintPath>
->>>>>>> 48b293db
     </Reference>
     <Reference Include="nunit-console-runner, Version=2.6.3.0, Culture=neutral, PublicKeyToken=96d09a1eb7f44a77, processorArchitecture=MSIL">
       <SpecificVersion>False</SpecificVersion>
@@ -203,6 +196,10 @@
       <Project>{C6B58E4A-A2E9-4554-AD02-68CE6DA5CFB7}</Project>
       <Name>Apache.Ignite.NLog</Name>
     </ProjectReference>
+    <ProjectReference Include="..\Apache.Ignite.NLog\Apache.Ignite.NLog.csproj">
+      <Project>{C6B58E4A-A2E9-4554-AD02-68CE6DA5CFB7}</Project>
+      <Name>Apache.Ignite.NLog</Name>
+    </ProjectReference>
     <ProjectReference Include="..\Apache.Ignite\Apache.Ignite.csproj">
       <Project>{27F7F3C6-BDDE-43A9-B565-856F8395A04B}</Project>
       <Name>Apache.Ignite</Name>
