/*
 * Licensed to the Apache Software Foundation (ASF) under one or more
 * contributor license agreements.  See the NOTICE file distributed with
 * this work for additional information regarding copyright ownership.
 * The ASF licenses this file to You under the Apache License, Version 2.0
 * (the "License"); you may not use this file except in compliance with
 * the License.  You may obtain a copy of the License at
 *
 *      http://www.apache.org/licenses/LICENSE-2.0
 *
 * Unless required by applicable law or agreed to in writing, software
 * distributed under the License is distributed on an "AS IS" BASIS,
 * WITHOUT WARRANTIES OR CONDITIONS OF ANY KIND, either express or implied.
 * See the License for the specific language governing permissions and
 * limitations under the License.
 */

namespace Apache.Ignite.Core.Impl.Cache
{
    /// <summary>
    /// Cache opcodes.
    /// </summary>
    internal enum CacheOp
    {
        None = 0,
        Clear = 1,
        ClearAll = 2,
        ContainsKey = 3,
        ContainsKeys = 4,
        Get = 5,
        GetAll = 6,
        GetAndPut = 7,
        GetAndPutIfAbsent = 8,
        GetAndRemove = 9,
        GetAndReplace = 10,
        GetName = 11,
        Invoke = 12,
        InvokeAll = 13,
        IsLocalLocked = 14,
        LoadCache = 15,
        LocEvict = 16,
        LocLoadCache = 17,
        LocPromote = 18,
        LocalClear = 20,
        LocalClearAll = 21,
        Lock = 22,
        LockAll = 23,
        Metrics = 24,
        Peek = 25,
        Put = 26,
        PutAll = 27,
        PutIfAbsent = 28,
        QryContinuous = 29,
        QryScan = 30,
        QrySql = 31,
        QrySqlFields = 32,
        QryTxt = 33,
        RemoveAll = 34,
        RemoveBool = 35,
        RemoveObj = 36,
        Replace2 = 37,
        Replace3 = 38,
        GetConfig = 39,
        LoadAll = 40,
<<<<<<< HEAD
        Extension = 41
=======
        ClearCache = 41,
        WithAsync = 42,
        RemoveAll2 = 43,
        WithKeepBinary = 44,
        WithExpiryPolicy = 45,
        WithNoRetries = 46,
        WithSkipStore = 47,
        Size = 48,
        Iterator = 49,
        LocIterator = 50,
        EnterLock = 51,
        ExitLock = 52,
        TryEnterLock = 53,
        CloseLock = 54,
        Rebalance = 55,
        SizeLoc = 56
>>>>>>> eaf8ae24
    }
}<|MERGE_RESOLUTION|>--- conflicted
+++ resolved
@@ -62,9 +62,6 @@
         Replace3 = 38,
         GetConfig = 39,
         LoadAll = 40,
-<<<<<<< HEAD
-        Extension = 41
-=======
         ClearCache = 41,
         WithAsync = 42,
         RemoveAll2 = 43,
@@ -80,7 +77,7 @@
         TryEnterLock = 53,
         CloseLock = 54,
         Rebalance = 55,
-        SizeLoc = 56
->>>>>>> eaf8ae24
+        SizeLoc = 56,
+        Extension = 57
     }
 }