/*
 * Licensed to the Apache Software Foundation (ASF) under one or more
 * contributor license agreements.  See the NOTICE file distributed with
 * this work for additional information regarding copyright ownership.
 * The ASF licenses this file to You under the Apache License, Version 2.0
 * (the "License"); you may not use this file except in compliance with
 * the License.  You may obtain a copy of the License at
 *
 *      http://www.apache.org/licenses/LICENSE-2.0
 *
 * Unless required by applicable law or agreed to in writing, software
 * distributed under the License is distributed on an "AS IS" BASIS,
 * WITHOUT WARRANTIES OR CONDITIONS OF ANY KIND, either express or implied.
 * See the License for the specific language governing permissions and
 * limitations under the License.
 */

namespace Apache.Ignite.Core.Impl.Compute
{
    using System;
    using System.Reflection;
    using Apache.Ignite.Core.Binary;
    using Apache.Ignite.Core.Compute;
    using Apache.Ignite.Core.Impl.Binary;
    using Apache.Ignite.Core.Impl.Common;
    using Apache.Ignite.Core.Impl.Resource;
    using Apache.Ignite.Core.Resource;

    /// <summary>
    /// Non-generic version of IComputeFunc{T}.
    /// </summary>
    internal interface IComputeFunc : IComputeFunc<object, object>
    {
        // No-op
    }

    /// <summary>
    /// Wraps generic func into a non-generic for internal usage.
    /// </summary>
    internal class ComputeFuncWrapper : IComputeFunc, IBinaryWriteAware
    {
        /** */
        private readonly object _func;

        /** */
        private readonly Func<object, object, object> _invoker;

        /// <summary>
        /// Initializes a new instance of the <see cref="ComputeFuncWrapper" /> class.
        /// </summary>
        /// <param name="func">The function to wrap.</param>
        /// <param name="invoker">The function invoker.</param>
        public ComputeFuncWrapper(object func, Func<object, object> invoker)
        {
            _func = func;

            _invoker = (target, arg) => invoker(arg);
        }

        /** <inheritDoc /> */
        public object Invoke(object arg)
        {
            try
            {
                return _invoker(_func, arg);
            }
            catch (TargetInvocationException ex)
            {
<<<<<<< HEAD
                throw ex.InnerException ?? ex;
=======
                if (ex.InnerException != null)
                    throw ex.InnerException;

                throw;
>>>>>>> d45383b6
            }
        }

        /** <inheritDoc /> */
        public void WriteBinary(IBinaryWriter writer)
        {
            var writer0 = (BinaryWriter)writer.GetRawWriter();

            writer0.WithDetach(w => w.WriteObject(_func));
        }

        /// <summary>
        /// Initializes a new instance of the <see cref="ComputeFuncWrapper"/> class.
        /// </summary>
        /// <param name="reader">The reader.</param>
        public ComputeFuncWrapper(IBinaryRawReader reader)
        {
            _func = reader.ReadObject<object>();

            _invoker = DelegateTypeDescriptor.GetComputeFunc(_func.GetType());
        }

        /// <summary>
        /// Injects the Ignite instance.
        /// </summary>
        [InstanceResource]
        // ReSharper disable once UnusedMember.Global (used by injector)
        public void InjectIgnite(IIgnite ignite)
        {
            // Propagate injection
            ResourceProcessor.Inject(_func, (IgniteProxy) ignite);
        }
    }    
    
    /// <summary>
    /// Extension methods for IComputeFunc{T}.
    /// </summary>
    internal static class ComputeFuncExtensions
    {
        /// <summary>
        /// Convert to non-generic wrapper.
        /// </summary>
        public static IComputeFunc ToNonGeneric<T, TR>(this IComputeFunc<T, TR> func)
        {
            return new ComputeFuncWrapper(func, x => func.Invoke((T) x));
        }
    }
}<|MERGE_RESOLUTION|>--- conflicted
+++ resolved
@@ -66,14 +66,10 @@
             }
             catch (TargetInvocationException ex)
             {
-<<<<<<< HEAD
-                throw ex.InnerException ?? ex;
-=======
                 if (ex.InnerException != null)
                     throw ex.InnerException;
 
                 throw;
->>>>>>> d45383b6
             }
         }
 
