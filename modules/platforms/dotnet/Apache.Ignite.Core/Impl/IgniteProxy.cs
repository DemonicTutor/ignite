/*
 * Licensed to the Apache Software Foundation (ASF) under one or more
 * contributor license agreements.  See the NOTICE file distributed with
 * this work for additional information regarding copyright ownership.
 * The ASF licenses this file to You under the Apache License, Version 2.0
 * (the "License"); you may not use this file except in compliance with
 * the License.  You may obtain a copy of the License at
 *
 *      http://www.apache.org/licenses/LICENSE-2.0
 *
 * Unless required by applicable law or agreed to in writing, software
 * distributed under the License is distributed on an "AS IS" BASIS,
 * WITHOUT WARRANTIES OR CONDITIONS OF ANY KIND, either express or implied.
 * See the License for the specific language governing permissions and
 * limitations under the License.
 */

namespace Apache.Ignite.Core.Impl
{
    using System;
    using System.Collections.Generic;
    using System.Diagnostics.CodeAnalysis;
    using System.Threading.Tasks;
    using Apache.Ignite.Core.Binary;
    using Apache.Ignite.Core.Cache;
    using Apache.Ignite.Core.Cache.Configuration;
    using Apache.Ignite.Core.Cluster;
    using Apache.Ignite.Core.Compute;
    using Apache.Ignite.Core.Datastream;
    using Apache.Ignite.Core.DataStructures;
    using Apache.Ignite.Core.Events;
    using Apache.Ignite.Core.Impl.Binary;
    using Apache.Ignite.Core.Log;
    using Apache.Ignite.Core.Lifecycle;
    using Apache.Ignite.Core.Messaging;
    using Apache.Ignite.Core.Services;
    using Apache.Ignite.Core.Transactions;

    /// <summary>
    /// Grid proxy with fake serialization.
    /// </summary>
    [Serializable]
    [ExcludeFromCodeCoverage]
<<<<<<< HEAD
    internal class IgniteProxy : IIgnite, IClusterGroupEx, IBinaryWriteAware, ICluster
=======
    internal class IgniteProxy : IIgnite, IBinaryWriteAware, ICluster
>>>>>>> d69e26dd
    {
        /** */
        [NonSerialized]
        private readonly Ignite _ignite;

        /// <summary>
        /// Default ctor for marshalling.
        /// </summary>
        public IgniteProxy()
        {
            // No-op.
        }

        /// <summary>
        /// Constructor.
        /// </summary>
        /// <param name="ignite">Grid.</param>
        public IgniteProxy(Ignite ignite)
        {
            _ignite = ignite;
        }

        /** <inheritdoc /> */
        public string Name
        {
            get { return _ignite.Name; }
        }

        /** <inheritdoc /> */

        public ICluster GetCluster()
        {
            return this;
        }

        /** <inheritdoc /> */
        public IIgnite Ignite
        {
            get { return this; }
        }

        /** <inheritdoc /> */
        public IClusterGroup ForLocal()
        {
            return _ignite.GetCluster().ForLocal();
        }

        /** <inheritdoc /> */
        public ICompute GetCompute()
        {
            return _ignite.GetCompute();
        }

        /** <inheritdoc /> */
        public IClusterGroup ForNodes(IEnumerable<IClusterNode> nodes)
        {
            return _ignite.GetCluster().ForNodes(nodes);
        }

        /** <inheritdoc /> */
        public IClusterGroup ForNodes(params IClusterNode[] nodes)
        {
            return _ignite.GetCluster().ForNodes(nodes);
        }

        /** <inheritdoc /> */
        public IClusterGroup ForNodeIds(IEnumerable<Guid> ids)
        {
            return _ignite.GetCluster().ForNodeIds(ids);
        }

        /** <inheritdoc /> */
        public IClusterGroup ForNodeIds(ICollection<Guid> ids)
        {
            return _ignite.GetCluster().ForNodeIds(ids);
        }

        /** <inheritdoc /> */
        public IClusterGroup ForNodeIds(params Guid[] ids)
        {
            return _ignite.GetCluster().ForNodeIds(ids);
        }

        /** <inheritdoc /> */
        public IClusterGroup ForPredicate(Func<IClusterNode, bool> p)
        {
            return _ignite.GetCluster().ForPredicate(p);
        }

        /** <inheritdoc /> */
        public IClusterGroup ForAttribute(string name, string val)
        {
            return _ignite.GetCluster().ForAttribute(name, val);
        }

        /** <inheritdoc /> */
        public IClusterGroup ForCacheNodes(string name)
        {
            return _ignite.GetCluster().ForCacheNodes(name);
        }
        
        /** <inheritdoc /> */
        public IClusterGroup ForDataNodes(string name)
        {
            return _ignite.GetCluster().ForDataNodes(name);
        }
        
        /** <inheritdoc /> */
        public IClusterGroup ForClientNodes(string name)
        {
            return _ignite.GetCluster().ForClientNodes(name);
        }

        /** <inheritdoc /> */
        public IClusterGroup ForRemotes()
        {
            return _ignite.GetCluster().ForRemotes();
        }

        /** <inheritdoc /> */
        public IClusterGroup ForDaemons()
        {
            return _ignite.GetCluster().ForDaemons();
        }

        /** <inheritdoc /> */
        public IClusterGroup ForHost(IClusterNode node)
        {
            return _ignite.GetCluster().ForHost(node);
        }

        /** <inheritdoc /> */
        public IClusterGroup ForRandom()
        {
            return _ignite.GetCluster().ForRandom();
        }

        /** <inheritdoc /> */
        public IClusterGroup ForOldest()
        {
            return _ignite.GetCluster().ForOldest();
        }

        /** <inheritdoc /> */
        public IClusterGroup ForYoungest()
        {
            return _ignite.GetCluster().ForYoungest();
        }

        /** <inheritdoc /> */
        public IClusterGroup ForDotNet()
        {
            return _ignite.GetCluster().ForDotNet();
        }

        /** <inheritdoc /> */
        public IClusterGroup ForServers()
        {
            return _ignite.GetCluster().ForServers();
        }

        /** <inheritdoc /> */
        public ICollection<IClusterNode> GetNodes()
        {
            return _ignite.GetCluster().GetNodes();
        }

        /** <inheritdoc /> */
        public IClusterNode GetNode(Guid id)
        {
            return _ignite.GetCluster().GetNode(id);
        }

        /** <inheritdoc /> */
        public IClusterNode GetNode()
        {
            return _ignite.GetCluster().GetNode();
        }

        /** <inheritdoc /> */
        public IClusterMetrics GetMetrics()
        {
            return _ignite.GetCluster().GetMetrics();
        }

        /** <inheritdoc /> */
        [SuppressMessage("Microsoft.Usage", "CA1816:CallGCSuppressFinalizeCorrectly", 
            Justification = "There is no finalizer.")]
        public void Dispose()
        {
            _ignite.Dispose();
        }

        /** <inheritdoc /> */
        public ICache<TK, TV> GetCache<TK, TV>(string name)
        {
            return _ignite.GetCache<TK, TV>(name);
        }

        /** <inheritdoc /> */
        public ICache<TK, TV> GetOrCreateCache<TK, TV>(string name)
        {
            return _ignite.GetOrCreateCache<TK, TV>(name);
        }

        /** <inheritdoc /> */
        public ICache<TK, TV> GetOrCreateCache<TK, TV>(CacheConfiguration configuration)
        {
            return _ignite.GetOrCreateCache<TK, TV>(configuration);
        }

        /** <inheritdoc /> */
        public ICache<TK, TV> GetOrCreateCache<TK, TV>(CacheConfiguration configuration, NearCacheConfiguration nearConfiguration)
        {
            return _ignite.GetOrCreateCache<TK, TV>(configuration, nearConfiguration);
        }

        /** <inheritdoc /> */
        public ICache<TK, TV> CreateCache<TK, TV>(string name)
        {
            return _ignite.CreateCache<TK, TV>(name);
        }

        /** <inheritdoc /> */
        public ICache<TK, TV> CreateCache<TK, TV>(CacheConfiguration configuration)
        {
            return _ignite.CreateCache<TK, TV>(configuration);
        }

        /** <inheritdoc /> */
        public ICache<TK, TV> CreateCache<TK, TV>(CacheConfiguration configuration, NearCacheConfiguration nearConfiguration)
        {
            return _ignite.CreateCache<TK, TV>(configuration, nearConfiguration);
        }

        /** <inheritdoc /> */
        public void DestroyCache(string name)
        {
            _ignite.DestroyCache(name);
        }

        /** <inheritdoc /> */
        public IClusterNode GetLocalNode()
        {
            return _ignite.GetCluster().GetLocalNode();
        }

        /** <inheritdoc /> */
        public bool PingNode(Guid nodeId)
        {
            return _ignite.GetCluster().PingNode(nodeId);
        }

        /** <inheritdoc /> */
        public long TopologyVersion
        {
            get { return _ignite.GetCluster().TopologyVersion; }
        }

        /** <inheritdoc /> */
        public ICollection<IClusterNode> GetTopology(long ver)
        {
            return _ignite.GetCluster().GetTopology(ver);
        }

        /** <inheritdoc /> */
        public void ResetMetrics()
        {
            _ignite.GetCluster().ResetMetrics();
        }

        /** <inheritdoc /> */
        public Task<bool> ClientReconnectTask
        {
            get { return _ignite.GetCluster().ClientReconnectTask; }
        }

        /** <inheritdoc /> */
        public IDataStreamer<TK, TV> GetDataStreamer<TK, TV>(string cacheName)
        {
            return _ignite.GetDataStreamer<TK, TV>(cacheName);
        }

        /** <inheritdoc /> */
        public IBinary GetBinary()
        {
            return _ignite.GetBinary();
        }

        /** <inheritdoc /> */
        public ICacheAffinity GetAffinity(string name)
        {
            return _ignite.GetAffinity(name);
        }

        /** <inheritdoc /> */

        public ITransactions GetTransactions()
        {
            return _ignite.GetTransactions();
        }

        /** <inheritdoc /> */
        public IMessaging GetMessaging()
        {
            return _ignite.GetMessaging();
        }

        /** <inheritdoc /> */
        public IEvents GetEvents()
        {
            return _ignite.GetEvents();
        }

        /** <inheritdoc /> */
        public IServices GetServices()
        {
            return _ignite.GetServices();
        }

        /** <inheritdoc /> */
        public IAtomicLong GetAtomicLong(string name, long initialValue, bool create)
        {
            return _ignite.GetAtomicLong(name, initialValue, create);
        }

        /** <inheritdoc /> */
        public IgniteConfiguration GetConfiguration()
        {
            return _ignite.GetConfiguration();
        }

        /** <inheritdoc /> */
        public ICache<TK, TV> CreateNearCache<TK, TV>(string name, NearCacheConfiguration configuration)
        {
            return _ignite.CreateNearCache<TK, TV>(name, configuration);
        }

        /** <inheritdoc /> */
        public ICache<TK, TV> GetOrCreateNearCache<TK, TV>(string name, NearCacheConfiguration configuration)
        {
            return _ignite.GetOrCreateNearCache<TK, TV>(name, configuration);
        }

        /** <inheritdoc /> */
        public ICollection<string> GetCacheNames()
        {
            return _ignite.GetCacheNames();
        }

        /** <inheritdoc /> */
        public ILogger Logger
        {
            get { return _ignite.Logger; }
        }

        /** <inheritdoc /> */
        public event EventHandler Stopping
        {
            add { _ignite.Stopping += value; }
            remove { _ignite.Stopping -= value; }
        }

        /** <inheritdoc /> */
        public event EventHandler Stopped
        {
            add { _ignite.Stopped += value; }
            remove { _ignite.Stopped -= value; }
        }

        /** <inheritdoc /> */
        public event EventHandler ClientDisconnected
        {
            add { _ignite.ClientDisconnected += value; }
            remove { _ignite.ClientDisconnected -= value; }
        }

        /** <inheritdoc /> */
        public event EventHandler<ClientReconnectEventArgs> ClientReconnected
        {
            add { _ignite.ClientReconnected += value; }
            remove { _ignite.ClientReconnected -= value; }
        }

        /** <inheritdoc /> */
        public IAtomicSequence GetAtomicSequence(string name, long initialValue, bool create)
        {
            return _ignite.GetAtomicSequence(name, initialValue, create);
        }

        /** <inheritdoc /> */
        public IAtomicReference<T> GetAtomicReference<T>(string name, T initialValue, bool create)
        {
            return _ignite.GetAtomicReference(name, initialValue, create);
        }

        /** <inheritdoc /> */
        public void WriteBinary(IBinaryWriter writer)
        {
            // No-op.
        }

        /// <summary>
        /// Target grid.
        /// </summary>
        internal Ignite Target
        {
            get
            {
                return _ignite;
            }
        }
    }
}<|MERGE_RESOLUTION|>--- conflicted
+++ resolved
@@ -41,11 +41,7 @@
     /// </summary>
     [Serializable]
     [ExcludeFromCodeCoverage]
-<<<<<<< HEAD
-    internal class IgniteProxy : IIgnite, IClusterGroupEx, IBinaryWriteAware, ICluster
-=======
     internal class IgniteProxy : IIgnite, IBinaryWriteAware, ICluster
->>>>>>> d69e26dd
     {
         /** */
         [NonSerialized]
